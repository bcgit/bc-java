package org.bouncycastle.tls;

import java.io.ByteArrayInputStream;
import java.io.ByteArrayOutputStream;
import java.io.IOException;
import java.io.InputStream;
import java.io.OutputStream;
import java.util.Hashtable;
import java.util.Vector;

import org.bouncycastle.tls.crypto.TlsAgreement;
import org.bouncycastle.tls.crypto.TlsCrypto;
import org.bouncycastle.tls.crypto.TlsDHConfig;
import org.bouncycastle.tls.crypto.TlsECConfig;
import org.bouncycastle.tls.crypto.TlsKemConfig;
import org.bouncycastle.tls.crypto.TlsSecret;
import org.bouncycastle.tls.crypto.impl.jcajce.JcaTlsCrypto;
import org.bouncycastle.tls.injection.InjectionPoint;
import org.bouncycastle.util.Arrays;

public class TlsServerProtocol
    extends TlsProtocol
{
    protected TlsServer tlsServer = null;
    TlsServerContextImpl tlsServerContext = null;

    protected int[] offeredCipherSuites = null;
    protected TlsKeyExchange keyExchange = null;
    protected CertificateRequest certificateRequest = null;

    /**
     * Constructor for non-blocking mode.<br>
     * <br>
     * When data is received, use {@link #offerInput(byte[])} to provide the received ciphertext,
     * then use {@link #readInput(byte[], int, int)} to read the corresponding cleartext.<br>
     * <br>
     * Similarly, when data needs to be sent, use {@link #writeApplicationData(byte[], int, int)} to
     * provide the cleartext, then use {@link #readOutput(byte[], int, int)} to get the
     * corresponding ciphertext.
     */
    public TlsServerProtocol()
    {
        super();
    }

    /**
     * Constructor for blocking mode.
     * @param input The stream of data from the client
     * @param output The stream of data to the client
     */
    public TlsServerProtocol(InputStream input, OutputStream output)
    {
        super(input, output);
    }

    /**
     * Receives a TLS handshake in the role of server.<br>
     * <br>
     * In blocking mode, this will not return until the handshake is complete.
     * In non-blocking mode, use {@link TlsPeer#notifyHandshakeComplete()} to
     * receive a callback when the handshake is complete.
     *
     * @param tlsServer
     * @throws IOException If in blocking mode and handshake was not successful.
     */
    public void accept(TlsServer tlsServer) throws IOException
    {
        if (tlsServer == null)
        {
            throw new IllegalArgumentException("'tlsServer' cannot be null");
        }
        if (this.tlsServer != null)
        {
            throw new IllegalStateException("'accept' can only be called once");
        }

        this.tlsServer = tlsServer;
        this.tlsServerContext = new TlsServerContextImpl(tlsServer.getCrypto());

        tlsServer.init(tlsServerContext);
        tlsServer.notifyCloseHandle(this);

        beginHandshake(false);

        if (blocking)
        {
            blockForHandshake();
        }
    }

//    public boolean renegotiate() throws IOException
//    {
//        boolean allowed = super.renegotiate();
//        if (allowed)
//        {
//            sendHelloRequestMessage();
//        }
//        return allowed;
//    }

    protected void cleanupHandshake()
    {
        super.cleanupHandshake();

        this.offeredCipherSuites = null;
        this.keyExchange = null;
        this.certificateRequest = null;
    }

    protected boolean expectCertificateVerifyMessage()
    {
        if (null == certificateRequest)
        {
            return false;
        }

        Certificate clientCertificate = tlsServerContext.getSecurityParametersHandshake().getPeerCertificate();

        return null != clientCertificate && !clientCertificate.isEmpty()
            && (null == keyExchange || keyExchange.requiresCertificateVerify());
    }

    protected ServerHello generate13HelloRetryRequest(ClientHello clientHello) throws IOException
    {
        // TODO[tls13] In future there might be other reasons for a HelloRetryRequest.
        if (retryGroup < 0)
        {
            throw new TlsFatalAlert(AlertDescription.internal_error);
        }

        SecurityParameters securityParameters = tlsServerContext.getSecurityParametersHandshake();
        ProtocolVersion serverVersion = securityParameters.getNegotiatedVersion();

        Hashtable serverHelloExtensions = new Hashtable();
        TlsExtensionsUtils.addSupportedVersionsExtensionServer(serverHelloExtensions, serverVersion);
        if (retryGroup >= 0)
        {
            TlsExtensionsUtils.addKeyShareHelloRetryRequest(serverHelloExtensions, retryGroup);
        }
        if (null != retryCookie)
        {
            TlsExtensionsUtils.addCookieExtension(serverHelloExtensions, retryCookie);
        }

        TlsUtils.checkExtensionData13(serverHelloExtensions, HandshakeType.hello_retry_request,
            AlertDescription.internal_error);

        return new ServerHello(clientHello.getSessionID(), securityParameters.getCipherSuite(), serverHelloExtensions);
    }

    protected ServerHello generate13ServerHello(ClientHello clientHello, HandshakeMessageInput clientHelloMessage,
        boolean afterHelloRetryRequest) throws IOException
    {
        SecurityParameters securityParameters = tlsServerContext.getSecurityParametersHandshake();
        if (securityParameters.isRenegotiating())
        {
            throw new TlsFatalAlert(AlertDescription.internal_error);
        }


        byte[] legacy_session_id = clientHello.getSessionID();

        Hashtable clientHelloExtensions = clientHello.getExtensions();
        if (null == clientHelloExtensions)
        {
            throw new TlsFatalAlert(AlertDescription.missing_extension);
        }


        ProtocolVersion serverVersion = securityParameters.getNegotiatedVersion();
        TlsCrypto crypto = tlsServerContext.getCrypto();

        // NOTE: Will only select for psk_dhe_ke
        OfferedPsks.SelectedConfig selectedPSK = TlsUtils.selectPreSharedKey(tlsServerContext, tlsServer,
            clientHelloExtensions, clientHelloMessage, handshakeHash, afterHelloRetryRequest);

        Vector clientShares = TlsExtensionsUtils.getKeyShareClientHello(clientHelloExtensions);
        KeyShareEntry clientShare = null;

        if (afterHelloRetryRequest)
        {
            if (retryGroup < 0)
            {
                throw new TlsFatalAlert(AlertDescription.internal_error);
            }

            if (null == selectedPSK)
            {
                /*
                 * RFC 8446 4.2.3. If a server is authenticating via a certificate and the client has
                 * not sent a "signature_algorithms" extension, then the server MUST abort the handshake
                 * with a "missing_extension" alert.
                 */
                if (null == securityParameters.getClientSigAlgs())
                {
                    throw new TlsFatalAlert(AlertDescription.missing_extension);
                }
            }
            else
            {
                // TODO[tls13] Maybe filter the offered PSKs by PRF algorithm before server selection instead
                if (selectedPSK.psk.getPRFAlgorithm() != securityParameters.getPRFAlgorithm())
                {
                    throw new TlsFatalAlert(AlertDescription.illegal_parameter);
                }
            }

            /*
             * TODO[tls13] Confirm fields in the ClientHello haven't changed
             * 
             * RFC 8446 4.1.2 [..] when the server has responded to its ClientHello with a
             * HelloRetryRequest [..] the client MUST send the same ClientHello without
             * modification, except as follows: [key_share, early_data, cookie, pre_shared_key,
             * padding].
             */

            byte[] cookie = TlsExtensionsUtils.getCookieExtension(clientHelloExtensions);
            if (!Arrays.areEqual(retryCookie, cookie))
            {
                throw new TlsFatalAlert(AlertDescription.illegal_parameter);
            }
            this.retryCookie = null;

            clientShare = TlsUtils.selectKeyShare(clientShares, retryGroup);
            if (null == clientShare)
            {
                throw new TlsFatalAlert(AlertDescription.illegal_parameter);
            }
        }
        else
        {
            {
                securityParameters.serverRandom = createRandomBlock(false, tlsServerContext);

                if (!serverVersion.equals(ProtocolVersion.getLatestTLS(tlsServer.getProtocolVersions())))
                {
                    TlsUtils.writeDowngradeMarker(serverVersion, securityParameters.getServerRandom());
                }
            }

            this.clientExtensions = clientHelloExtensions;

            securityParameters.secureRenegotiation = false;

            // NOTE: Validates the padding extension data, if present
            TlsExtensionsUtils.getPaddingExtension(clientHelloExtensions);

            securityParameters.clientServerNames = TlsExtensionsUtils
                .getServerNameExtensionClient(clientHelloExtensions);

            TlsUtils.establishClientSigAlgs(securityParameters, clientHelloExtensions);

            /*
             * RFC 8446 4.2.3. If a server is authenticating via a certificate and the client has
             * not sent a "signature_algorithms" extension, then the server MUST abort the handshake
             * with a "missing_extension" alert.
             */
            if (null == selectedPSK && null == securityParameters.getClientSigAlgs())
            {
                throw new TlsFatalAlert(AlertDescription.missing_extension);
            }

            tlsServer.processClientExtensions(clientHelloExtensions);

            /*
             * NOTE: Currently no server support for session resumption
             * 
             * If adding support, ensure securityParameters.tlsUnique is set to the localVerifyData, but
             * ONLY when extended_master_secret has been negotiated (otherwise NULL).
             */
            {
                // TODO[tls13] Resumption/PSK
                securityParameters.resumedSession = false;

                this.tlsSession = TlsUtils.importSession(TlsUtils.EMPTY_BYTES, null);
                this.sessionParameters = null;
                this.sessionMasterSecret = null;
            }

            securityParameters.sessionID = tlsSession.getSessionID();

            tlsServer.notifySession(tlsSession);

            TlsUtils.negotiatedVersionTLSServer(tlsServerContext);

            {
                // TODO[tls13] Constrain selection when PSK selected
                int cipherSuite = tlsServer.getSelectedCipherSuite();

                if (!TlsUtils.isValidCipherSuiteSelection(offeredCipherSuites, cipherSuite) ||
                    !TlsUtils.isValidVersionForCipherSuite(cipherSuite, serverVersion))
                {
                    throw new TlsFatalAlert(AlertDescription.internal_error);
                }

                TlsUtils.negotiatedCipherSuite(securityParameters, cipherSuite);
            }

            int[] clientSupportedGroups = securityParameters.getClientSupportedGroups();
            int[] serverSupportedGroups = securityParameters.getServerSupportedGroups();

            clientShare = TlsUtils.selectKeyShare(crypto, serverVersion, clientShares, clientSupportedGroups,
                serverSupportedGroups);

            if (null == clientShare)
            {
                this.retryGroup = TlsUtils.selectKeyShareGroup(crypto, serverVersion, clientSupportedGroups,
                    serverSupportedGroups);
                if (retryGroup < 0)
                {
                    throw new TlsFatalAlert(AlertDescription.handshake_failure);
                }

                this.retryCookie = tlsServerContext.getNonceGenerator().generateNonce(16);

                return generate13HelloRetryRequest(clientHello);
            }

            if (clientShare.getNamedGroup() != serverSupportedGroups[0])
            {
                /*
                 * TODO[tls13] RFC 8446 4.2.7. As of TLS 1.3, servers are permitted to send the
                 * "supported_groups" extension to the client. Clients MUST NOT act upon any
                 * information found in "supported_groups" prior to successful completion of the
                 * handshake but MAY use the information learned from a successfully completed
                 * handshake to change what groups they use in their "key_share" extension in
                 * subsequent connections. If the server has a group it prefers to the ones in the
                 * "key_share" extension but is still willing to accept the ClientHello, it SHOULD
                 * send "supported_groups" to update the client's view of its preferences; this
                 * extension SHOULD contain all groups the server supports, regardless of whether
                 * they are currently supported by the client.
                 */
            }
        }


        Hashtable serverHelloExtensions = new Hashtable();
        Hashtable serverEncryptedExtensions = TlsExtensionsUtils.ensureExtensionsInitialised(tlsServer.getServerExtensions());

        tlsServer.getServerExtensionsForConnection(serverEncryptedExtensions);

        ProtocolVersion serverLegacyVersion = ProtocolVersion.TLSv12;
        TlsExtensionsUtils.addSupportedVersionsExtensionServer(serverHelloExtensions, serverVersion);

        /*
         * RFC 8446 Appendix D. Because TLS 1.3 always hashes in the transcript up to the server
         * Finished, implementations which support both TLS 1.3 and earlier versions SHOULD indicate
         * the use of the Extended Master Secret extension in their APIs whenever TLS 1.3 is used.
         */
        securityParameters.extendedMasterSecret = true;

        /*
         * RFC 7301 3.1. When session resumption or session tickets [...] are used, the previous
         * contents of this extension are irrelevant, and only the values in the new handshake
         * messages are considered.
         */
        securityParameters.applicationProtocol = TlsExtensionsUtils.getALPNExtensionServer(serverEncryptedExtensions);
        securityParameters.applicationProtocolSet = true;

        if (!serverEncryptedExtensions.isEmpty())
        {
            securityParameters.maxFragmentLength = TlsUtils.processMaxFragmentLengthExtension(
                securityParameters.isResumedSession() ? null : clientHelloExtensions, serverEncryptedExtensions,
                AlertDescription.internal_error);

            if (!securityParameters.isResumedSession())
            {
                securityParameters.clientCertificateType = TlsUtils.processClientCertificateTypeExtension13(
                    clientHelloExtensions, serverEncryptedExtensions, AlertDescription.internal_error);
                securityParameters.serverCertificateType = TlsUtils.processServerCertificateTypeExtension13(
                    clientHelloExtensions, serverEncryptedExtensions, AlertDescription.internal_error);
            }
        }

        securityParameters.encryptThenMAC = false;
        securityParameters.truncatedHMac = false;

        /*
         * TODO[tls13] RFC 8446 4.4.2.1. OCSP Status and SCT Extensions.
         * 
         * OCSP information is carried in an extension for a CertificateEntry.
         */
        securityParameters.statusRequestVersion = clientHelloExtensions.containsKey(TlsExtensionsUtils.EXT_status_request)
            ? 1 : 0;

        this.expectSessionTicket = false;

        TlsSecret pskEarlySecret = null;
        if (null != selectedPSK)
        {
            pskEarlySecret = selectedPSK.earlySecret;

            this.selectedPSK13 = true;

            TlsExtensionsUtils.addPreSharedKeyServerHello(serverHelloExtensions, selectedPSK.index);
        }

        TlsSecret sharedSecret;
        {
            int namedGroup = clientShare.getNamedGroup();
    
            TlsAgreement agreement;
            if (NamedGroup.refersToAnECDHCurve(namedGroup))
            {
                agreement = crypto.createECDomain(new TlsECConfig(namedGroup)).createECDH();
            }
            else if (NamedGroup.refersToASpecificFiniteField(namedGroup))
            {
                agreement = crypto.createDHDomain(new TlsDHConfig(namedGroup, true)).createDH();
            }
<<<<<<< HEAD
            else if (InjectionPoint.kems().contain(namedGroup)) {
                // #tls-injection
                assert crypto instanceof JcaTlsCrypto;
                agreement = InjectionPoint.kems().kemByCodePoint(namedGroup).tlsAgreement((JcaTlsCrypto) crypto, true);
=======
            else if (NamedGroup.refersToASpecificKem(namedGroup))
            {
                agreement = crypto.createKemDomain(new TlsKemConfig(namedGroup, true)).createKem();
>>>>>>> 5b136085
            }
            else
            {
                throw new TlsFatalAlert(AlertDescription.internal_error);
            }

<<<<<<< HEAD
            // #tls-injection moved the following line here (due to the requirements of KemAgreement implementing TlsAgreement for KEMs):
            agreement.receivePeerValue(clientShare.getKeyExchange());
=======
            agreement.receivePeerValue(clientShare.getKeyExchange());

>>>>>>> 5b136085
            byte[] key_exchange = agreement.generateEphemeral();
            KeyShareEntry serverShare = new KeyShareEntry(namedGroup, key_exchange);
            TlsExtensionsUtils.addKeyShareServerHello(serverHelloExtensions, serverShare);

<<<<<<< HEAD
            // #pqc-tls #injection moved the following line from here (due to the requirements of KemAgreement implementing TlsAgreement for KEMs):
            // agreement.receivePeerValue(clientShare.getKeyExchange());
=======
>>>>>>> 5b136085
            sharedSecret = agreement.calculateSecret();
        }

        TlsUtils.establish13PhaseSecrets(tlsServerContext, pskEarlySecret, sharedSecret);

        this.serverExtensions = serverEncryptedExtensions;

        applyMaxFragmentLengthExtension(securityParameters.getMaxFragmentLength());

        TlsUtils.checkExtensionData13(serverHelloExtensions, HandshakeType.server_hello,
            AlertDescription.internal_error);

        return new ServerHello(serverLegacyVersion, securityParameters.getServerRandom(), legacy_session_id,
            securityParameters.getCipherSuite(), serverHelloExtensions);
    }

    protected ServerHello generateServerHello(ClientHello clientHello, HandshakeMessageInput clientHelloMessage)
        throws IOException
    {
        ProtocolVersion clientLegacyVersion = clientHello.getVersion();
        if (!clientLegacyVersion.isTLS())
        {
            throw new TlsFatalAlert(AlertDescription.illegal_parameter);
        }

        this.offeredCipherSuites = clientHello.getCipherSuites();


 
        SecurityParameters securityParameters = tlsServerContext.getSecurityParametersHandshake();

        tlsServerContext.setClientSupportedVersions(
            TlsExtensionsUtils.getSupportedVersionsExtensionClient(clientHello.getExtensions()));

        ProtocolVersion clientVersion = clientLegacyVersion;
        if (null == tlsServerContext.getClientSupportedVersions())
        {
            if (clientVersion.isLaterVersionOf(ProtocolVersion.TLSv12))
            {
                clientVersion = ProtocolVersion.TLSv12;
            }

            tlsServerContext.setClientSupportedVersions(clientVersion.downTo(ProtocolVersion.SSLv3));
        }
        else
        {
            clientVersion = ProtocolVersion.getLatestTLS(tlsServerContext.getClientSupportedVersions());
        }

        // Set the legacy_record_version to use for early alerts 
        recordStream.setWriteVersion(clientVersion);

        if (!ProtocolVersion.SERVER_EARLIEST_SUPPORTED_TLS.isEqualOrEarlierVersionOf(clientVersion))
        {
            throw new TlsFatalAlert(AlertDescription.protocol_version);
        }

        if (securityParameters.isRenegotiating())
        {
            // Check that this is either the originally offered version or the negotiated version
            if (!clientVersion.equals(tlsServerContext.getClientVersion()) &&
                !clientVersion.equals(tlsServerContext.getServerVersion()))
            {
                throw new TlsFatalAlert(AlertDescription.illegal_parameter);
            }
        }
        else
        {
            tlsServerContext.setClientVersion(clientVersion);
        }

        tlsServer.notifyClientVersion(tlsServerContext.getClientVersion());

        securityParameters.clientRandom = clientHello.getRandom();

        tlsServer.notifyFallback(Arrays.contains(offeredCipherSuites, CipherSuite.TLS_FALLBACK_SCSV));

        tlsServer.notifyOfferedCipherSuites(offeredCipherSuites);

        // TODO[tls13] Negotiate cipher suite first?

        ProtocolVersion serverVersion;

        if (securityParameters.isRenegotiating())
        {
            // Always select the negotiated version from the initial handshake
            serverVersion = tlsServerContext.getServerVersion();
        }
        else
        {
            serverVersion = tlsServer.getServerVersion();
            if (!ProtocolVersion.contains(tlsServerContext.getClientSupportedVersions(), serverVersion))
            {
                throw new TlsFatalAlert(AlertDescription.internal_error);
            }

            securityParameters.negotiatedVersion = serverVersion;
        }

        securityParameters.clientSupportedGroups = TlsExtensionsUtils.getSupportedGroupsExtension(
            clientHello.getExtensions());
        securityParameters.serverSupportedGroups = tlsServer.getSupportedGroups();

        if (ProtocolVersion.TLSv13.isEqualOrEarlierVersionOf(serverVersion))
        {
            // See RFC 8446 D.4.
            recordStream.setIgnoreChangeCipherSpec(true);

            recordStream.setWriteVersion(ProtocolVersion.TLSv12);

            return generate13ServerHello(clientHello, clientHelloMessage, false);
        }

        recordStream.setWriteVersion(serverVersion);

        {
            boolean useGMTUnixTime = tlsServer.shouldUseGMTUnixTime();

            securityParameters.serverRandom = createRandomBlock(useGMTUnixTime, tlsServerContext);

            if (!serverVersion.equals(ProtocolVersion.getLatestTLS(tlsServer.getProtocolVersions())))
            {
                TlsUtils.writeDowngradeMarker(serverVersion, securityParameters.getServerRandom());
            }
        }

        this.clientExtensions = clientHello.getExtensions();

        byte[] clientRenegExtData = TlsUtils.getExtensionData(clientExtensions, EXT_RenegotiationInfo);

        if (securityParameters.isRenegotiating())
        {
            /*
             * RFC 5746 3.7. Server Behavior: Secure Renegotiation
             * 
             * This text applies if the connection's "secure_renegotiation" flag is set to TRUE.
             */
            if (!securityParameters.isSecureRenegotiation())
            {
                throw new TlsFatalAlert(AlertDescription.internal_error);
            }

            /*
             * When a ClientHello is received, the server MUST verify that it does not contain the
             * TLS_EMPTY_RENEGOTIATION_INFO_SCSV SCSV. If the SCSV is present, the server MUST abort
             * the handshake.
             */
            if (Arrays.contains(offeredCipherSuites, CipherSuite.TLS_EMPTY_RENEGOTIATION_INFO_SCSV))
            {
                throw new TlsFatalAlert(AlertDescription.handshake_failure);
            }

            /*
             * The server MUST verify that the "renegotiation_info" extension is present; if it is
             * not, the server MUST abort the handshake.
             */
            if (null == clientRenegExtData)
            {
                throw new TlsFatalAlert(AlertDescription.handshake_failure);
            }

            /*
             * The server MUST verify that the value of the "renegotiated_connection" field is equal
             * to the saved client_verify_data value; if it is not, the server MUST abort the
             * handshake.
             */
            SecurityParameters saved = tlsServerContext.getSecurityParametersConnection();
            byte[] reneg_conn_info = saved.getPeerVerifyData();

            if (!Arrays.constantTimeAreEqual(clientRenegExtData, createRenegotiationInfo(reneg_conn_info)))
            {
                throw new TlsFatalAlert(AlertDescription.handshake_failure);
            }
        }
        else
        {
            /*
             * RFC 5746 3.6. Server Behavior: Initial Handshake (both full and session-resumption)
             */

            /*
             * RFC 5746 3.4. The client MUST include either an empty "renegotiation_info" extension,
             * or the TLS_EMPTY_RENEGOTIATION_INFO_SCSV signaling cipher suite value in the
             * ClientHello. Including both is NOT RECOMMENDED.
             */

            /*
             * When a ClientHello is received, the server MUST check if it includes the
             * TLS_EMPTY_RENEGOTIATION_INFO_SCSV SCSV. If it does, set the secure_renegotiation flag
             * to TRUE.
             */
            if (Arrays.contains(offeredCipherSuites, CipherSuite.TLS_EMPTY_RENEGOTIATION_INFO_SCSV))
            {
                securityParameters.secureRenegotiation = true;
            }

            /*
             * The server MUST check if the "renegotiation_info" extension is included in the
             * ClientHello.
             */
            if (clientRenegExtData != null)
            {
                /*
                 * If the extension is present, set secure_renegotiation flag to TRUE. The
                 * server MUST then verify that the length of the "renegotiated_connection"
                 * field is zero, and if it is not, MUST abort the handshake.
                 */
                securityParameters.secureRenegotiation = true;

                if (!Arrays.constantTimeAreEqual(clientRenegExtData, createRenegotiationInfo(TlsUtils.EMPTY_BYTES)))
                {
                    throw new TlsFatalAlert(AlertDescription.handshake_failure);
                }
            }
        }

        tlsServer.notifySecureRenegotiation(securityParameters.isSecureRenegotiation());

        if (clientExtensions != null)
        {
            // NOTE: Validates the padding extension data, if present
            TlsExtensionsUtils.getPaddingExtension(clientExtensions);

            securityParameters.clientServerNames = TlsExtensionsUtils.getServerNameExtensionClient(clientExtensions);

            /*
             * RFC 5246 7.4.1.4.1. Note: this extension is not meaningful for TLS versions prior
             * to 1.2. Clients MUST NOT offer it if they are offering prior versions.
             */
            if (TlsUtils.isSignatureAlgorithmsExtensionAllowed(clientVersion))
            {
                TlsUtils.establishClientSigAlgs(securityParameters, clientExtensions);
            }

            securityParameters.clientSupportedGroups = TlsExtensionsUtils.getSupportedGroupsExtension(clientExtensions);

            tlsServer.processClientExtensions(clientExtensions);
        }

        TlsSession sessionToResume = tlsServer.getSessionToResume(clientHello.getSessionID());

        boolean resumedSession = establishSession(sessionToResume);

        if (resumedSession && !serverVersion.equals(sessionParameters.getNegotiatedVersion()))
        {
            resumedSession = false;
        }

        // TODO Check the session cipher suite is selectable by the same rules that getSelectedCipherSuite uses

        // TODO Check the resumed session has a peer certificate if we NEED client-auth

        // extended_master_secret
        {
            boolean negotiateEMS = false;

            if (TlsUtils.isExtendedMasterSecretOptional(serverVersion) &&
                tlsServer.shouldUseExtendedMasterSecret())
            {
                if (TlsExtensionsUtils.hasExtendedMasterSecretExtension(clientExtensions))
                {
                    negotiateEMS = true;
                }
                else if (tlsServer.requiresExtendedMasterSecret())
                {
                    throw new TlsFatalAlert(AlertDescription.handshake_failure,
                        "Extended Master Secret extension is required");
                }
                else if (resumedSession)
                {
                    if (sessionParameters.isExtendedMasterSecret())
                    {
                        throw new TlsFatalAlert(AlertDescription.handshake_failure,
                            "Extended Master Secret extension is required for EMS session resumption");
                    }

                    if (!tlsServer.allowLegacyResumption())
                    {
                        throw new TlsFatalAlert(AlertDescription.handshake_failure,
                            "Extended Master Secret extension is required for legacy session resumption");
                    }
                }
            }

            if (resumedSession && negotiateEMS != sessionParameters.isExtendedMasterSecret())
            {
                resumedSession = false;
            }

            securityParameters.extendedMasterSecret = negotiateEMS;
        }

        if (!resumedSession)
        {
            cancelSession();

            byte[] newSessionID = tlsServer.getNewSessionID();
            if (null == newSessionID)
            {
                newSessionID = TlsUtils.EMPTY_BYTES;
            }

            this.tlsSession = TlsUtils.importSession(newSessionID, null);
        }

        securityParameters.resumedSession = resumedSession;
        securityParameters.sessionID = tlsSession.getSessionID();

        tlsServer.notifySession(tlsSession);

        TlsUtils.negotiatedVersionTLSServer(tlsServerContext);

        {
            int cipherSuite = resumedSession ? sessionParameters.getCipherSuite() : tlsServer.getSelectedCipherSuite();

            if (!TlsUtils.isValidCipherSuiteSelection(offeredCipherSuites, cipherSuite) ||
                !TlsUtils.isValidVersionForCipherSuite(cipherSuite, serverVersion))
            {
                throw new TlsFatalAlert(AlertDescription.internal_error);
            }

            TlsUtils.negotiatedCipherSuite(securityParameters, cipherSuite);
        }

        tlsServerContext.setRSAPreMasterSecretVersion(clientLegacyVersion);

        {
            Hashtable sessionServerExtensions = resumedSession
                ?   sessionParameters.readServerExtensions()
                :   tlsServer.getServerExtensions();

            this.serverExtensions = TlsExtensionsUtils.ensureExtensionsInitialised(sessionServerExtensions);
        }

        tlsServer.getServerExtensionsForConnection(serverExtensions);

        if (securityParameters.isRenegotiating())
        {
            /*
             * The server MUST include a "renegotiation_info" extension containing the saved
             * client_verify_data and server_verify_data in the ServerHello.
             */
            if (!securityParameters.isSecureRenegotiation())
            {
                throw new TlsFatalAlert(AlertDescription.internal_error);
            }

            SecurityParameters saved = tlsServerContext.getSecurityParametersConnection();
            byte[] reneg_conn_info = TlsUtils.concat(saved.getPeerVerifyData(), saved.getLocalVerifyData());

            this.serverExtensions.put(EXT_RenegotiationInfo, createRenegotiationInfo(reneg_conn_info));
        }
        else
        {
            /*
             * RFC 5746 3.6. Server Behavior: Initial Handshake (both full and session-resumption)
             */
            if (securityParameters.isSecureRenegotiation())
            {
                byte[] serverRenegExtData = TlsUtils.getExtensionData(this.serverExtensions, EXT_RenegotiationInfo);
                boolean noRenegExt = (null == serverRenegExtData);

                if (noRenegExt)
                {
                    /*
                     * Note that sending a "renegotiation_info" extension in response to a ClientHello
                     * containing only the SCSV is an explicit exception to the prohibition in RFC 5246,
                     * Section 7.4.1.4, on the server sending unsolicited extensions and is only allowed
                     * because the client is signaling its willingness to receive the extension via the
                     * TLS_EMPTY_RENEGOTIATION_INFO_SCSV SCSV.
                     */

                    /*
                     * If the secure_renegotiation flag is set to TRUE, the server MUST include an empty
                     * "renegotiation_info" extension in the ServerHello message.
                     */
                    this.serverExtensions.put(EXT_RenegotiationInfo, createRenegotiationInfo(TlsUtils.EMPTY_BYTES));
                }
            }
        }

        if (securityParameters.isExtendedMasterSecret())
        {
            TlsExtensionsUtils.addExtendedMasterSecretExtension(serverExtensions);
        }
        else
        {
            serverExtensions.remove(TlsExtensionsUtils.EXT_extended_master_secret);
        }

        securityParameters.applicationProtocol = TlsExtensionsUtils.getALPNExtensionServer(serverExtensions);
        securityParameters.applicationProtocolSet = true;

        if (!this.serverExtensions.isEmpty())
        {
            securityParameters.encryptThenMAC = TlsExtensionsUtils.hasEncryptThenMACExtension(serverExtensions);

            securityParameters.maxFragmentLength = TlsUtils.processMaxFragmentLengthExtension(
                resumedSession ? null : clientExtensions, serverExtensions, AlertDescription.internal_error);

            securityParameters.truncatedHMac = TlsExtensionsUtils.hasTruncatedHMacExtension(serverExtensions);

            if (!resumedSession)
            {
                if (TlsUtils.hasExpectedEmptyExtensionData(serverExtensions, TlsExtensionsUtils.EXT_status_request_v2,
                    AlertDescription.internal_error))
                {
                    securityParameters.statusRequestVersion = 2;
                }
                else if (TlsUtils.hasExpectedEmptyExtensionData(serverExtensions, TlsExtensionsUtils.EXT_status_request,
                    AlertDescription.internal_error))
                {
                    securityParameters.statusRequestVersion = 1;
                }

                securityParameters.clientCertificateType = TlsUtils.processClientCertificateTypeExtension(
                    clientExtensions, serverExtensions, AlertDescription.internal_error);
                securityParameters.serverCertificateType = TlsUtils.processServerCertificateTypeExtension(
                    clientExtensions, serverExtensions, AlertDescription.internal_error);

                this.expectSessionTicket = TlsUtils.hasExpectedEmptyExtensionData(serverExtensions,
                    TlsProtocol.EXT_SessionTicket, AlertDescription.internal_error);
            }
        }

        applyMaxFragmentLengthExtension(securityParameters.getMaxFragmentLength());

        return new ServerHello(serverVersion, securityParameters.getServerRandom(), securityParameters.getSessionID(),
            securityParameters.getCipherSuite(), serverExtensions);
    }

    protected TlsContext getContext()
    {
        return tlsServerContext;
    }

    AbstractTlsContext getContextAdmin()
    {
        return tlsServerContext;
    }

    protected TlsPeer getPeer()
    {
        return tlsServer;
    }

    protected void handle13HandshakeMessage(short type, HandshakeMessageInput buf)
        throws IOException
    {
        if (!isTLSv13ConnectionState())
        {
            throw new TlsFatalAlert(AlertDescription.internal_error);
        }

        /*
         * TODO[tls13] Abbreviated handshakes (PSK resumption)
         * 
         * NOTE: No CertificateRequest, Certificate, CertificateVerify messages, but client
         * might now send EndOfEarlyData after receiving server Finished message.
         */

        switch (type)
        {
        case HandshakeType.certificate:
        {
            switch (this.connection_state)
            {
            case CS_SERVER_FINISHED:
            {
                receive13ClientCertificate(buf);
                this.connection_state = CS_CLIENT_CERTIFICATE;
                break;
            }
            default:
                throw new TlsFatalAlert(AlertDescription.unexpected_message);
            }
            break;
        }
        case HandshakeType.certificate_verify:
        {
            switch (this.connection_state)
            {
            case CS_CLIENT_CERTIFICATE:
            {
                receive13ClientCertificateVerify(buf);
                buf.updateHash(handshakeHash);
                this.connection_state = CS_CLIENT_CERTIFICATE_VERIFY;
                break;
            }
            default:
                throw new TlsFatalAlert(AlertDescription.unexpected_message);
            }
            break;
        }
        case HandshakeType.client_hello:
        {
            switch (this.connection_state)
            {
            case CS_START:
            {
                // NOTE: Legacy handler should be dispatching initial ClientHello.
                throw new TlsFatalAlert(AlertDescription.internal_error);
            }
            case CS_SERVER_HELLO_RETRY_REQUEST:
            {
                ClientHello clientHelloRetry = receiveClientHelloMessage(buf);
                this.connection_state = CS_CLIENT_HELLO_RETRY;

                ServerHello serverHello = generate13ServerHello(clientHelloRetry, buf, true);
                sendServerHelloMessage(serverHello);
                this.connection_state = CS_SERVER_HELLO;

                send13ServerHelloCoda(serverHello, true);
                break;
            }
            default:
                throw new TlsFatalAlert(AlertDescription.unexpected_message);
            }
            break;
        }
        case HandshakeType.finished:
        {
            switch (this.connection_state)
            {
            case CS_SERVER_FINISHED:
            {
                skip13ClientCertificate();
                // NB: Fall through to next case label
            }
            case CS_CLIENT_CERTIFICATE:
            {
                skip13ClientCertificateVerify();
                // NB: Fall through to next case label
            }
            case CS_CLIENT_CERTIFICATE_VERIFY:
            {
                receive13ClientFinished(buf);
                this.connection_state = CS_CLIENT_FINISHED;

                // See RFC 8446 D.4.
                recordStream.setIgnoreChangeCipherSpec(false);

                // NOTE: Completes the switch to application-data phase (server entered after CS_SERVER_FINISHED).
                recordStream.enablePendingCipherRead(false);

                completeHandshake();
                break;
            }
            default:
                throw new TlsFatalAlert(AlertDescription.unexpected_message);
            }
            break;
        }
        case HandshakeType.key_update:
        {
            receive13KeyUpdate(buf);
            break;
        }

        case HandshakeType.certificate_request:
        case HandshakeType.certificate_status:
        case HandshakeType.certificate_url:
        case HandshakeType.client_key_exchange:
        case HandshakeType.compressed_certificate:
        case HandshakeType.encrypted_extensions:
        case HandshakeType.end_of_early_data:
        case HandshakeType.hello_request:
        case HandshakeType.hello_verify_request:
        case HandshakeType.message_hash:
        case HandshakeType.new_session_ticket:
        case HandshakeType.server_hello:
        case HandshakeType.server_hello_done:
        case HandshakeType.server_key_exchange:
        case HandshakeType.supplemental_data:
        default:
            throw new TlsFatalAlert(AlertDescription.unexpected_message);
        }
    }

    protected void handleHandshakeMessage(short type, HandshakeMessageInput buf)
        throws IOException
    {
        final SecurityParameters securityParameters = tlsServerContext.getSecurityParameters();

        if (connection_state > CS_CLIENT_HELLO
            && TlsUtils.isTLSv13(securityParameters.getNegotiatedVersion()))
        {
            if (securityParameters.isResumedSession())
            {
                throw new TlsFatalAlert(AlertDescription.internal_error);
            }

            handle13HandshakeMessage(type, buf);
            return;
        }

        if (!isLegacyConnectionState())
        {
            throw new TlsFatalAlert(AlertDescription.internal_error);
        }

        if (securityParameters.isResumedSession() && type != HandshakeType.client_hello)
        {
            if (type != HandshakeType.finished || this.connection_state != CS_SERVER_FINISHED)
            {
                throw new TlsFatalAlert(AlertDescription.unexpected_message);
            }

            processFinishedMessage(buf);
            this.connection_state = CS_CLIENT_FINISHED;

            completeHandshake();
            return;
        }

        switch (type)
        {
        case HandshakeType.client_hello:
        {
            if (isApplicationDataReady())
            {
                if (!handleRenegotiation())
                {
                    break;
                }

                this.connection_state = CS_START;
            }

            switch (this.connection_state)
            {
            case CS_END:
            {
                throw new TlsFatalAlert(AlertDescription.internal_error);
            }
            case CS_START:
            {
                ClientHello clientHello = receiveClientHelloMessage(buf);
                this.connection_state = CS_CLIENT_HELLO;

                ServerHello serverHello = generateServerHello(clientHello, buf);
                handshakeHash.notifyPRFDetermined();

                if (TlsUtils.isTLSv13(securityParameters.getNegotiatedVersion()))
                {
                    handshakeHash.sealHashAlgorithms();

                    if (serverHello.isHelloRetryRequest())
                    {
                        TlsUtils.adjustTranscriptForRetry(handshakeHash);

                        sendServerHelloMessage(serverHello);
                        this.connection_state = CS_SERVER_HELLO_RETRY_REQUEST;

                        // See RFC 8446 D.4.
                        sendChangeCipherSpecMessage();
                    }
                    else
                    {
                        sendServerHelloMessage(serverHello);
                        this.connection_state = CS_SERVER_HELLO;

                        // See RFC 8446 D.4.
                        sendChangeCipherSpecMessage();

                        send13ServerHelloCoda(serverHello, false);
                    }
                    break;
                }

                // For TLS 1.3+, this was already done by generateServerHello
                buf.updateHash(handshakeHash);

                sendServerHelloMessage(serverHello);
                this.connection_state = CS_SERVER_HELLO;

                if (securityParameters.isResumedSession())
                {
                    securityParameters.masterSecret = sessionMasterSecret;
                    recordStream.setPendingCipher(TlsUtils.initCipher(tlsServerContext));

                    sendChangeCipherSpec();
                    sendFinishedMessage();
                    this.connection_state = CS_SERVER_FINISHED;
                    break;
                }

                Vector serverSupplementalData = tlsServer.getServerSupplementalData();
                if (serverSupplementalData != null)
                {
                    sendSupplementalDataMessage(serverSupplementalData);
                    this.connection_state = CS_SERVER_SUPPLEMENTAL_DATA;
                }

                this.keyExchange = TlsUtils.initKeyExchangeServer(tlsServerContext, tlsServer);

                TlsCredentials serverCredentials = null;

                if (!KeyExchangeAlgorithm.isAnonymous(securityParameters.getKeyExchangeAlgorithm()))
                {
                    serverCredentials = TlsUtils.establishServerCredentials(tlsServer);
                }

                // Server certificate
                {
                    Certificate serverCertificate = null;

                    ByteArrayOutputStream endPointHash = new ByteArrayOutputStream();
                    if (null == serverCredentials)
                    {
                        this.keyExchange.skipServerCredentials();
                    }
                    else
                    {
                        this.keyExchange.processServerCredentials(serverCredentials);

                        serverCertificate = serverCredentials.getCertificate();
                        sendCertificateMessage(serverCertificate, endPointHash);
                        this.connection_state = CS_SERVER_CERTIFICATE;
                    }

                    securityParameters.tlsServerEndPoint = endPointHash.toByteArray();

                    // TODO[RFC 3546] Check whether empty certificates is possible, allowed, or excludes CertificateStatus
                    if (null == serverCertificate || serverCertificate.isEmpty())
                    {
                        securityParameters.statusRequestVersion = 0;
                    }
                }

                if (securityParameters.getStatusRequestVersion() > 0)
                {
                    CertificateStatus certificateStatus = tlsServer.getCertificateStatus();
                    if (certificateStatus != null)
                    {
                        sendCertificateStatusMessage(certificateStatus);
                        this.connection_state = CS_SERVER_CERTIFICATE_STATUS;
                    }
                }

                byte[] serverKeyExchange = this.keyExchange.generateServerKeyExchange();
                if (serverKeyExchange != null)
                {
                    sendServerKeyExchangeMessage(serverKeyExchange);
                    this.connection_state = CS_SERVER_KEY_EXCHANGE;
                }

                if (null != serverCredentials)
                {
                    this.certificateRequest = tlsServer.getCertificateRequest();

                    if (null == this.certificateRequest)
                    {
                        /*
                         * For static agreement key exchanges, CertificateRequest is required since
                         * the client Certificate message is mandatory but can only be sent if the
                         * server requests it.
                         */
                        if (!keyExchange.requiresCertificateVerify())
                        {
                            throw new TlsFatalAlert(AlertDescription.internal_error);
                        }
                    }
                    else
                    {
                        if (TlsUtils.isTLSv12(tlsServerContext) != (certificateRequest.getSupportedSignatureAlgorithms() != null))
                        {
                            throw new TlsFatalAlert(AlertDescription.internal_error);
                        }

                        this.certificateRequest = TlsUtils.validateCertificateRequest(this.certificateRequest, this.keyExchange);

                        TlsUtils.establishServerSigAlgs(securityParameters, certificateRequest);

                        if (ProtocolVersion.TLSv12.equals(securityParameters.getNegotiatedVersion()))
                        {
                            TlsUtils.trackHashAlgorithms(handshakeHash, securityParameters.getServerSigAlgs());

                            if (tlsServerContext.getCrypto().hasAnyStreamVerifiers(securityParameters.getServerSigAlgs()))
                            {
                                handshakeHash.forceBuffering();
                            }
                        }
                        else
                        {
                            if (tlsServerContext.getCrypto().hasAnyStreamVerifiersLegacy(certificateRequest.getCertificateTypes()))
                            {
                                handshakeHash.forceBuffering();
                            }
                        }
                    }
                }

                handshakeHash.sealHashAlgorithms();

                if (null != certificateRequest)
                {
                    sendCertificateRequestMessage(certificateRequest);
                    this.connection_state = CS_SERVER_CERTIFICATE_REQUEST;
                }

                sendServerHelloDoneMessage();
                this.connection_state = CS_SERVER_HELLO_DONE;

                break;
            }
            default:
                throw new TlsFatalAlert(AlertDescription.unexpected_message);
            }
            break;
        }
        case HandshakeType.supplemental_data:
        {
            switch (this.connection_state)
            {
            case CS_SERVER_HELLO_DONE:
            {
                tlsServer.processClientSupplementalData(readSupplementalDataMessage(buf));
                this.connection_state = CS_CLIENT_SUPPLEMENTAL_DATA;
                break;
            }
            default:
                throw new TlsFatalAlert(AlertDescription.unexpected_message);
            }
            break;
        }
        case HandshakeType.certificate:
        {
            switch (this.connection_state)
            {
            case CS_SERVER_HELLO_DONE:
            {
                tlsServer.processClientSupplementalData(null);
                // NB: Fall through to next case label
            }
            case CS_CLIENT_SUPPLEMENTAL_DATA:
            {
                receiveCertificateMessage(buf);
                this.connection_state = CS_CLIENT_CERTIFICATE;
                break;
            }
            default:
                throw new TlsFatalAlert(AlertDescription.unexpected_message);
            }
            break;
        }
        case HandshakeType.client_key_exchange:
        {
            switch (this.connection_state)
            {
            case CS_SERVER_HELLO_DONE:
            {
                tlsServer.processClientSupplementalData(null);
                // NB: Fall through to next case label
            }
            case CS_CLIENT_SUPPLEMENTAL_DATA:
            {
                if (null == certificateRequest)
                {
                    this.keyExchange.skipClientCredentials();
                }
                else if (TlsUtils.isTLSv12(tlsServerContext))
                {
                    /*
                     * RFC 5246 If no suitable certificate is available, the client MUST send a
                     * certificate message containing no certificates.
                     * 
                     * NOTE: In previous RFCs, this was SHOULD instead of MUST.
                     */
                    throw new TlsFatalAlert(AlertDescription.unexpected_message);
                }
                else if (TlsUtils.isSSL(tlsServerContext))
                {
                    /*
                     * SSL 3.0 If the server has sent a certificate request Message, the client must
                     * send either the certificate message or a no_certificate alert.
                     */
                    throw new TlsFatalAlert(AlertDescription.unexpected_message);
                }
                else
                {
                    notifyClientCertificate(Certificate.EMPTY_CHAIN);
                }
                // NB: Fall through to next case label
            }
            case CS_CLIENT_CERTIFICATE:
            {
                receiveClientKeyExchangeMessage(buf);
                this.connection_state = CS_CLIENT_KEY_EXCHANGE;
                break;
            }
            default:
                throw new TlsFatalAlert(AlertDescription.unexpected_message);
            }
            break;
        }
        case HandshakeType.certificate_verify:
        {
            switch (this.connection_state)
            {
            case CS_CLIENT_KEY_EXCHANGE:
            {
                /*
                 * RFC 5246 7.4.8 This message is only sent following a client certificate that has
                 * signing capability (i.e., all certificates except those containing fixed
                 * Diffie-Hellman parameters).
                 */
                if (!expectCertificateVerifyMessage())
                {
                    throw new TlsFatalAlert(AlertDescription.unexpected_message);
                }

                receiveCertificateVerifyMessage(buf);
                buf.updateHash(handshakeHash);
                this.connection_state = CS_CLIENT_CERTIFICATE_VERIFY;
                break;
            }
            default:
                throw new TlsFatalAlert(AlertDescription.unexpected_message);
            }
            break;
        }
        case HandshakeType.finished:
        {
            switch (this.connection_state)
            {
            case CS_CLIENT_KEY_EXCHANGE:
            {
                if (expectCertificateVerifyMessage())
                {
                    throw new TlsFatalAlert(AlertDescription.unexpected_message);
                }
                // NB: Fall through to next case label
            }
            case CS_CLIENT_CERTIFICATE_VERIFY:
            {
                processFinishedMessage(buf);
                buf.updateHash(handshakeHash);
                this.connection_state = CS_CLIENT_FINISHED;

                if (this.expectSessionTicket)
                {
                    /*
                     * TODO[new_session_ticket] Check the server-side rules regarding the session ID, since
                     * the client is going to ignore any session ID it received once it sees the
                     * new_session_ticket message.
                     */

                    sendNewSessionTicketMessage(tlsServer.getNewSessionTicket());
                    this.connection_state = CS_SERVER_SESSION_TICKET;
                }

                sendChangeCipherSpec();
                sendFinishedMessage();
                this.connection_state = CS_SERVER_FINISHED;

                completeHandshake();
                break;
            }
            default:
                throw new TlsFatalAlert(AlertDescription.unexpected_message);
            }
            break;
        }

        case HandshakeType.certificate_request:
        case HandshakeType.certificate_status:
        case HandshakeType.certificate_url:
        case HandshakeType.compressed_certificate:
        case HandshakeType.encrypted_extensions:
        case HandshakeType.end_of_early_data:
        case HandshakeType.hello_request:
        case HandshakeType.hello_verify_request:
        case HandshakeType.key_update:
        case HandshakeType.message_hash:
        case HandshakeType.new_session_ticket:
        case HandshakeType.server_hello:
        case HandshakeType.server_hello_done:
        case HandshakeType.server_key_exchange:
        default:
            throw new TlsFatalAlert(AlertDescription.unexpected_message);
        }
    }

    protected void handleAlertWarningMessage(short alertDescription)
        throws IOException
    {
        /*
         * SSL 3.0 If the server has sent a certificate request Message, the client must send
         * either the certificate message or a no_certificate alert.
         */
        if (AlertDescription.no_certificate == alertDescription && null != certificateRequest
            && TlsUtils.isSSL(tlsServerContext))
        {
            switch (this.connection_state)
            {
            case CS_SERVER_HELLO_DONE:
            {
                tlsServer.processClientSupplementalData(null);
                // NB: Fall through to next case label
            }
            case CS_CLIENT_SUPPLEMENTAL_DATA:
            {
                notifyClientCertificate(Certificate.EMPTY_CHAIN);
                this.connection_state = CS_CLIENT_CERTIFICATE;
                return;
            }
            }
        }

        super.handleAlertWarningMessage(alertDescription);
    }

    protected void notifyClientCertificate(Certificate clientCertificate)
        throws IOException
    {
        if (null == certificateRequest)
        {
            throw new TlsFatalAlert(AlertDescription.internal_error);
        }

        TlsUtils.processClientCertificate(tlsServerContext, clientCertificate, keyExchange, tlsServer);
    }

    protected void receive13ClientCertificate(ByteArrayInputStream buf)
        throws IOException
    {
        // TODO[tls13] This currently just duplicates 'receiveCertificateMessage'

        if (null == certificateRequest)
        {
            throw new TlsFatalAlert(AlertDescription.unexpected_message);
        }

        Certificate.ParseOptions options = new Certificate.ParseOptions()
            .setCertificateType(tlsServerContext.getSecurityParametersHandshake().getClientCertificateType())
            .setMaxChainLength(tlsServer.getMaxCertificateChainLength());

        Certificate clientCertificate = Certificate.parse(options, tlsServerContext, buf, null);

        assertEmpty(buf);

        notifyClientCertificate(clientCertificate);
    }

    protected void receive13ClientCertificateVerify(ByteArrayInputStream buf)
        throws IOException
    {
        Certificate clientCertificate = tlsServerContext.getSecurityParametersHandshake().getPeerCertificate();
        if (null == clientCertificate || clientCertificate.isEmpty())
        {
            throw new TlsFatalAlert(AlertDescription.internal_error);
        }

        CertificateVerify certificateVerify = CertificateVerify.parse(tlsServerContext, buf);

        assertEmpty(buf);

        TlsUtils.verify13CertificateVerifyClient(tlsServerContext, handshakeHash, certificateVerify);
    }

    protected void receive13ClientFinished(ByteArrayInputStream buf) throws IOException
    {
        process13FinishedMessage(buf);
    }

    protected void receiveCertificateMessage(ByteArrayInputStream buf)
        throws IOException
    {
        if (null == certificateRequest)
        {
            throw new TlsFatalAlert(AlertDescription.unexpected_message);
        }

        Certificate.ParseOptions options = new Certificate.ParseOptions()
            .setCertificateType(tlsServerContext.getSecurityParametersHandshake().getClientCertificateType())
            .setMaxChainLength(tlsServer.getMaxCertificateChainLength());

        Certificate clientCertificate = Certificate.parse(options, tlsServerContext, buf, null);

        assertEmpty(buf);

        notifyClientCertificate(clientCertificate);
    }

    protected void receiveCertificateVerifyMessage(ByteArrayInputStream buf)
        throws IOException
    {
        DigitallySigned certificateVerify = DigitallySigned.parse(tlsServerContext, buf);

        assertEmpty(buf);

        TlsUtils.verifyCertificateVerifyClient(tlsServerContext, certificateRequest, certificateVerify, handshakeHash);

        handshakeHash.stopTracking();
    }

    protected ClientHello receiveClientHelloMessage(ByteArrayInputStream buf)
        throws IOException
    {
        return ClientHello.parse(buf, null);
    }

    protected void receiveClientKeyExchangeMessage(ByteArrayInputStream buf)
        throws IOException
    {
        keyExchange.processClientKeyExchange(buf);

        assertEmpty(buf);

        final boolean isSSL = TlsUtils.isSSL(tlsServerContext);
        if (isSSL)
        {
            // NOTE: For SSLv3 (only), master_secret needed to calculate session hash
            establishMasterSecret(tlsServerContext, keyExchange);
        }

        tlsServerContext.getSecurityParametersHandshake().sessionHash = TlsUtils.getCurrentPRFHash(handshakeHash);

        if (!isSSL)
        {
            // NOTE: For (D)TLS, session hash potentially needed for extended_master_secret
            establishMasterSecret(tlsServerContext, keyExchange);
        }

        recordStream.setPendingCipher(TlsUtils.initCipher(tlsServerContext));

        if (!expectCertificateVerifyMessage())
        {
            handshakeHash.stopTracking();
        }
    }

    protected void send13EncryptedExtensionsMessage(Hashtable serverExtensions) throws IOException
    {
        // TODO[tls13] Avoid extra copy; use placeholder to write opaque-16 data directly to message buffer

        byte[] extBytes = writeExtensionsData(serverExtensions);

        HandshakeMessageOutput message = new HandshakeMessageOutput(HandshakeType.encrypted_extensions);
        TlsUtils.writeOpaque16(extBytes, message);
        message.send(this);
    }

    protected void send13ServerHelloCoda(ServerHello serverHello, boolean afterHelloRetryRequest) throws IOException
    {
        final SecurityParameters securityParameters = tlsServerContext.getSecurityParametersHandshake();

        byte[] serverHelloTranscriptHash = TlsUtils.getCurrentPRFHash(handshakeHash);

        TlsUtils.establish13PhaseHandshake(tlsServerContext, serverHelloTranscriptHash, recordStream);

        recordStream.enablePendingCipherWrite();
        recordStream.enablePendingCipherRead(true);

        send13EncryptedExtensionsMessage(serverExtensions);
        this.connection_state = CS_SERVER_ENCRYPTED_EXTENSIONS;

        if (selectedPSK13)
        {
            /*
             * For PSK-only key exchange, there's no CertificateRequest, Certificate, CertificateVerify.
             */
        }
        else
        {
            // CertificateRequest
            {
                this.certificateRequest = tlsServer.getCertificateRequest();
                if (null != certificateRequest)
                {
                    if (!certificateRequest.hasCertificateRequestContext(TlsUtils.EMPTY_BYTES))
                    {
                        throw new TlsFatalAlert(AlertDescription.internal_error);
                    }
    
                    TlsUtils.establishServerSigAlgs(securityParameters, certificateRequest);
    
                    sendCertificateRequestMessage(certificateRequest);
                    this.connection_state = CS_SERVER_CERTIFICATE_REQUEST;
                }
            }
    
            TlsCredentialedSigner serverCredentials = TlsUtils.establish13ServerCredentials(tlsServer);
            if (null == serverCredentials)
            {
                throw new TlsFatalAlert(AlertDescription.internal_error);
            }
    
            // Certificate
            {
                /*
                 * TODO[tls13] Note that we are expecting the TlsServer implementation to take care of e.g.
                 * adding optional "status_request" extension to each CertificateEntry.
                 */
                /*
                 * No CertificateStatus message is sent; TLS 1.3 uses per-CertificateEntry "status_request"
                 * extension instead.
                 */

                Certificate serverCertificate = serverCredentials.getCertificate();
                send13CertificateMessage(serverCertificate);
                securityParameters.tlsServerEndPoint = null;
                this.connection_state = CS_SERVER_CERTIFICATE;
            }
    
            // CertificateVerify
            {
                DigitallySigned certificateVerify = TlsUtils.generate13CertificateVerify(tlsServerContext,
                    serverCredentials, handshakeHash);
                send13CertificateVerifyMessage(certificateVerify);
                this.connection_state = CS_CLIENT_CERTIFICATE_VERIFY;
            }
        }

        // Finished
        {
            send13FinishedMessage();
            this.connection_state = CS_SERVER_FINISHED;
        }

        byte[] serverFinishedTranscriptHash = TlsUtils.getCurrentPRFHash(handshakeHash);

        TlsUtils.establish13PhaseApplication(tlsServerContext, serverFinishedTranscriptHash, recordStream);

        recordStream.enablePendingCipherWrite();
    }

    protected void sendCertificateRequestMessage(CertificateRequest certificateRequest)
        throws IOException
    {
        HandshakeMessageOutput message = new HandshakeMessageOutput(HandshakeType.certificate_request);
        certificateRequest.encode(tlsServerContext, message);
        message.send(this);
    }

    protected void sendCertificateStatusMessage(CertificateStatus certificateStatus)
        throws IOException
    {
        HandshakeMessageOutput message = new HandshakeMessageOutput(HandshakeType.certificate_status);
        // TODO[tls13] Ensure this cannot happen for (D)TLS1.3+
        certificateStatus.encode(message);
        message.send(this);
    }

    protected void sendHelloRequestMessage()
        throws IOException
    {
        HandshakeMessageOutput.send(this, HandshakeType.hello_request, TlsUtils.EMPTY_BYTES);
    }

    protected void sendNewSessionTicketMessage(NewSessionTicket newSessionTicket)
        throws IOException
    {
        if (newSessionTicket == null)
        {
            throw new TlsFatalAlert(AlertDescription.internal_error);
        }

        HandshakeMessageOutput message = new HandshakeMessageOutput(HandshakeType.new_session_ticket);
        newSessionTicket.encode(message);
        message.send(this);
    }

    protected void sendServerHelloDoneMessage()
        throws IOException
    {
        HandshakeMessageOutput.send(this, HandshakeType.server_hello_done, TlsUtils.EMPTY_BYTES);
    }

    protected void sendServerHelloMessage(ServerHello serverHello)
        throws IOException
    {
        HandshakeMessageOutput message = new HandshakeMessageOutput(HandshakeType.server_hello);
        serverHello.encode(tlsServerContext, message);
        message.send(this);
    }

    protected void sendServerKeyExchangeMessage(byte[] serverKeyExchange)
        throws IOException
    {
        HandshakeMessageOutput.send(this, HandshakeType.server_key_exchange, serverKeyExchange);
    }

    protected void skip13ClientCertificate() throws IOException
    {
        if (null != certificateRequest)
        {
            throw new TlsFatalAlert(AlertDescription.unexpected_message);
        }
    }

    protected void skip13ClientCertificateVerify() throws IOException
    {
        if (expectCertificateVerifyMessage())
        {
            throw new TlsFatalAlert(AlertDescription.unexpected_message);
        }
    }
}<|MERGE_RESOLUTION|>--- conflicted
+++ resolved
@@ -408,38 +408,27 @@
             {
                 agreement = crypto.createDHDomain(new TlsDHConfig(namedGroup, true)).createDH();
             }
-<<<<<<< HEAD
-            else if (InjectionPoint.kems().contain(namedGroup)) {
+            else if (InjectionPoint.kems().contain(namedGroup))
+            {
                 // #tls-injection
                 assert crypto instanceof JcaTlsCrypto;
                 agreement = InjectionPoint.kems().kemByCodePoint(namedGroup).tlsAgreement((JcaTlsCrypto) crypto, true);
-=======
+            }
             else if (NamedGroup.refersToASpecificKem(namedGroup))
             {
                 agreement = crypto.createKemDomain(new TlsKemConfig(namedGroup, true)).createKem();
->>>>>>> 5b136085
             }
             else
             {
                 throw new TlsFatalAlert(AlertDescription.internal_error);
             }
 
-<<<<<<< HEAD
-            // #tls-injection moved the following line here (due to the requirements of KemAgreement implementing TlsAgreement for KEMs):
             agreement.receivePeerValue(clientShare.getKeyExchange());
-=======
-            agreement.receivePeerValue(clientShare.getKeyExchange());
-
->>>>>>> 5b136085
+
             byte[] key_exchange = agreement.generateEphemeral();
             KeyShareEntry serverShare = new KeyShareEntry(namedGroup, key_exchange);
             TlsExtensionsUtils.addKeyShareServerHello(serverHelloExtensions, serverShare);
 
-<<<<<<< HEAD
-            // #pqc-tls #injection moved the following line from here (due to the requirements of KemAgreement implementing TlsAgreement for KEMs):
-            // agreement.receivePeerValue(clientShare.getKeyExchange());
-=======
->>>>>>> 5b136085
             sharedSecret = agreement.calculateSecret();
         }
 
