package org.bouncycastle.tls.crypto.impl.jcajce;

<<<<<<< HEAD
import org.bouncycastle.jcajce.util.JcaJceHelper;
import org.bouncycastle.jcajce.util.ProviderJcaJceHelper;
import org.bouncycastle.tls.*;
import org.bouncycastle.tls.crypto.*;
import org.bouncycastle.tls.crypto.impl.*;
=======
import java.io.IOException;
import java.math.BigInteger;
import java.security.AlgorithmParameters;
import java.security.GeneralSecurityException;
import java.security.InvalidKeyException;
import java.security.NoSuchAlgorithmException;
import java.security.PrivateKey;
import java.security.PublicKey;
import java.security.SecureRandom;
import java.security.Signature;
import java.security.spec.AlgorithmParameterSpec;
import java.util.Hashtable;
import java.util.Vector;

import javax.crypto.Cipher;
import javax.crypto.KeyAgreement;

import org.bouncycastle.jcajce.util.JcaJceHelper;
import org.bouncycastle.jcajce.util.ProviderJcaJceHelper;
import org.bouncycastle.tls.AlertDescription;
import org.bouncycastle.tls.CertificateType;
import org.bouncycastle.tls.DigitallySigned;
import org.bouncycastle.tls.EncryptionAlgorithm;
import org.bouncycastle.tls.HashAlgorithm;
import org.bouncycastle.tls.MACAlgorithm;
import org.bouncycastle.tls.NamedGroup;
import org.bouncycastle.tls.ProtocolVersion;
import org.bouncycastle.tls.SignatureAlgorithm;
import org.bouncycastle.tls.SignatureAndHashAlgorithm;
import org.bouncycastle.tls.SignatureScheme;
import org.bouncycastle.tls.TlsDHUtils;
import org.bouncycastle.tls.TlsFatalAlert;
import org.bouncycastle.tls.TlsUtils;
import org.bouncycastle.tls.crypto.CryptoHashAlgorithm;
import org.bouncycastle.tls.crypto.CryptoSignatureAlgorithm;
import org.bouncycastle.tls.crypto.SRP6Group;
import org.bouncycastle.tls.crypto.Tls13Verifier;
import org.bouncycastle.tls.crypto.TlsCertificate;
import org.bouncycastle.tls.crypto.TlsCipher;
import org.bouncycastle.tls.crypto.TlsCryptoException;
import org.bouncycastle.tls.crypto.TlsCryptoParameters;
import org.bouncycastle.tls.crypto.TlsCryptoUtils;
import org.bouncycastle.tls.crypto.TlsDHConfig;
import org.bouncycastle.tls.crypto.TlsDHDomain;
import org.bouncycastle.tls.crypto.TlsECConfig;
import org.bouncycastle.tls.crypto.TlsECDomain;
import org.bouncycastle.tls.crypto.TlsHMAC;
import org.bouncycastle.tls.crypto.TlsHash;
import org.bouncycastle.tls.crypto.TlsKemConfig;
import org.bouncycastle.tls.crypto.TlsKemDomain;
import org.bouncycastle.tls.crypto.TlsNonceGenerator;
import org.bouncycastle.tls.crypto.TlsSRP6Client;
import org.bouncycastle.tls.crypto.TlsSRP6Server;
import org.bouncycastle.tls.crypto.TlsSRP6VerifierGenerator;
import org.bouncycastle.tls.crypto.TlsSRPConfig;
import org.bouncycastle.tls.crypto.TlsSecret;
import org.bouncycastle.tls.crypto.TlsStreamSigner;
import org.bouncycastle.tls.crypto.TlsStreamVerifier;
import org.bouncycastle.tls.crypto.impl.AbstractTlsCrypto;
import org.bouncycastle.tls.crypto.impl.TlsAEADCipher;
import org.bouncycastle.tls.crypto.impl.TlsAEADCipherImpl;
import org.bouncycastle.tls.crypto.impl.TlsBlockCipher;
import org.bouncycastle.tls.crypto.impl.TlsBlockCipherImpl;
import org.bouncycastle.tls.crypto.impl.TlsImplUtils;
import org.bouncycastle.tls.crypto.impl.TlsNullCipher;
>>>>>>> 5b136085
import org.bouncycastle.tls.crypto.impl.jcajce.srp.SRP6Client;
import org.bouncycastle.tls.crypto.impl.jcajce.srp.SRP6Server;
import org.bouncycastle.tls.crypto.impl.jcajce.srp.SRP6VerifierGenerator;
import org.bouncycastle.tls.injection.InjectionPoint;
import org.bouncycastle.util.Arrays;
import org.bouncycastle.util.Integers;
import org.bouncycastle.util.Strings;

import javax.crypto.Cipher;
import javax.crypto.KeyAgreement;
import java.io.IOException;
import java.math.BigInteger;
import java.security.*;
import java.security.spec.AlgorithmParameterSpec;
import java.util.Hashtable;
import java.util.Vector;

/**
 * Class for providing cryptographic services for TLS based on implementations in the JCA/JCE.
 * <p>
 *     This class provides default implementations for everything. If you need to customise it, extend the class
 *     and override the appropriate methods.
 * </p>
 */
public class JcaTlsCrypto
    extends AbstractTlsCrypto
{
    private final JcaJceHelper helper;
    private final SecureRandom entropySource;
    private final SecureRandom nonceEntropySource;

    private final Hashtable supportedEncryptionAlgorithms = new Hashtable();
    private final Hashtable supportedNamedGroups = new Hashtable();
    private final Hashtable supportedOther = new Hashtable();

    /**
     * Base constructor.
     *
     * @param helper a JCA/JCE helper configured for the class's default provider.
     * @param entropySource primary entropy source, used for key generation.
     * @param nonceEntropySource secondary entropy source, used for nonce and IV generation.
     */
    protected JcaTlsCrypto(JcaJceHelper helper, SecureRandom entropySource, SecureRandom nonceEntropySource)
    {
        this.helper = helper;
        this.entropySource = entropySource;
        this.nonceEntropySource = nonceEntropySource;
    }

    JceTlsSecret adoptLocalSecret(byte[] data)
    {
        return new JceTlsSecret(this, data);
    }

    Cipher createRSAEncryptionCipher() throws GeneralSecurityException
    {
        try
        {
            return getHelper().createCipher("RSA/NONE/PKCS1Padding");
        }
        catch (GeneralSecurityException e)
        {
            return getHelper().createCipher("RSA/ECB/PKCS1Padding");    // try old style
        }
    }

    public TlsNonceGenerator createNonceGenerator(byte[] additionalSeedMaterial)
    {
        return new JcaNonceGenerator(nonceEntropySource, additionalSeedMaterial);
    }

    public SecureRandom getSecureRandom()
    {
        return entropySource;
    }

    public byte[] calculateKeyAgreement(String agreementAlgorithm, PrivateKey privateKey, PublicKey publicKey, String secretAlgorithm)
        throws GeneralSecurityException
    {
        KeyAgreement agreement = helper.createKeyAgreement(agreementAlgorithm);
        agreement.init(privateKey);
        agreement.doPhase(publicKey, true);

        try
        {
            return agreement.generateSecret(secretAlgorithm).getEncoded();
        }
        catch (NoSuchAlgorithmException e)
        {
            // Oracle provider currently does not support generateSecret(algorithmName) for these.
            if ("X25519".equals(agreementAlgorithm) || "X448".equals(agreementAlgorithm))
            {
                return agreement.generateSecret();
            }
            throw e;
        }
    }

    public TlsCertificate createCertificate(byte[] encoding)
        throws IOException
    {
        return createCertificate(CertificateType.X509, encoding);
    }

    public TlsCertificate createCertificate(short type, byte[] encoding)
        throws IOException
    {
        if (type != CertificateType.X509)
        {
            throw new TlsFatalAlert(AlertDescription.unsupported_certificate);
        }

        return new JcaTlsCertificate(this, encoding);
    }

    public TlsCipher createCipher(TlsCryptoParameters cryptoParams, int encryptionAlgorithm, int macAlgorithm)
        throws IOException
    {
        try
        {
            switch (encryptionAlgorithm)
            {
            case EncryptionAlgorithm._3DES_EDE_CBC:
                return createCipher_CBC(cryptoParams, "DESede", 24, macAlgorithm);
            case EncryptionAlgorithm.AES_128_CBC:
                return createCipher_CBC(cryptoParams, "AES", 16, macAlgorithm);
            case EncryptionAlgorithm.AES_128_CCM:
                // NOTE: Ignores macAlgorithm
                return createCipher_AES_CCM(cryptoParams, 16, 16);
            case EncryptionAlgorithm.AES_128_CCM_8:
                // NOTE: Ignores macAlgorithm
                return createCipher_AES_CCM(cryptoParams, 16, 8);
            case EncryptionAlgorithm.AES_128_GCM:
                // NOTE: Ignores macAlgorithm
                return createCipher_AES_GCM(cryptoParams, 16, 16);
            case EncryptionAlgorithm.AES_256_CBC:
                return createCipher_CBC(cryptoParams, "AES", 32, macAlgorithm);
            case EncryptionAlgorithm.AES_256_CCM:
                // NOTE: Ignores macAlgorithm
                return createCipher_AES_CCM(cryptoParams, 32, 16);
            case EncryptionAlgorithm.AES_256_CCM_8:
                // NOTE: Ignores macAlgorithm
                return createCipher_AES_CCM(cryptoParams, 32, 8);
            case EncryptionAlgorithm.AES_256_GCM:
                // NOTE: Ignores macAlgorithm
                return createCipher_AES_GCM(cryptoParams, 32, 16);
            case EncryptionAlgorithm.ARIA_128_CBC:
                return createCipher_CBC(cryptoParams, "ARIA", 16, macAlgorithm);
            case EncryptionAlgorithm.ARIA_128_GCM:
                // NOTE: Ignores macAlgorithm
                return createCipher_ARIA_GCM(cryptoParams, 16, 16);
            case EncryptionAlgorithm.ARIA_256_CBC:
                return createCipher_CBC(cryptoParams, "ARIA", 32, macAlgorithm);
            case EncryptionAlgorithm.ARIA_256_GCM:
                // NOTE: Ignores macAlgorithm
                return createCipher_ARIA_GCM(cryptoParams, 32, 16);
            case EncryptionAlgorithm.CAMELLIA_128_CBC:
                return createCipher_CBC(cryptoParams, "Camellia", 16, macAlgorithm);
            case EncryptionAlgorithm.CAMELLIA_128_GCM:
                // NOTE: Ignores macAlgorithm
                return createCipher_Camellia_GCM(cryptoParams, 16, 16);
            case EncryptionAlgorithm.CAMELLIA_256_CBC:
                return createCipher_CBC(cryptoParams, "Camellia", 32, macAlgorithm);
            case EncryptionAlgorithm.CAMELLIA_256_GCM:
                // NOTE: Ignores macAlgorithm
                return createCipher_Camellia_GCM(cryptoParams, 32, 16);
            case EncryptionAlgorithm.CHACHA20_POLY1305:
                // NOTE: Ignores macAlgorithm
                return createChaCha20Poly1305(cryptoParams);
            case EncryptionAlgorithm.NULL:
                return createNullCipher(cryptoParams, macAlgorithm);
            case EncryptionAlgorithm.SEED_CBC:
                return createCipher_CBC(cryptoParams, "SEED", 16, macAlgorithm);
            case EncryptionAlgorithm.SM4_CBC:
                return createCipher_CBC(cryptoParams, "SM4", 16, macAlgorithm);
            case EncryptionAlgorithm.SM4_CCM:
                // NOTE: Ignores macAlgorithm
                return createCipher_SM4_CCM(cryptoParams);
            case EncryptionAlgorithm.SM4_GCM:
                // NOTE: Ignores macAlgorithm
                return createCipher_SM4_GCM(cryptoParams);

            case EncryptionAlgorithm.DES40_CBC:
            case EncryptionAlgorithm.DES_CBC:
            case EncryptionAlgorithm.IDEA_CBC:
            case EncryptionAlgorithm.RC2_CBC_40:
            case EncryptionAlgorithm.RC4_128:
            case EncryptionAlgorithm.RC4_40:
            default:
                throw new TlsFatalAlert(AlertDescription.internal_error);
            }
        }
        catch (GeneralSecurityException e)
        {
            throw new TlsCryptoException("cannot create cipher: " + e.getMessage(), e);
        }
    }

    public TlsHMAC createHMAC(int macAlgorithm)
    {
        switch (macAlgorithm)
        {
        case MACAlgorithm.hmac_md5:
        case MACAlgorithm.hmac_sha1:
        case MACAlgorithm.hmac_sha256:
        case MACAlgorithm.hmac_sha384:
        case MACAlgorithm.hmac_sha512:
            return createHMACForHash(TlsCryptoUtils.getHashForHMAC(macAlgorithm));

        default:
            throw new IllegalArgumentException("invalid MACAlgorithm: " + macAlgorithm);
        }
    }

    public TlsHMAC createHMACForHash(int cryptoHashAlgorithm)
    {
        String hmacName = getHMACAlgorithmName(cryptoHashAlgorithm);

        try
        {
            return new JceTlsHMAC(cryptoHashAlgorithm, helper.createMac(hmacName), hmacName);
        }
        catch (GeneralSecurityException e)
        {
            throw new RuntimeException("cannot create HMAC: " + hmacName, e);
        }
    }

    protected TlsHMAC createHMAC_SSL(int macAlgorithm)
        throws GeneralSecurityException, IOException
    {
        switch (macAlgorithm)
        {
        case MACAlgorithm.hmac_md5:
            return new JcaSSL3HMAC(createHash(getDigestName(CryptoHashAlgorithm.md5)), 16, 64);
        case MACAlgorithm.hmac_sha1:
            return new JcaSSL3HMAC(createHash(getDigestName(CryptoHashAlgorithm.sha1)), 20, 64);
        case MACAlgorithm.hmac_sha256:
            return new JcaSSL3HMAC(createHash(getDigestName(CryptoHashAlgorithm.sha256)), 32, 64);
        case MACAlgorithm.hmac_sha384:
            return new JcaSSL3HMAC(createHash(getDigestName(CryptoHashAlgorithm.sha384)), 48, 128);
        case MACAlgorithm.hmac_sha512:
            return new JcaSSL3HMAC(createHash(getDigestName(CryptoHashAlgorithm.sha512)), 64, 128);
        default:
            throw new TlsFatalAlert(AlertDescription.internal_error);
        }
    }

    protected TlsHMAC createMAC(TlsCryptoParameters cryptoParams, int macAlgorithm)
        throws GeneralSecurityException, IOException
    {
        if (TlsImplUtils.isSSL(cryptoParams))
        {
            return createHMAC_SSL(macAlgorithm);
        }
        else
        {
            return createHMAC(macAlgorithm);
        }
    }

    public TlsSRP6Client createSRP6Client(TlsSRPConfig srpConfig)
    {
        final SRP6Client srpClient = new SRP6Client();

        BigInteger[] ng = srpConfig.getExplicitNG();
        SRP6Group srpGroup= new SRP6Group(ng[0], ng[1]);
        srpClient.init(srpGroup, createHash(CryptoHashAlgorithm.sha1), this.getSecureRandom());

        return new TlsSRP6Client()
        {
            public BigInteger calculateSecret(BigInteger serverB)
                throws TlsFatalAlert
            {
                try
                {
                    return srpClient.calculateSecret(serverB);
                }
                catch (IllegalArgumentException e)
                {
                    throw new TlsFatalAlert(AlertDescription.illegal_parameter, e);
                }
            }

            public BigInteger generateClientCredentials(byte[] srpSalt, byte[] identity, byte[] password)
            {
                return srpClient.generateClientCredentials(srpSalt, identity, password);
            }
        };
    }

    public TlsSRP6Server createSRP6Server(TlsSRPConfig srpConfig, BigInteger srpVerifier)
    {
        final SRP6Server srpServer = new SRP6Server();
        BigInteger[] ng = srpConfig.getExplicitNG();
        SRP6Group srpGroup= new SRP6Group(ng[0], ng[1]);
        srpServer.init(srpGroup, srpVerifier, createHash(CryptoHashAlgorithm.sha1), this.getSecureRandom());
        return new TlsSRP6Server()
        {
            public BigInteger generateServerCredentials()
            {
                return srpServer.generateServerCredentials();
            }

            public BigInteger calculateSecret(BigInteger clientA)
                throws IOException
            {
                try
                {
                    return srpServer.calculateSecret(clientA);
                }
                catch (IllegalArgumentException e)
                {
                    throw new TlsFatalAlert(AlertDescription.illegal_parameter, e);
                }
            }
        };
    }

    public TlsSRP6VerifierGenerator createSRP6VerifierGenerator(TlsSRPConfig srpConfig)
    {
        BigInteger[] ng = srpConfig.getExplicitNG();
        final SRP6VerifierGenerator verifierGenerator = new SRP6VerifierGenerator();

        verifierGenerator.init(ng[0], ng[1], createHash(CryptoHashAlgorithm.sha1));

        return new TlsSRP6VerifierGenerator()
        {
            public BigInteger generateVerifier(byte[] salt, byte[] identity, byte[] password)
            {
                return verifierGenerator.generateVerifier(salt, identity, password);
            }
        };
    }

    String getHMACAlgorithmName(int cryptoHashAlgorithm)
    {
        switch (cryptoHashAlgorithm)
        {
        case CryptoHashAlgorithm.md5:
            return "HmacMD5";
        case CryptoHashAlgorithm.sha1:
            return "HmacSHA1";
        case CryptoHashAlgorithm.sha224:
            return "HmacSHA224";
        case CryptoHashAlgorithm.sha256:
            return "HmacSHA256";
        case CryptoHashAlgorithm.sha384:
            return "HmacSHA384";
        case CryptoHashAlgorithm.sha512:
            return "HmacSHA512";
        case CryptoHashAlgorithm.sm3:
            return "HmacSM3";
        default:
            throw new IllegalArgumentException("invalid CryptoHashAlgorithm: " + cryptoHashAlgorithm);
        }
    }

    public AlgorithmParameters getNamedGroupAlgorithmParameters(int namedGroup) throws GeneralSecurityException {
        // #tls-injection
        // for injected KEMs (~NamedGroups), return null
        if (InjectionPoint.kems().contain(namedGroup))
            return null; // KEM is supported, no specific parameters (e.g., there are no disabled algorithms)


        if (NamedGroup.refersToAnXDHCurve(namedGroup)) {
            switch (namedGroup) {
                /*
                 * TODO Return AlgorithmParameters to check against disabled algorithms
                 *
                 * NOTE: The JDK doesn't even support AlgorithmParameters for XDH, so SunJSSE also winds
                 * up using null AlgorithmParameters when checking algorithm constraints.
                 */
                case NamedGroup.x25519:
                case NamedGroup.x448:
                    return null;
            }
        }
        else if (NamedGroup.refersToAnECDSACurve(namedGroup))
        {
            return ECUtil.getAlgorithmParameters(this, NamedGroup.getCurveName(namedGroup));
        }
        else if (NamedGroup.refersToASpecificFiniteField(namedGroup))
        {
            return DHUtil.getAlgorithmParameters(this, TlsDHUtils.getNamedDHGroup(namedGroup));
        }
        else if (NamedGroup.refersToASpecificKem(namedGroup))
        {
            switch (namedGroup)
            {
            /*
             * TODO[tls-kem] Return AlgorithmParameters to check against disabled algorithms?
             */
            case NamedGroup.OQS_mlkem512:
            case NamedGroup.OQS_mlkem768:
            case NamedGroup.OQS_mlkem1024:
            case NamedGroup.DRAFT_mlkem768:
            case NamedGroup.DRAFT_mlkem1024:
                return null;
            }
        }

        throw new IllegalArgumentException("NamedGroup not supported: " + NamedGroup.getText(namedGroup));
    }

    public AlgorithmParameters getSignatureSchemeAlgorithmParameters(int signatureScheme)
        throws GeneralSecurityException
    {
        if (!SignatureScheme.isRSAPSS(signatureScheme))
        {
            return null;
        }

        int cryptoHashAlgorithm = SignatureScheme.getCryptoHashAlgorithm(signatureScheme);
        if (cryptoHashAlgorithm < 0)
        {
            return null;
        }

        String digestName = getDigestName(cryptoHashAlgorithm);
        String sigName = RSAUtil.getDigestSigAlgName(digestName) + "WITHRSAANDMGF1";

        AlgorithmParameterSpec pssSpec = RSAUtil.getPSSParameterSpec(cryptoHashAlgorithm, digestName, getHelper());

        Signature signer = getHelper().createSignature(sigName);

        // NOTE: We explicitly set them even though they should be the defaults, because providers vary
        signer.setParameter(pssSpec);

        return signer.getParameters();
    }

    public boolean hasAnyStreamVerifiers(Vector signatureAndHashAlgorithms)
    {
        boolean isRSAStreamVerifier = JcaUtils.isSunMSCAPIProviderActive();

        for (int i = 0, count = signatureAndHashAlgorithms.size(); i < count; ++i)
        {
            SignatureAndHashAlgorithm algorithm = (SignatureAndHashAlgorithm)signatureAndHashAlgorithms.elementAt(i);
            switch (algorithm.getSignature())
            {
            case SignatureAlgorithm.rsa:
            {
                if (isRSAStreamVerifier)
                {
                    return true;
                }
                break;
            }
            case SignatureAlgorithm.dsa:
            {
                if (HashAlgorithm.getOutputSize(algorithm.getHash()) != 20)
                {
                    return true;
                }
                break;
            }
            }

            switch (SignatureScheme.from(algorithm))
            {
            case SignatureScheme.ed25519:
            case SignatureScheme.ed448:
            case SignatureScheme.rsa_pss_rsae_sha256:
            case SignatureScheme.rsa_pss_rsae_sha384:
            case SignatureScheme.rsa_pss_rsae_sha512:
            case SignatureScheme.rsa_pss_pss_sha256:
            case SignatureScheme.rsa_pss_pss_sha384:
            case SignatureScheme.rsa_pss_pss_sha512:
                return true;
            }
        }
        return false;
    }

    public boolean hasAnyStreamVerifiersLegacy(short[] clientCertificateTypes)
    {
        return false;
    }

    public boolean hasCryptoHashAlgorithm(int cryptoHashAlgorithm)
    {
        // TODO: expand
        return true;
    }

    public boolean hasCryptoSignatureAlgorithm(int cryptoSignatureAlgorithm)
    {
        switch (cryptoSignatureAlgorithm)
        {
        case CryptoSignatureAlgorithm.rsa:
        case CryptoSignatureAlgorithm.dsa:
        case CryptoSignatureAlgorithm.ecdsa:
        case CryptoSignatureAlgorithm.rsa_pss_rsae_sha256:
        case CryptoSignatureAlgorithm.rsa_pss_rsae_sha384:
        case CryptoSignatureAlgorithm.rsa_pss_rsae_sha512:
        case CryptoSignatureAlgorithm.ed25519:
        case CryptoSignatureAlgorithm.ed448:
        case CryptoSignatureAlgorithm.rsa_pss_pss_sha256:
        case CryptoSignatureAlgorithm.rsa_pss_pss_sha384:
        case CryptoSignatureAlgorithm.rsa_pss_pss_sha512:
            return true;

        // TODO[draft-smyshlyaev-tls12-gost-suites-10]
        case CryptoSignatureAlgorithm.gostr34102012_256:
        case CryptoSignatureAlgorithm.gostr34102012_512:

        // TODO[RFC 8998]
        case CryptoSignatureAlgorithm.sm2:

        default:
            return false;
        }
    }

    public boolean hasDHAgreement()
    {
        return true;
    }

    public boolean hasECDHAgreement()
    {
        return true;
    }
    
    public boolean hasKemAgreement()
    {
        return true;
    }

    public boolean hasEncryptionAlgorithm(int encryptionAlgorithm)
    {
        final Integer key = Integers.valueOf(encryptionAlgorithm);
        synchronized (supportedEncryptionAlgorithms)
        {
            Boolean cached = (Boolean)supportedEncryptionAlgorithms.get(key);
            if (cached != null)
            {
                return cached.booleanValue();
            }
        }

        Boolean supported = isSupportedEncryptionAlgorithm(encryptionAlgorithm);
        if (null == supported)
        {
            return false;
        }

        synchronized (supportedEncryptionAlgorithms)
        {
            Boolean cached = (Boolean)supportedEncryptionAlgorithms.put(key, supported);

            // Unlikely, but we want a consistent result
            if (null != cached && supported != cached)
            {
                supportedEncryptionAlgorithms.put(key, cached);
                supported = cached;
            }
        }

        return supported.booleanValue();
    }

    public boolean hasHKDFAlgorithm(int cryptoHashAlgorithm)
    {
        switch (cryptoHashAlgorithm)
        {
        case CryptoHashAlgorithm.sha256:
        case CryptoHashAlgorithm.sha384:
        case CryptoHashAlgorithm.sha512:
        case CryptoHashAlgorithm.sm3:
            return true;

        default:
            return false;
        }
    }

    public boolean hasMacAlgorithm(int macAlgorithm)
    {
        switch (macAlgorithm)
        {
        case MACAlgorithm.hmac_md5:
        case MACAlgorithm.hmac_sha1:
        case MACAlgorithm.hmac_sha256:
        case MACAlgorithm.hmac_sha384:
        case MACAlgorithm.hmac_sha512:
            return true;

        default:
            return false;
        }
    }

    public boolean hasNamedGroup(int namedGroup) {
        // #tls-injection
        if (InjectionPoint.kems().contain(namedGroup)) {
            return true;
        }
        final Integer key = Integers.valueOf(namedGroup);
        synchronized (supportedNamedGroups)
        {
            Boolean cached = (Boolean)supportedNamedGroups.get(key);
            if (null != cached)
            {
                return cached.booleanValue();
            }
        }

        Boolean supported = isSupportedNamedGroup(namedGroup);
        if (null == supported)
        {
            return false;
        }

        synchronized (supportedNamedGroups)
        {
            Boolean cached = (Boolean)supportedNamedGroups.put(key, supported);

            // Unlikely, but we want a consistent result
            if (null != cached && supported != cached)
            {
                supportedNamedGroups.put(key, cached);
                supported = cached;
            }
        }

        return supported.booleanValue();
    }

    public boolean hasRSAEncryption()
    {
        final String key = "KE_RSA";
        synchronized (supportedOther)
        {
            Boolean cached = (Boolean)supportedOther.get(key);
            if (cached != null)
            {
                return cached.booleanValue();
            }
        }

        Boolean supported;
        try
        {
            createRSAEncryptionCipher();
            supported = Boolean.TRUE;
        }
        catch (GeneralSecurityException e)
        {
            supported = Boolean.FALSE;
        }

        synchronized (supportedOther)
        {
            Boolean cached = (Boolean)supportedOther.put(key, supported);

            // Unlikely, but we want a consistent result
            if (null != cached && supported != cached)
            {
                supportedOther.put(key, cached);
                supported = cached;
            }
        }

        return supported.booleanValue();
    }

    public boolean hasSignatureAlgorithm(short signatureAlgorithm)
    {
        switch (signatureAlgorithm)
        {
        case SignatureAlgorithm.rsa:
        case SignatureAlgorithm.dsa:
        case SignatureAlgorithm.ecdsa:
        case SignatureAlgorithm.ed25519:
        case SignatureAlgorithm.ed448:
        case SignatureAlgorithm.rsa_pss_rsae_sha256:
        case SignatureAlgorithm.rsa_pss_rsae_sha384:
        case SignatureAlgorithm.rsa_pss_rsae_sha512:
        case SignatureAlgorithm.rsa_pss_pss_sha256:
        case SignatureAlgorithm.rsa_pss_pss_sha384:
        case SignatureAlgorithm.rsa_pss_pss_sha512:
        case SignatureAlgorithm.ecdsa_brainpoolP256r1tls13_sha256:
        case SignatureAlgorithm.ecdsa_brainpoolP384r1tls13_sha384:
        case SignatureAlgorithm.ecdsa_brainpoolP512r1tls13_sha512:
            return true;

        // TODO[draft-smyshlyaev-tls12-gost-suites-10]
        case SignatureAlgorithm.gostr34102012_256:
        case SignatureAlgorithm.gostr34102012_512:
        // TODO[RFC 8998]
//        case SignatureAlgorithm.sm2:
        default:
            return false;
        }
    }

    public boolean hasSignatureAndHashAlgorithm(SignatureAndHashAlgorithm sigAndHashAlgorithm) {
        if (InjectionPoint.sigAlgs().contain(sigAndHashAlgorithm))
            return true; // #tls-injection

        short signature = sigAndHashAlgorithm.getSignature();

        switch (sigAndHashAlgorithm.getHash())
        {
        case HashAlgorithm.md5:
            return SignatureAlgorithm.rsa == signature && hasSignatureAlgorithm(signature);
        case HashAlgorithm.sha224:
            // Somewhat overkill, but simpler for now. It's also consistent with SunJSSE behaviour.
            return !JcaUtils.isSunMSCAPIProviderActive() && hasSignatureAlgorithm(signature);
        default:
            return hasSignatureAlgorithm(signature);
        }
    }

    public boolean hasSignatureScheme(int signatureScheme) {
        if (InjectionPoint.sigAlgs().contain(signatureScheme))
            return true; // #tls-injection

        switch (signatureScheme) {
            case SignatureScheme.sm2sig_sm3:
                return false;
            default: {
                short signature = SignatureScheme.getSignatureAlgorithm(signatureScheme);

                switch (SignatureScheme.getCryptoHashAlgorithm(signatureScheme)) {
                    case CryptoHashAlgorithm.md5:
                        return SignatureAlgorithm.rsa == signature && hasSignatureAlgorithm(signature);
                    case CryptoHashAlgorithm.sha224:
                        // Somewhat overkill, but simpler for now. It's also consistent with SunJSSE behaviour.
                        return !JcaUtils.isSunMSCAPIProviderActive() && hasSignatureAlgorithm(signature);
                    default:
                        return hasSignatureAlgorithm(signature);
                }
            }
        }
    }

    public boolean hasSRPAuthentication()
    {
        return true;
    }

    public TlsSecret createSecret(byte[] data)
    {
        try
        {
            return adoptLocalSecret(Arrays.clone(data));
        }
        finally
        {
            // TODO[tls-ops] Add this after checking all callers
//            if (data != null)
//            {
//                Arrays.fill(data, (byte)0);
//            }
        }
    }

    public TlsSecret generateRSAPreMasterSecret(ProtocolVersion version)
    {
        byte[] data = new byte[48];
        getSecureRandom().nextBytes(data);
        TlsUtils.writeVersion(version, data, 0);
        return adoptLocalSecret(data);
    }

    public TlsHash createHash(int cryptoHashAlgorithm)
    {
        try
        {
            return createHash(getDigestName(cryptoHashAlgorithm));
        }
        catch (GeneralSecurityException e)
        {
            throw Exceptions.illegalArgumentException("unable to create message digest:" + e.getMessage(), e);
        }
    }

    public TlsDHDomain createDHDomain(TlsDHConfig dhConfig)
    {
        return new JceTlsDHDomain(this, dhConfig);
    }

    public TlsECDomain createECDomain(TlsECConfig ecConfig)
    {
        switch (ecConfig.getNamedGroup())
        {
        case NamedGroup.x25519:
            return new JceX25519Domain(this);
        case NamedGroup.x448:
            return new JceX448Domain(this);
        default:
            return new JceTlsECDomain(this, ecConfig);
        }
    }
    
    public TlsKemDomain createKemDomain(TlsKemConfig kemConfig)
    {
        return new JceTlsMLKemDomain(this, kemConfig);
    }

    public TlsSecret hkdfInit(int cryptoHashAlgorithm)
    {
        return adoptLocalSecret(new byte[TlsCryptoUtils.getHashOutputSize(cryptoHashAlgorithm)]);
    }

    /**
     * If you want to create your own versions of the AEAD ciphers required, override this method.
     *
     * @param cipherName   the full name of the cipher (algorithm/mode/padding)
     * @param algorithm    the base algorithm name
     * @param keySize      keySize (in bytes) for the cipher key.
     * @param isEncrypting true if the cipher is for encryption, false otherwise.
     * @return an AEAD cipher.
     * @throws GeneralSecurityException in case of failure.
     */
    protected TlsAEADCipherImpl createAEADCipher(String cipherName, String algorithm, int keySize, boolean isEncrypting)
        throws GeneralSecurityException
    {
        return new JceAEADCipherImpl(this, helper, cipherName, algorithm, keySize, isEncrypting);
    }

    /**
     * If you want to create your own versions of the block ciphers required, override this method.
     *
     * @param cipherName   the full name of the cipher (algorithm/mode/padding)
     * @param algorithm    the base algorithm name
     * @param keySize      keySize (in bytes) for the cipher key.
     * @param isEncrypting true if the cipher is for encryption, false otherwise.
     * @return a block cipher.
     * @throws GeneralSecurityException in case of failure.
     */
    protected TlsBlockCipherImpl createBlockCipher(String cipherName, String algorithm, int keySize,
        boolean isEncrypting)
        throws GeneralSecurityException
    {
        return new JceBlockCipherImpl(this, helper.createCipher(cipherName), algorithm, keySize, isEncrypting);
    }

    /**
     * If you want to create your own versions of the block ciphers for &lt; TLS 1.1, override this method.
     *
     * @param cipherName   the full name of the cipher (algorithm/mode/padding)
     * @param algorithm    the base algorithm name
     * @param keySize      keySize (in bytes) for the cipher key.
     * @param isEncrypting true if the cipher is for encryption, false otherwise.
     * @return a block cipher.
     * @throws GeneralSecurityException in case of failure.
     */
    protected TlsBlockCipherImpl createBlockCipherWithCBCImplicitIV(String cipherName, String algorithm, int keySize,
        boolean isEncrypting)
        throws GeneralSecurityException
    {
        return new JceBlockCipherWithCBCImplicitIVImpl(this, helper.createCipher(cipherName), algorithm, isEncrypting);
    }

    /**
     * If you want to create your own versions of Hash functions, override this method.
     *
     * @param digestName the name of the Hash function required.
     * @return a hash calculator.
     * @throws GeneralSecurityException in case of failure.
     */
    protected TlsHash createHash(String digestName)
        throws GeneralSecurityException
    {
        return new JcaTlsHash(helper.createDigest(digestName));
    }

    /**
     * To disable the null cipher suite, override this method with one that throws an IOException.
     *
     * @param macAlgorithm the name of the algorithm supporting the MAC.
     * @return a null cipher suite implementation.
     * @throws IOException in case of failure.
     * @throws GeneralSecurityException in case of a specific failure in the JCA/JCE layer.
     */
    protected TlsNullCipher createNullCipher(TlsCryptoParameters cryptoParams, int macAlgorithm)
        throws IOException, GeneralSecurityException
    {
        return new TlsNullCipher(cryptoParams, createMAC(cryptoParams, macAlgorithm),
            createMAC(cryptoParams, macAlgorithm));
    }

    protected TlsStreamSigner createStreamSigner(SignatureAndHashAlgorithm algorithm, PrivateKey privateKey,
        boolean needsRandom) throws IOException
    {
        String algorithmName = JcaUtils.getJcaAlgorithmName(algorithm);

        return createStreamSigner(algorithmName, null, privateKey, needsRandom);
    }

    protected TlsStreamSigner createStreamSigner(String algorithmName, AlgorithmParameterSpec parameter,
        PrivateKey privateKey, boolean needsRandom) throws IOException
    {
        try
        {
            SecureRandom random = needsRandom ? getSecureRandom() : null;

            JcaJceHelper helper = getHelper();

            try
            {
                if (null != parameter)
                {
                    Signature dummySigner = helper.createSignature(algorithmName);
                    dummySigner.initSign(privateKey, random);
                    helper = new ProviderJcaJceHelper(dummySigner.getProvider());
                }

                Signature signer = helper.createSignature(algorithmName);
                if (null != parameter)
                {
                    signer.setParameter(parameter);
                }
                signer.initSign(privateKey, random);
                return new JcaTlsStreamSigner(signer);
            }
            catch (InvalidKeyException e)
            {
                String upperAlg = Strings.toUpperCase(algorithmName);
                if (upperAlg.endsWith("MGF1"))
                {
                    // ANDMGF1 has vanished from the Sun PKCS11 provider.
                    algorithmName = upperAlg.replace("ANDMGF1", "SSA-PSS");
                    return createStreamSigner(algorithmName, parameter, privateKey, needsRandom);
                }
                else
                {
                    throw e;
                }
            }
        }
        catch (GeneralSecurityException e)
        {
            throw new TlsFatalAlert(AlertDescription.internal_error, e);
        }
    }

    protected TlsStreamVerifier createStreamVerifier(DigitallySigned digitallySigned, PublicKey publicKey) throws IOException
    {
        String algorithmName = JcaUtils.getJcaAlgorithmName(digitallySigned.getAlgorithm());

        return createStreamVerifier(algorithmName, null, digitallySigned.getSignature(), publicKey);
    }

    protected TlsStreamVerifier createStreamVerifier(String algorithmName, AlgorithmParameterSpec parameter,
        byte[] signature, PublicKey publicKey) throws IOException
    {
        try
        {
            JcaJceHelper helper = getHelper();
            if (null != parameter)
            {
                Signature dummyVerifier = helper.createSignature(algorithmName);
                dummyVerifier.initVerify(publicKey);
                helper = new ProviderJcaJceHelper(dummyVerifier.getProvider());
            }

            Signature verifier = helper.createSignature(algorithmName);
            if (null != parameter)
            {
                verifier.setParameter(parameter);
            }
            verifier.initVerify(publicKey);
            return new JcaTlsStreamVerifier(verifier, signature);
        }
        catch (GeneralSecurityException e)
        {
            throw new TlsFatalAlert(AlertDescription.internal_error, e);
        }
    }

    protected Tls13Verifier createTls13Verifier(String algorithmName, AlgorithmParameterSpec parameter,
        PublicKey publicKey) throws IOException
    {
        try
        {
            JcaJceHelper helper = getHelper();
            if (null != parameter)
            {
                Signature dummyVerifier = helper.createSignature(algorithmName);
                dummyVerifier.initVerify(publicKey);
                helper = new ProviderJcaJceHelper(dummyVerifier.getProvider());
            }

            // #tls-injection
            // try injected verifier...
            try {
                return InjectionPoint.sigAlgs().tls13VerifierFor(publicKey);
            } catch (Exception e) {
                // e.g., not injected, continue as usual
            }

            Signature verifier = helper.createSignature(algorithmName);
            if (null != parameter)
            {
                verifier.setParameter(parameter);
            }
            verifier.initVerify(publicKey);
            return new JcaTls13Verifier(verifier);
        }
        catch (GeneralSecurityException e)
        {
            throw new TlsFatalAlert(AlertDescription.internal_error, e);
        }
    }

    protected TlsStreamSigner createVerifyingStreamSigner(SignatureAndHashAlgorithm algorithm, PrivateKey privateKey,
        boolean needsRandom, PublicKey publicKey) throws IOException
    {
        String algorithmName = JcaUtils.getJcaAlgorithmName(algorithm);

        return createVerifyingStreamSigner(algorithmName, null, privateKey, needsRandom, publicKey);
    }

    protected TlsStreamSigner createVerifyingStreamSigner(String algorithmName, AlgorithmParameterSpec parameter,
        PrivateKey privateKey, boolean needsRandom, PublicKey publicKey) throws IOException
    {
        try
        {
            Signature signer = getHelper().createSignature(algorithmName);
            Signature verifier = getHelper().createSignature(algorithmName);

            if (null != parameter)
            {
                signer.setParameter(parameter);
                verifier.setParameter(parameter);
            }

            signer.initSign(privateKey, needsRandom ? getSecureRandom() : null);
            verifier.initVerify(publicKey);

            return new JcaVerifyingStreamSigner(signer, verifier);
        }
        catch (GeneralSecurityException e)
        {
            throw new TlsFatalAlert(AlertDescription.internal_error, e);
        }
    }

    protected Boolean isSupportedEncryptionAlgorithm(int encryptionAlgorithm)
    {
        switch (encryptionAlgorithm)
        {
        case EncryptionAlgorithm._3DES_EDE_CBC:
            return isUsableCipher("DESede/CBC/NoPadding", 192);
        case EncryptionAlgorithm.AES_128_CBC:
            return isUsableCipher("AES/CBC/NoPadding", 128);
        case EncryptionAlgorithm.AES_128_CCM:
        case EncryptionAlgorithm.AES_128_CCM_8:
            return isUsableCipher("AES/CCM/NoPadding", 128);
        case EncryptionAlgorithm.AES_128_GCM:
            return isUsableCipher("AES/GCM/NoPadding", 128);
        case EncryptionAlgorithm.AES_256_CBC:
            return isUsableCipher("AES/CBC/NoPadding", 256);
        case EncryptionAlgorithm.AES_256_CCM:
        case EncryptionAlgorithm.AES_256_CCM_8:
            return isUsableCipher("AES/CCM/NoPadding", 256);
        case EncryptionAlgorithm.AES_256_GCM:
            return isUsableCipher("AES/GCM/NoPadding", 256);
        case EncryptionAlgorithm.ARIA_128_CBC:
            return isUsableCipher("ARIA/CBC/NoPadding", 128);
        case EncryptionAlgorithm.ARIA_128_GCM:
            return isUsableCipher("ARIA/GCM/NoPadding", 128);
        case EncryptionAlgorithm.ARIA_256_CBC:
            return isUsableCipher("ARIA/CBC/NoPadding", 256);
        case EncryptionAlgorithm.ARIA_256_GCM:
            return isUsableCipher("ARIA/GCM/NoPadding", 256);
        case EncryptionAlgorithm.CAMELLIA_128_CBC:
            return isUsableCipher("Camellia/CBC/NoPadding", 128);
        case EncryptionAlgorithm.CAMELLIA_128_GCM:
            return isUsableCipher("Camellia/GCM/NoPadding", 128);
        case EncryptionAlgorithm.CAMELLIA_256_CBC:
            return isUsableCipher("Camellia/CBC/NoPadding", 256);
        case EncryptionAlgorithm.CAMELLIA_256_GCM:
            return isUsableCipher("Camellia/GCM/NoPadding", 256);
        case EncryptionAlgorithm.CHACHA20_POLY1305:
            return isUsableCipher("ChaCha7539", 256) && isUsableMAC("Poly1305");
        case EncryptionAlgorithm.NULL:
            return Boolean.TRUE;
        case EncryptionAlgorithm.SEED_CBC:
            return isUsableCipher("SEED/CBC/NoPadding", 128);
        case EncryptionAlgorithm.SM4_CBC:
            return isUsableCipher("SM4/CBC/NoPadding", 128);
        case EncryptionAlgorithm.SM4_CCM:
            return isUsableCipher("SM4/CCM/NoPadding", 128);
        case EncryptionAlgorithm.SM4_GCM:
            return isUsableCipher("SM4/GCM/NoPadding", 128);

        case EncryptionAlgorithm.DES_CBC:
        case EncryptionAlgorithm.DES40_CBC:
        case EncryptionAlgorithm.IDEA_CBC:
        case EncryptionAlgorithm.RC2_CBC_40:
        case EncryptionAlgorithm.RC4_128:
        case EncryptionAlgorithm.RC4_40:
            return Boolean.FALSE;
        }

        return null;
    }

    protected Boolean isSupportedNamedGroup(int namedGroup) {
        try {
            if (InjectionPoint.kems().contain(namedGroup)) {
                return true; // #tls-injection
            } else if (NamedGroup.refersToAnXDHCurve(namedGroup)) {
                /*
                 * NOTE: We don't check for AlgorithmParameters support because even the SunEC
                 * provider doesn't support them. We skip checking KeyFactory and KeyPairGenerator
                 * for performance reasons (and this is consistent with SunJSSE behaviour).
                 */
                switch (namedGroup)
                {
                case NamedGroup.x25519:
                {
//                    helper.createAlgorithmParameters("X25519");
                    helper.createKeyAgreement("X25519");
//                    helper.createKeyFactory("X25519");
//                    helper.createKeyPairGenerator("X25519");
                    return Boolean.TRUE;
                }
                case NamedGroup.x448:
                {
//                    helper.createAlgorithmParameters("X448");
                    helper.createKeyAgreement("X448");
//                    helper.createKeyFactory("X448");
//                    helper.createKeyPairGenerator("X448");
                    return Boolean.TRUE;
                }
                }
            }
            else if (NamedGroup.refersToASpecificKem(namedGroup))
            {
                // TODO[tls-kem] When implemented via provider, need to check for support dynamically
                return Boolean.TRUE;
            }
            else if (NamedGroup.refersToAnECDSACurve(namedGroup))
            {
                return Boolean.valueOf(ECUtil.isCurveSupported(this, NamedGroup.getCurveName(namedGroup)));
            }
            else if (NamedGroup.refersToASpecificFiniteField(namedGroup))
            {
                return Boolean.valueOf(DHUtil.isGroupSupported(this, TlsDHUtils.getNamedDHGroup(namedGroup)));
            }
        }
        catch (GeneralSecurityException e)
        {
            return Boolean.FALSE;
        }

        // 'null' means we don't even recognize the NamedGroup
        return null;
    }

    protected boolean isUsableCipher(String cipherAlgorithm, int keySize)
    {
        try
        {
            helper.createCipher(cipherAlgorithm);
            return Cipher.getMaxAllowedKeyLength(cipherAlgorithm) >= keySize;
        }
        catch (GeneralSecurityException e)
        {
            return false;
        }
    }

    protected boolean isUsableMAC(String macAlgorithm)
    {
        try
        {
            helper.createMac(macAlgorithm);
            return true;
        }
        catch (GeneralSecurityException e)
        {
            return false;
        }
    }

    public JcaJceHelper getHelper()
    {
        return helper;
    }

    protected TlsBlockCipherImpl createCBCBlockCipherImpl(TlsCryptoParameters cryptoParams, String algorithm,
        int cipherKeySize, boolean forEncryption) throws GeneralSecurityException
    {
        String cipherName = algorithm + "/CBC/NoPadding";

        if (TlsImplUtils.isTLSv11(cryptoParams))
        {
            return createBlockCipher(cipherName, algorithm, cipherKeySize, forEncryption);
        }
        else
        {
            return createBlockCipherWithCBCImplicitIV(cipherName, algorithm, cipherKeySize, forEncryption);
        }
    }

    private TlsCipher createChaCha20Poly1305(TlsCryptoParameters cryptoParams)
        throws IOException, GeneralSecurityException
    {
        return new TlsAEADCipher(cryptoParams, new JceChaCha20Poly1305(this, helper, true),
            new JceChaCha20Poly1305(this, helper, false), 32, 16, TlsAEADCipher.AEAD_CHACHA20_POLY1305);
    }

    private TlsAEADCipher createCipher_AES_CCM(TlsCryptoParameters cryptoParams, int cipherKeySize, int macSize)
        throws IOException, GeneralSecurityException
    {
        return new TlsAEADCipher(cryptoParams, createAEADCipher("AES/CCM/NoPadding", "AES", cipherKeySize, true),
            createAEADCipher("AES/CCM/NoPadding", "AES", cipherKeySize, false), cipherKeySize, macSize,
            TlsAEADCipher.AEAD_CCM);
    }

    private TlsAEADCipher createCipher_AES_GCM(TlsCryptoParameters cryptoParams, int cipherKeySize, int macSize)
        throws IOException, GeneralSecurityException
    {
        return new TlsAEADCipher(cryptoParams, createAEADCipher("AES/GCM/NoPadding", "AES", cipherKeySize, true),
            createAEADCipher("AES/GCM/NoPadding", "AES", cipherKeySize, false), cipherKeySize, macSize,
            TlsAEADCipher.AEAD_GCM);
    }

    private TlsAEADCipher createCipher_ARIA_GCM(TlsCryptoParameters cryptoParams, int cipherKeySize, int macSize)
        throws IOException, GeneralSecurityException
    {
        return new TlsAEADCipher(cryptoParams, createAEADCipher("ARIA/GCM/NoPadding", "ARIA", cipherKeySize, true),
            createAEADCipher("ARIA/GCM/NoPadding", "ARIA", cipherKeySize, false), cipherKeySize, macSize,
            TlsAEADCipher.AEAD_GCM);
    }

    private TlsAEADCipher createCipher_Camellia_GCM(TlsCryptoParameters cryptoParams, int cipherKeySize, int macSize)
        throws IOException, GeneralSecurityException
    {
        return new TlsAEADCipher(cryptoParams,
            createAEADCipher("Camellia/GCM/NoPadding", "Camellia", cipherKeySize, true),
            createAEADCipher("Camellia/GCM/NoPadding", "Camellia", cipherKeySize, false), cipherKeySize, macSize,
            TlsAEADCipher.AEAD_GCM);
    }

    protected TlsCipher createCipher_CBC(TlsCryptoParameters cryptoParams, String algorithm, int cipherKeySize,
        int macAlgorithm) throws GeneralSecurityException, IOException
    {
        TlsBlockCipherImpl encrypt = createCBCBlockCipherImpl(cryptoParams, algorithm, cipherKeySize, true);
        TlsBlockCipherImpl decrypt = createCBCBlockCipherImpl(cryptoParams, algorithm, cipherKeySize, false);

        TlsHMAC clientMAC = createMAC(cryptoParams, macAlgorithm);
        TlsHMAC serverMAC = createMAC(cryptoParams, macAlgorithm);

        return new TlsBlockCipher(cryptoParams, encrypt, decrypt, clientMAC, serverMAC, cipherKeySize);
    }

    private TlsAEADCipher createCipher_SM4_CCM(TlsCryptoParameters cryptoParams)
        throws IOException, GeneralSecurityException
    {
        int cipherKeySize = 16, macSize = 16;
        return new TlsAEADCipher(cryptoParams, createAEADCipher("SM4/CCM/NoPadding", "SM4", cipherKeySize, true),
            createAEADCipher("SM4/CCM/NoPadding", "SM4", cipherKeySize, false), cipherKeySize, macSize,
            TlsAEADCipher.AEAD_CCM);
    }

    private TlsAEADCipher createCipher_SM4_GCM(TlsCryptoParameters cryptoParams)
        throws IOException, GeneralSecurityException
    {
        int cipherKeySize = 16, macSize = 16;
        return new TlsAEADCipher(cryptoParams, createAEADCipher("SM4/GCM/NoPadding", "SM4", cipherKeySize, true),
            createAEADCipher("SM4/GCM/NoPadding", "SM4", cipherKeySize, false), cipherKeySize, macSize,
            TlsAEADCipher.AEAD_GCM);
    }

    String getDigestName(int cryptoHashAlgorithm)
    {
        switch (cryptoHashAlgorithm)
        {
        case CryptoHashAlgorithm.md5:
            return "MD5";
        case CryptoHashAlgorithm.sha1:
            return "SHA-1";
        case CryptoHashAlgorithm.sha224:
            return "SHA-224";
        case CryptoHashAlgorithm.sha256:
            return "SHA-256";
        case CryptoHashAlgorithm.sha384:
            return "SHA-384";
        case CryptoHashAlgorithm.sha512:
            return "SHA-512";
        case CryptoHashAlgorithm.sm3:
            return "SM3";
        default:
            throw new IllegalArgumentException("invalid CryptoHashAlgorithm: " + cryptoHashAlgorithm);
        }
    }
}<|MERGE_RESOLUTION|>--- conflicted
+++ resolved
@@ -1,12 +1,5 @@
 package org.bouncycastle.tls.crypto.impl.jcajce;
 
-<<<<<<< HEAD
-import org.bouncycastle.jcajce.util.JcaJceHelper;
-import org.bouncycastle.jcajce.util.ProviderJcaJceHelper;
-import org.bouncycastle.tls.*;
-import org.bouncycastle.tls.crypto.*;
-import org.bouncycastle.tls.crypto.impl.*;
-=======
 import java.io.IOException;
 import java.math.BigInteger;
 import java.security.AlgorithmParameters;
@@ -72,7 +65,6 @@
 import org.bouncycastle.tls.crypto.impl.TlsBlockCipherImpl;
 import org.bouncycastle.tls.crypto.impl.TlsImplUtils;
 import org.bouncycastle.tls.crypto.impl.TlsNullCipher;
->>>>>>> 5b136085
 import org.bouncycastle.tls.crypto.impl.jcajce.srp.SRP6Client;
 import org.bouncycastle.tls.crypto.impl.jcajce.srp.SRP6Server;
 import org.bouncycastle.tls.crypto.impl.jcajce.srp.SRP6VerifierGenerator;
@@ -431,24 +423,27 @@
         }
     }
 
-    public AlgorithmParameters getNamedGroupAlgorithmParameters(int namedGroup) throws GeneralSecurityException {
+    public AlgorithmParameters getNamedGroupAlgorithmParameters(int namedGroup) throws GeneralSecurityException
+    {
         // #tls-injection
         // for injected KEMs (~NamedGroups), return null
         if (InjectionPoint.kems().contain(namedGroup))
             return null; // KEM is supported, no specific parameters (e.g., there are no disabled algorithms)
 
 
-        if (NamedGroup.refersToAnXDHCurve(namedGroup)) {
-            switch (namedGroup) {
-                /*
-                 * TODO Return AlgorithmParameters to check against disabled algorithms
-                 *
-                 * NOTE: The JDK doesn't even support AlgorithmParameters for XDH, so SunJSSE also winds
-                 * up using null AlgorithmParameters when checking algorithm constraints.
-                 */
-                case NamedGroup.x25519:
-                case NamedGroup.x448:
-                    return null;
+        if (NamedGroup.refersToAnXDHCurve(namedGroup))
+        {
+            switch (namedGroup)
+            {
+            /*
+             * TODO Return AlgorithmParameters to check against disabled algorithms
+             * 
+             * NOTE: The JDK doesn't even support AlgorithmParameters for XDH, so SunJSSE also winds
+             * up using null AlgorithmParameters when checking algorithm constraints.
+             */
+            case NamedGroup.x25519:
+            case NamedGroup.x448:
+                return null;
             }
         }
         else if (NamedGroup.refersToAnECDSACurve(namedGroup))
@@ -667,7 +662,8 @@
         }
     }
 
-    public boolean hasNamedGroup(int namedGroup) {
+    public boolean hasNamedGroup(int namedGroup)
+    {
         // #tls-injection
         if (InjectionPoint.kems().contain(namedGroup)) {
             return true;
@@ -771,7 +767,8 @@
         }
     }
 
-    public boolean hasSignatureAndHashAlgorithm(SignatureAndHashAlgorithm sigAndHashAlgorithm) {
+    public boolean hasSignatureAndHashAlgorithm(SignatureAndHashAlgorithm sigAndHashAlgorithm)
+    {
         if (InjectionPoint.sigAlgs().contain(sigAndHashAlgorithm))
             return true; // #tls-injection
 
@@ -789,26 +786,30 @@
         }
     }
 
-    public boolean hasSignatureScheme(int signatureScheme) {
+    public boolean hasSignatureScheme(int signatureScheme)
+    {
         if (InjectionPoint.sigAlgs().contain(signatureScheme))
             return true; // #tls-injection
 
-        switch (signatureScheme) {
-            case SignatureScheme.sm2sig_sm3:
-                return false;
-            default: {
-                short signature = SignatureScheme.getSignatureAlgorithm(signatureScheme);
-
-                switch (SignatureScheme.getCryptoHashAlgorithm(signatureScheme)) {
-                    case CryptoHashAlgorithm.md5:
-                        return SignatureAlgorithm.rsa == signature && hasSignatureAlgorithm(signature);
-                    case CryptoHashAlgorithm.sha224:
-                        // Somewhat overkill, but simpler for now. It's also consistent with SunJSSE behaviour.
-                        return !JcaUtils.isSunMSCAPIProviderActive() && hasSignatureAlgorithm(signature);
-                    default:
-                        return hasSignatureAlgorithm(signature);
-                }
-            }
+        switch (signatureScheme)
+        {
+        case SignatureScheme.sm2sig_sm3:
+            return false;
+        default:
+        {
+            short signature = SignatureScheme.getSignatureAlgorithm(signatureScheme);
+
+            switch(SignatureScheme.getCryptoHashAlgorithm(signatureScheme))
+            {
+            case CryptoHashAlgorithm.md5:
+                return SignatureAlgorithm.rsa == signature && hasSignatureAlgorithm(signature);
+            case CryptoHashAlgorithm.sha224:
+                // Somewhat overkill, but simpler for now. It's also consistent with SunJSSE behaviour.
+                return !JcaUtils.isSunMSCAPIProviderActive() && hasSignatureAlgorithm(signature);
+            default:
+                return hasSignatureAlgorithm(signature);
+            }
+        }
         }
     }
 
@@ -1177,11 +1178,17 @@
         return null;
     }
 
-    protected Boolean isSupportedNamedGroup(int namedGroup) {
-        try {
-            if (InjectionPoint.kems().contain(namedGroup)) {
+    protected Boolean isSupportedNamedGroup(int namedGroup)
+    {
+        try
+        {
+            if (InjectionPoint.kems().contain(namedGroup))
+            {
                 return true; // #tls-injection
-            } else if (NamedGroup.refersToAnXDHCurve(namedGroup)) {
+            }
+            else
+            if (NamedGroup.refersToAnXDHCurve(namedGroup))
+            {
                 /*
                  * NOTE: We don't check for AlgorithmParameters support because even the SunEC
                  * provider doesn't support them. We skip checking KeyFactory and KeyPairGenerator
