package org.bouncycastle.tls;

import java.io.ByteArrayInputStream;
import java.io.ByteArrayOutputStream;
import java.io.EOFException;
import java.io.IOException;
import java.io.InputStream;
import java.io.OutputStream;
import java.math.BigInteger;
import java.util.Enumeration;
import java.util.Hashtable;
import java.util.Vector;

import org.bouncycastle.asn1.ASN1Encoding;
import org.bouncycastle.asn1.ASN1InputStream;
import org.bouncycastle.asn1.ASN1Integer;
import org.bouncycastle.asn1.ASN1Object;
import org.bouncycastle.asn1.ASN1ObjectIdentifier;
import org.bouncycastle.asn1.ASN1Primitive;
import org.bouncycastle.asn1.ASN1Sequence;
import org.bouncycastle.asn1.bsi.BSIObjectIdentifiers;
import org.bouncycastle.asn1.eac.EACObjectIdentifiers;
import org.bouncycastle.asn1.edec.EdECObjectIdentifiers;
import org.bouncycastle.asn1.nist.NISTObjectIdentifiers;
import org.bouncycastle.asn1.oiw.OIWObjectIdentifiers;
import org.bouncycastle.asn1.pkcs.PKCSObjectIdentifiers;
import org.bouncycastle.asn1.pkcs.RSASSAPSSparams;
import org.bouncycastle.asn1.rosstandart.RosstandartObjectIdentifiers;
import org.bouncycastle.asn1.x509.X509ObjectIdentifiers;
import org.bouncycastle.asn1.x9.X9ObjectIdentifiers;
import org.bouncycastle.tls.crypto.Tls13Verifier;
import org.bouncycastle.tls.crypto.TlsAgreement;
import org.bouncycastle.tls.crypto.TlsCertificate;
import org.bouncycastle.tls.crypto.TlsCipher;
import org.bouncycastle.tls.crypto.TlsCrypto;
import org.bouncycastle.tls.crypto.TlsCryptoParameters;
import org.bouncycastle.tls.crypto.TlsCryptoUtils;
import org.bouncycastle.tls.crypto.TlsDHConfig;
import org.bouncycastle.tls.crypto.TlsECConfig;
import org.bouncycastle.tls.crypto.TlsEncryptor;
import org.bouncycastle.tls.crypto.TlsHash;
import org.bouncycastle.tls.crypto.TlsHashOutputStream;
import org.bouncycastle.tls.crypto.TlsKemConfig;
import org.bouncycastle.tls.crypto.TlsSecret;
import org.bouncycastle.tls.crypto.TlsStreamSigner;
import org.bouncycastle.tls.crypto.TlsStreamVerifier;
import org.bouncycastle.tls.crypto.TlsVerifier;
import org.bouncycastle.tls.crypto.impl.jcajce.JcaTlsCrypto;
import org.bouncycastle.tls.injection.InjectionPoint;
import org.bouncycastle.tls.injection.sigalgs.InjectedSigAlgorithm;
import org.bouncycastle.util.Arrays;
import org.bouncycastle.util.Integers;
import org.bouncycastle.util.Shorts;
import org.bouncycastle.util.encoders.Hex;
import org.bouncycastle.util.io.Streams;

/**
 * Some helper functions for the TLS API.
 */
public class TlsUtils
{
    private static byte[] DOWNGRADE_TLS11 = Hex.decodeStrict("444F574E47524400");
    private static byte[] DOWNGRADE_TLS12 = Hex.decodeStrict("444F574E47524401");

    // Map OID strings to HashAlgorithm values
    private static final Hashtable CERT_SIG_ALG_OIDS = createCertSigAlgOIDs();
    private static final Vector DEFAULT_SUPPORTED_SIG_ALGS = createDefaultSupportedSigAlgs();

    private static void addCertSigAlgOID(Hashtable h, ASN1ObjectIdentifier oid, SignatureAndHashAlgorithm sigAndHash)
    {
        h.put(oid.getId(), sigAndHash);
    }

    private static void addCertSigAlgOID(Hashtable h, ASN1ObjectIdentifier oid, short hashAlgorithm, short signatureAlgorithm)
    {
        addCertSigAlgOID(h, oid, SignatureAndHashAlgorithm.getInstance(hashAlgorithm, signatureAlgorithm));
    }

    private static Hashtable createCertSigAlgOIDs()
    {
        Hashtable h = new Hashtable();

        addCertSigAlgOID(h, NISTObjectIdentifiers.dsa_with_sha224, HashAlgorithm.sha224, SignatureAlgorithm.dsa);
        addCertSigAlgOID(h, NISTObjectIdentifiers.dsa_with_sha256, HashAlgorithm.sha256, SignatureAlgorithm.dsa);
        addCertSigAlgOID(h, NISTObjectIdentifiers.dsa_with_sha384, HashAlgorithm.sha384, SignatureAlgorithm.dsa);
        addCertSigAlgOID(h, NISTObjectIdentifiers.dsa_with_sha512, HashAlgorithm.sha512, SignatureAlgorithm.dsa);

        addCertSigAlgOID(h, OIWObjectIdentifiers.dsaWithSHA1, HashAlgorithm.sha1, SignatureAlgorithm.dsa);
        addCertSigAlgOID(h, OIWObjectIdentifiers.sha1WithRSA, HashAlgorithm.sha1, SignatureAlgorithm.rsa);

        addCertSigAlgOID(h, PKCSObjectIdentifiers.sha1WithRSAEncryption, HashAlgorithm.sha1, SignatureAlgorithm.rsa);
        addCertSigAlgOID(h, PKCSObjectIdentifiers.sha224WithRSAEncryption, HashAlgorithm.sha224, SignatureAlgorithm.rsa);
        addCertSigAlgOID(h, PKCSObjectIdentifiers.sha256WithRSAEncryption, HashAlgorithm.sha256, SignatureAlgorithm.rsa);
        addCertSigAlgOID(h, PKCSObjectIdentifiers.sha384WithRSAEncryption, HashAlgorithm.sha384, SignatureAlgorithm.rsa);
        addCertSigAlgOID(h, PKCSObjectIdentifiers.sha512WithRSAEncryption, HashAlgorithm.sha512, SignatureAlgorithm.rsa);

        addCertSigAlgOID(h, X9ObjectIdentifiers.ecdsa_with_SHA1, HashAlgorithm.sha1, SignatureAlgorithm.ecdsa);
        addCertSigAlgOID(h, X9ObjectIdentifiers.ecdsa_with_SHA224, HashAlgorithm.sha224, SignatureAlgorithm.ecdsa);
        addCertSigAlgOID(h, X9ObjectIdentifiers.ecdsa_with_SHA256, HashAlgorithm.sha256, SignatureAlgorithm.ecdsa);
        addCertSigAlgOID(h, X9ObjectIdentifiers.ecdsa_with_SHA384, HashAlgorithm.sha384, SignatureAlgorithm.ecdsa);
        addCertSigAlgOID(h, X9ObjectIdentifiers.ecdsa_with_SHA512, HashAlgorithm.sha512, SignatureAlgorithm.ecdsa);
        addCertSigAlgOID(h, X9ObjectIdentifiers.id_dsa_with_sha1, HashAlgorithm.sha1, SignatureAlgorithm.dsa);

        addCertSigAlgOID(h, EACObjectIdentifiers.id_TA_ECDSA_SHA_1, HashAlgorithm.sha1, SignatureAlgorithm.ecdsa);
        addCertSigAlgOID(h, EACObjectIdentifiers.id_TA_ECDSA_SHA_224, HashAlgorithm.sha224, SignatureAlgorithm.ecdsa);
        addCertSigAlgOID(h, EACObjectIdentifiers.id_TA_ECDSA_SHA_256, HashAlgorithm.sha256, SignatureAlgorithm.ecdsa);
        addCertSigAlgOID(h, EACObjectIdentifiers.id_TA_ECDSA_SHA_384, HashAlgorithm.sha384, SignatureAlgorithm.ecdsa);
        addCertSigAlgOID(h, EACObjectIdentifiers.id_TA_ECDSA_SHA_512, HashAlgorithm.sha512, SignatureAlgorithm.ecdsa);
        addCertSigAlgOID(h, EACObjectIdentifiers.id_TA_RSA_v1_5_SHA_1, HashAlgorithm.sha1, SignatureAlgorithm.rsa);
        addCertSigAlgOID(h, EACObjectIdentifiers.id_TA_RSA_v1_5_SHA_256, HashAlgorithm.sha256, SignatureAlgorithm.rsa);

        addCertSigAlgOID(h, BSIObjectIdentifiers.ecdsa_plain_SHA1, HashAlgorithm.sha1, SignatureAlgorithm.ecdsa);
        addCertSigAlgOID(h, BSIObjectIdentifiers.ecdsa_plain_SHA224, HashAlgorithm.sha224, SignatureAlgorithm.ecdsa);
        addCertSigAlgOID(h, BSIObjectIdentifiers.ecdsa_plain_SHA256, HashAlgorithm.sha256, SignatureAlgorithm.ecdsa);
        addCertSigAlgOID(h, BSIObjectIdentifiers.ecdsa_plain_SHA384, HashAlgorithm.sha384, SignatureAlgorithm.ecdsa);
        addCertSigAlgOID(h, BSIObjectIdentifiers.ecdsa_plain_SHA512, HashAlgorithm.sha512, SignatureAlgorithm.ecdsa);

        addCertSigAlgOID(h, EdECObjectIdentifiers.id_Ed25519, SignatureAndHashAlgorithm.ed25519);
        addCertSigAlgOID(h, EdECObjectIdentifiers.id_Ed448, SignatureAndHashAlgorithm.ed448);

        addCertSigAlgOID(h, RosstandartObjectIdentifiers.id_tc26_signwithdigest_gost_3410_12_256,
            SignatureAndHashAlgorithm.gostr34102012_256);
        addCertSigAlgOID(h, RosstandartObjectIdentifiers.id_tc26_signwithdigest_gost_3410_12_512,
            SignatureAndHashAlgorithm.gostr34102012_512);

        // adding injected algorithms #tls-injection
        for (InjectedSigAlgorithm alg : InjectionPoint.sigAlgs().asSigAlgCollection()) {
            addCertSigAlgOID(h, alg.oid(), alg.signatureAndHashAlgorithm());
        }

        // TODO[RFC 8998]
//        addCertSigAlgOID(h, GMObjectIdentifiers.sm2sign_with_sm3, HashAlgorithm.sm3, SignatureAlgorithm.sm2);

        return h;
    }

    private static Vector createDefaultSupportedSigAlgs()
    {
        Vector result = new Vector();
        result.addElement(SignatureAndHashAlgorithm.ed25519);
        result.addElement(SignatureAndHashAlgorithm.ed448);
        result.addElement(SignatureAndHashAlgorithm.getInstance(HashAlgorithm.sha256, SignatureAlgorithm.ecdsa));
        result.addElement(SignatureAndHashAlgorithm.getInstance(HashAlgorithm.sha384, SignatureAlgorithm.ecdsa));
        result.addElement(SignatureAndHashAlgorithm.getInstance(HashAlgorithm.sha512, SignatureAlgorithm.ecdsa));
        result.addElement(SignatureAndHashAlgorithm.rsa_pss_rsae_sha256);
        result.addElement(SignatureAndHashAlgorithm.rsa_pss_rsae_sha384);
        result.addElement(SignatureAndHashAlgorithm.rsa_pss_rsae_sha512);
        result.addElement(SignatureAndHashAlgorithm.rsa_pss_pss_sha256);
        result.addElement(SignatureAndHashAlgorithm.rsa_pss_pss_sha384);
        result.addElement(SignatureAndHashAlgorithm.rsa_pss_pss_sha512);
        result.addElement(SignatureAndHashAlgorithm.getInstance(HashAlgorithm.sha256, SignatureAlgorithm.rsa));
        result.addElement(SignatureAndHashAlgorithm.getInstance(HashAlgorithm.sha384, SignatureAlgorithm.rsa));
        result.addElement(SignatureAndHashAlgorithm.getInstance(HashAlgorithm.sha512, SignatureAlgorithm.rsa));
        result.addElement(SignatureAndHashAlgorithm.getInstance(HashAlgorithm.sha256, SignatureAlgorithm.dsa));
        result.addElement(SignatureAndHashAlgorithm.getInstance(HashAlgorithm.sha384, SignatureAlgorithm.dsa));
        result.addElement(SignatureAndHashAlgorithm.getInstance(HashAlgorithm.sha512, SignatureAlgorithm.dsa));
        result.addElement(SignatureAndHashAlgorithm.getInstance(HashAlgorithm.sha224, SignatureAlgorithm.ecdsa));
        result.addElement(SignatureAndHashAlgorithm.getInstance(HashAlgorithm.sha224, SignatureAlgorithm.rsa));
        result.addElement(SignatureAndHashAlgorithm.getInstance(HashAlgorithm.sha224, SignatureAlgorithm.dsa));
        result.addElement(SignatureAndHashAlgorithm.getInstance(HashAlgorithm.sha1, SignatureAlgorithm.ecdsa));
        result.addElement(SignatureAndHashAlgorithm.getInstance(HashAlgorithm.sha1, SignatureAlgorithm.rsa));
        result.addElement(SignatureAndHashAlgorithm.getInstance(HashAlgorithm.sha1, SignatureAlgorithm.dsa));

        // adding injected signature+hash algorithms #tls-injection
        for (InjectedSigAlgorithm alg: InjectionPoint.sigAlgs().asSigAlgCollection()) {
            result.addElement(alg.signatureAndHashAlgorithm());
        }

        return result;
    }

    public static final byte[] EMPTY_BYTES = new byte[0];
    public static final short[] EMPTY_SHORTS = new short[0];
    public static final int[] EMPTY_INTS = new int[0];
    public static final long[] EMPTY_LONGS = new long[0];
    public static final String[] EMPTY_STRINGS = new String[0];

    static final short MINIMUM_HASH_STRICT = HashAlgorithm.sha1;
    static final short MINIMUM_HASH_PREFERRED = HashAlgorithm.sha256;

    public static void checkUint8(short i) throws IOException
    {
        if (!isValidUint8(i))
        {
            throw new TlsFatalAlert(AlertDescription.internal_error);
        }
    }

    public static void checkUint8(int i) throws IOException
    {
        if (!isValidUint8(i))
        {
            throw new TlsFatalAlert(AlertDescription.internal_error);
        }
    }

    public static void checkUint8(long i) throws IOException
    {
        if (!isValidUint8(i))
        {
            throw new TlsFatalAlert(AlertDescription.internal_error);
        }
    }

    public static void checkUint16(int i) throws IOException
    {
        if (!isValidUint16(i))
        {
            throw new TlsFatalAlert(AlertDescription.internal_error);
        }
    }

    public static void checkUint16(long i) throws IOException
    {
        if (!isValidUint16(i))
        {
            throw new TlsFatalAlert(AlertDescription.internal_error);
        }
    }

    public static void checkUint24(int i) throws IOException
    {
        if (!isValidUint24(i))
        {
            throw new TlsFatalAlert(AlertDescription.internal_error);
        }
    }

    public static void checkUint24(long i) throws IOException
    {
        if (!isValidUint24(i))
        {
            throw new TlsFatalAlert(AlertDescription.internal_error);
        }
    }

    public static void checkUint32(long i) throws IOException
    {
        if (!isValidUint32(i))
        {
            throw new TlsFatalAlert(AlertDescription.internal_error);
        }
    }

    public static void checkUint48(long i) throws IOException
    {
        if (!isValidUint48(i))
        {
            throw new TlsFatalAlert(AlertDescription.internal_error);
        }
    }

    public static void checkUint64(long i) throws IOException
    {
        if (!isValidUint64(i))
        {
            throw new TlsFatalAlert(AlertDescription.internal_error);
        }
    }

    public static boolean isValidUint8(short i)
    {
        return (i & 0xFF) == i;
    }

    public static boolean isValidUint8(int i)
    {
        return (i & 0xFF) == i;
    }

    public static boolean isValidUint8(long i)
    {
        return (i & 0xFFL) == i;
    }

    public static boolean isValidUint16(int i)
    {
        return (i & 0xFFFF) == i;
    }

    public static boolean isValidUint16(long i)
    {
        return (i & 0xFFFFL) == i;
    }

    public static boolean isValidUint24(int i)
    {
        return (i & 0xFFFFFF) == i;
    }

    public static boolean isValidUint24(long i)
    {
        return (i & 0xFFFFFFL) == i;
    }

    public static boolean isValidUint32(long i)
    {
        return (i & 0xFFFFFFFFL) == i;
    }

    public static boolean isValidUint48(long i)
    {
        return (i & 0xFFFFFFFFFFFFL) == i;
    }

    public static boolean isValidUint64(long i)
    {
        return true;
    }

    public static boolean isSSL(TlsContext context)
    {
        return context.getServerVersion().isSSL();
    }

    public static boolean isTLSv10(ProtocolVersion version)
    {
        return ProtocolVersion.TLSv10.isEqualOrEarlierVersionOf(version.getEquivalentTLSVersion());
    }

    public static boolean isTLSv10(TlsContext context)
    {
        return isTLSv10(context.getServerVersion());
    }

    public static boolean isTLSv11(ProtocolVersion version)
    {
        return ProtocolVersion.TLSv11.isEqualOrEarlierVersionOf(version.getEquivalentTLSVersion());
    }

    public static boolean isTLSv11(TlsContext context)
    {
        return isTLSv11(context.getServerVersion());
    }

    public static boolean isTLSv12(ProtocolVersion version)
    {
        return ProtocolVersion.TLSv12.isEqualOrEarlierVersionOf(version.getEquivalentTLSVersion());
    }

    public static boolean isTLSv12(TlsContext context)
    {
        return isTLSv12(context.getServerVersion());
    }

    public static boolean isTLSv13(ProtocolVersion version)
    {
        return ProtocolVersion.TLSv13.isEqualOrEarlierVersionOf(version.getEquivalentTLSVersion());
    }

    public static boolean isTLSv13(TlsContext context)
    {
        return isTLSv13(context.getServerVersion());
    }

    public static void writeUint8(short i, OutputStream output)
        throws IOException
    {
        output.write(i);
    }

    public static void writeUint8(int i, OutputStream output)
        throws IOException
    {
        output.write(i);
    }

    public static void writeUint8(short i, byte[] buf, int offset)
    {
        buf[offset] = (byte)i;
    }

    public static void writeUint8(int i, byte[] buf, int offset)
    {
        buf[offset] = (byte)i;
    }

    public static void writeUint16(int i, OutputStream output)
        throws IOException
    {
        output.write(i >>> 8);
        output.write(i);
    }

    public static void writeUint16(int i, byte[] buf, int offset)
    {
        buf[offset] = (byte)(i >>> 8);
        buf[offset + 1] = (byte)i;
    }

    public static void writeUint24(int i, OutputStream output)
        throws IOException
    {
        output.write((byte)(i >>> 16));
        output.write((byte)(i >>> 8));
        output.write((byte)i);
    }

    public static void writeUint24(int i, byte[] buf, int offset)
    {
        buf[offset] = (byte)(i >>> 16);
        buf[offset + 1] = (byte)(i >>> 8);
        buf[offset + 2] = (byte)i;
    }

    public static void writeUint32(long i, OutputStream output)
        throws IOException
    {
        output.write((byte)(i >>> 24));
        output.write((byte)(i >>> 16));
        output.write((byte)(i >>> 8));
        output.write((byte)i);
    }

    public static void writeUint32(long i, byte[] buf, int offset)
    {
        buf[offset] = (byte)(i >>> 24);
        buf[offset + 1] = (byte)(i >>> 16);
        buf[offset + 2] = (byte)(i >>> 8);
        buf[offset + 3] = (byte)i;
    }

    public static void writeUint48(long i, OutputStream output)
        throws IOException
    {
        output.write((byte)(i >>> 40));
        output.write((byte)(i >>> 32));
        output.write((byte)(i >>> 24));
        output.write((byte)(i >>> 16));
        output.write((byte)(i >>> 8));
        output.write((byte)i);
    }

    public static void writeUint48(long i, byte[] buf, int offset)
    {
        buf[offset] = (byte)(i >>> 40);
        buf[offset + 1] = (byte)(i >>> 32);
        buf[offset + 2] = (byte)(i >>> 24);
        buf[offset + 3] = (byte)(i >>> 16);
        buf[offset + 4] = (byte)(i >>> 8);
        buf[offset + 5] = (byte)i;
    }

    public static void writeUint64(long i, OutputStream output)
        throws IOException
    {
        output.write((byte)(i >>> 56));
        output.write((byte)(i >>> 48));
        output.write((byte)(i >>> 40));
        output.write((byte)(i >>> 32));
        output.write((byte)(i >>> 24));
        output.write((byte)(i >>> 16));
        output.write((byte)(i >>> 8));
        output.write((byte)i);
    }

    public static void writeUint64(long i, byte[] buf, int offset)
    {
        buf[offset] = (byte)(i >>> 56);
        buf[offset + 1] = (byte)(i >>> 48);
        buf[offset + 2] = (byte)(i >>> 40);
        buf[offset + 3] = (byte)(i >>> 32);
        buf[offset + 4] = (byte)(i >>> 24);
        buf[offset + 5] = (byte)(i >>> 16);
        buf[offset + 6] = (byte)(i >>> 8);
        buf[offset + 7] = (byte)i;
    }

    public static void writeOpaque8(byte[] buf, OutputStream output)
        throws IOException
    {
        checkUint8(buf.length);
        writeUint8(buf.length, output);
        output.write(buf);
    }

    public static void writeOpaque8(byte[] data, byte[] buf, int off)
        throws IOException
    {
        checkUint8(data.length);
        writeUint8(data.length, buf, off);
        System.arraycopy(data, 0, buf, off + 1, data.length);
    }

    public static void writeOpaque16(byte[] buf, OutputStream output)
        throws IOException
    {
        checkUint16(buf.length);
        writeUint16(buf.length, output);
        output.write(buf);
    }

    public static void writeOpaque16(byte[] data, byte[] buf, int off)
        throws IOException
    {
        checkUint16(data.length);
        writeUint16(data.length, buf, off);
        System.arraycopy(data, 0, buf, off + 2, data.length);
    }

    public static void writeOpaque24(byte[] buf, OutputStream output)
        throws IOException
    {
        checkUint24(buf.length);
        writeUint24(buf.length, output);
        output.write(buf);
    }

    public static void writeOpaque24(byte[] data, byte[] buf, int off)
        throws IOException
    {
        checkUint24(data.length);
        writeUint24(data.length, buf, off);
        System.arraycopy(data, 0, buf, off + 3, data.length);
    }

    public static void writeUint8Array(short[] uints, OutputStream output)
        throws IOException
    {
        for (int i = 0; i < uints.length; ++i)
        {
            writeUint8(uints[i], output);
        }
    }

    public static void writeUint8Array(short[] uints, byte[] buf, int offset)
        throws IOException
    {
        for (int i = 0; i < uints.length; ++i)
        {
            writeUint8(uints[i], buf, offset);
            ++offset;
        }
    }

    public static void writeUint8ArrayWithUint8Length(short[] uints, OutputStream output)
        throws IOException
    {
        checkUint8(uints.length);
        writeUint8(uints.length, output);
        writeUint8Array(uints, output);
    }

    public static void writeUint8ArrayWithUint8Length(short[] uints, byte[] buf, int offset)
        throws IOException
    {
        checkUint8(uints.length);
        writeUint8(uints.length, buf, offset);
        writeUint8Array(uints, buf, offset + 1);
    }

    public static void writeUint16Array(int[] uints, OutputStream output)
        throws IOException
    {
        for (int i = 0; i < uints.length; ++i)
        {
            writeUint16(uints[i], output);
        }
    }

    public static void writeUint16Array(int[] uints, byte[] buf, int offset)
        throws IOException
    {
        for (int i = 0; i < uints.length; ++i)
        {
            writeUint16(uints[i], buf, offset);
            offset += 2;
        }
    }

    public static void writeUint16ArrayWithUint8Length(int[] uints, byte[] buf, int offset)
        throws IOException
    {
        int length = 2 * uints.length;
        checkUint8(length);
        writeUint8(length, buf, offset);
        writeUint16Array(uints, buf, offset + 1);
    }

    public static void writeUint16ArrayWithUint16Length(int[] uints, OutputStream output)
        throws IOException
    {
        int length = 2 * uints.length;
        checkUint16(length);
        writeUint16(length, output);
        writeUint16Array(uints, output);
    }

    public static void writeUint16ArrayWithUint16Length(int[] uints, byte[] buf, int offset)
        throws IOException
    {
        int length = 2 * uints.length;
        checkUint16(length);
        writeUint16(length, buf, offset);
        writeUint16Array(uints, buf, offset + 2);
    }

    public static byte[] decodeOpaque8(byte[] buf)
        throws IOException
    {
        return decodeOpaque8(buf, 0);
    }

    public static byte[] decodeOpaque8(byte[] buf, int minLength)
        throws IOException
    {
        if (buf == null)
        {
            throw new IllegalArgumentException("'buf' cannot be null");
        }
        if (buf.length < 1)
        {
            throw new TlsFatalAlert(AlertDescription.decode_error);
        }
        short length = readUint8(buf, 0);
        if (buf.length != (length + 1) || length < minLength)
        {
            throw new TlsFatalAlert(AlertDescription.decode_error);
        }
        return copyOfRangeExact(buf, 1, buf.length);
    }

    public static byte[] decodeOpaque16(byte[] buf)
        throws IOException
    {
        return decodeOpaque16(buf, 0);
    }

    public static byte[] decodeOpaque16(byte[] buf, int minLength)
        throws IOException
    {
        if (buf == null)
        {
            throw new IllegalArgumentException("'buf' cannot be null");
        }
        if (buf.length < 2)
        {
            throw new TlsFatalAlert(AlertDescription.decode_error);
        }
        int length = readUint16(buf, 0);
        if (buf.length != (length + 2) || length < minLength)
        {
            throw new TlsFatalAlert(AlertDescription.decode_error);
        }
        return copyOfRangeExact(buf, 2, buf.length);
    }

    public static short decodeUint8(byte[] buf) throws IOException
    {
        if (buf == null)
        {
            throw new IllegalArgumentException("'buf' cannot be null");
        }
        if (buf.length != 1)
        {
            throw new TlsFatalAlert(AlertDescription.decode_error);
        }
        return readUint8(buf, 0);
    }

    public static short[] decodeUint8ArrayWithUint8Length(byte[] buf) throws IOException
    {
        if (buf == null)
        {
            throw new IllegalArgumentException("'buf' cannot be null");
        }
        if (buf.length < 1)
        {
            throw new TlsFatalAlert(AlertDescription.decode_error);
        }

        int count = readUint8(buf, 0);
        if (buf.length != (count + 1))
        {
            throw new TlsFatalAlert(AlertDescription.decode_error);
        }

        short[] uints = new short[count];
        for (int i = 0; i < count; ++i)
        {
            uints[i] = readUint8(buf, i + 1);
        }
        return uints;
    }

    public static int decodeUint16(byte[] buf) throws IOException
    {
        if (buf == null)
        {
            throw new IllegalArgumentException("'buf' cannot be null");
        }
        if (buf.length != 2)
        {
            throw new TlsFatalAlert(AlertDescription.decode_error);
        }
        return readUint16(buf, 0);
    }

    public static int[] decodeUint16ArrayWithUint8Length(byte[] buf) throws IOException
    {
        if (buf == null)
        {
            throw new IllegalArgumentException("'buf' cannot be null");
        }

        int length = readUint8(buf, 0);
        if (buf.length != (length + 1) || (length & 1) != 0)
        {
            throw new TlsFatalAlert(AlertDescription.decode_error);
        }

        int count = length / 2, pos = 1;
        int[] uints = new int[count];
        for (int i = 0; i < count; ++i)
        {
            uints[i] = readUint16(buf, pos);
            pos += 2;
        }
        return uints;
    }

    public static long decodeUint32(byte[] buf) throws IOException
    {
        if (buf == null)
        {
            throw new IllegalArgumentException("'buf' cannot be null");
        }
        if (buf.length != 4)
        {
            throw new TlsFatalAlert(AlertDescription.decode_error);
        }
        return readUint32(buf, 0);
    }

    public static byte[] encodeOpaque8(byte[] buf)
        throws IOException
    {
        checkUint8(buf.length);
        return Arrays.prepend(buf, (byte)buf.length);
    }

    public static byte[] encodeOpaque16(byte[] buf)
        throws IOException
    {
        checkUint16(buf.length);
        byte[] r = new byte[2 + buf.length];
        writeUint16(buf.length, r, 0);
        System.arraycopy(buf, 0, r, 2, buf.length);
        return r;
    }

    public static byte[] encodeOpaque24(byte[] buf)
        throws IOException
    {
        checkUint24(buf.length);
        byte[] r = new byte[3 + buf.length];
        writeUint24(buf.length, r, 0);
        System.arraycopy(buf, 0, r, 3, buf.length);
        return r;
    }

    public static byte[] encodeUint8(short uint) throws IOException
    {
        checkUint8(uint);

        byte[] encoding = new byte[1];
        writeUint8(uint, encoding, 0);
        return encoding;
    }

    public static byte[] encodeUint8ArrayWithUint8Length(short[] uints) throws IOException
    {
        byte[] result = new byte[1 + uints.length];
        writeUint8ArrayWithUint8Length(uints, result, 0);
        return result;
    }

    public static byte[] encodeUint16(int uint) throws IOException
    {
        checkUint16(uint);

        byte[] encoding = new byte[2];
        writeUint16(uint, encoding, 0);
        return encoding;
    }

    public static byte[] encodeUint16ArrayWithUint8Length(int[] uints) throws IOException
    {
        int length = 2 * uints.length;
        byte[] result = new byte[1 + length];
        writeUint16ArrayWithUint8Length(uints, result, 0);
        return result;
    }

    public static byte[] encodeUint16ArrayWithUint16Length(int[] uints) throws IOException
    {
        int length = 2 * uints.length;
        byte[] result = new byte[2 + length];
        writeUint16ArrayWithUint16Length(uints, result, 0);
        return result;
    }

    public static byte[] encodeUint24(int uint) throws IOException
    {
        checkUint24(uint);

        byte[] encoding = new byte[3];
        writeUint24(uint, encoding, 0);
        return encoding;
    }

    public static byte[] encodeUint32(long uint) throws IOException
    {
        checkUint32(uint);

        byte[] encoding = new byte[4];
        writeUint32(uint, encoding, 0);
        return encoding;
    }

    public static byte[] encodeVersion(ProtocolVersion version) throws IOException
    {
        return new byte[]{
            (byte)version.getMajorVersion(),
            (byte)version.getMinorVersion()
        };
    }

    public static int readInt32(byte[] buf, int offset)
    {
        int n = buf[offset] << 24;
        n |= (buf[++offset] & 0xff) << 16;
        n |= (buf[++offset] & 0xff) << 8;
        n |= (buf[++offset] & 0xff);
        return n;
    }

    public static short readUint8(InputStream input)
        throws IOException
    {
        int i = input.read();
        if (i < 0)
        {
            throw new EOFException();
        }
        return (short)i;
    }

    public static short readUint8(byte[] buf, int offset)
    {
        return (short)(buf[offset] & 0xff);
    }

    public static int readUint16(InputStream input)
        throws IOException
    {
        int i1 = input.read();
        int i2 = input.read();
        if (i2 < 0)
        {
            throw new EOFException();
        }
        return (i1 << 8) | i2;
    }

    public static int readUint16(byte[] buf, int offset)
    {
        int n = (buf[offset] & 0xff) << 8;
        n |= (buf[++offset] & 0xff);
        return n;
    }

    public static int readUint24(InputStream input)
        throws IOException
    {
        int i1 = input.read();
        int i2 = input.read();
        int i3 = input.read();
        if (i3 < 0)
        {
            throw new EOFException();
        }
        return (i1 << 16) | (i2 << 8) | i3;
    }

    public static int readUint24(byte[] buf, int offset)
    {
        int n = (buf[offset] & 0xff) << 16;
        n |= (buf[++offset] & 0xff) << 8;
        n |= (buf[++offset] & 0xff);
        return n;
    }

    public static long readUint32(InputStream input)
        throws IOException
    {
        int i1 = input.read();
        int i2 = input.read();
        int i3 = input.read();
        int i4 = input.read();
        if (i4 < 0)
        {
            throw new EOFException();
        }
        return ((i1 << 24) | (i2 << 16) | (i3 << 8) | i4) & 0xFFFFFFFFL;
    }

    public static long readUint32(byte[] buf, int offset)
    {
        int n = (buf[offset] & 0xff) << 24;
        n |= (buf[++offset] & 0xff) << 16;
        n |= (buf[++offset] & 0xff) << 8;
        n |= (buf[++offset] & 0xff);
        return n & 0xFFFFFFFFL;
    }

    public static long readUint48(InputStream input)
        throws IOException
    {
        int hi = readUint24(input);
        int lo = readUint24(input);
        return ((long)(hi & 0xffffffffL) << 24) | (long)(lo & 0xffffffffL);
    }

    public static long readUint48(byte[] buf, int offset)
    {
        int hi = readUint24(buf, offset);
        int lo = readUint24(buf, offset + 3);
        return ((long)(hi & 0xffffffffL) << 24) | (long)(lo & 0xffffffffL);
    }

    public static byte[] readAllOrNothing(int length, InputStream input)
        throws IOException
    {
        if (length < 1)
        {
            return EMPTY_BYTES;
        }
        byte[] buf = new byte[length];
        int read = Streams.readFully(input, buf);
        if (read == 0)
        {
            return null;
        }
        if (read != length)
        {
            throw new EOFException();
        }
        return buf;
    }

    public static byte[] readFully(int length, InputStream input)
        throws IOException
    {
        if (length < 1)
        {
            return EMPTY_BYTES;
        }
        byte[] buf = new byte[length];
        if (length != Streams.readFully(input, buf))
        {
            throw new EOFException();
        }
        return buf;
    }

    public static void readFully(byte[] buf, InputStream input)
        throws IOException
    {
        int length = buf.length;
        if (length > 0 && length != Streams.readFully(input, buf))
        {
            throw new EOFException();
        }
    }

    public static byte[] readOpaque8(InputStream input)
        throws IOException
    {
        short length = readUint8(input);
        return readFully(length, input);
    }

    public static byte[] readOpaque8(InputStream input, int minLength)
        throws IOException
    {
        short length = readUint8(input);
        if (length < minLength)
        {
            throw new TlsFatalAlert(AlertDescription.decode_error);
        }
        return readFully(length, input);
    }

    public static byte[] readOpaque8(InputStream input, int minLength, int maxLength)
        throws IOException
    {
        short length = readUint8(input);
        if (length < minLength || maxLength < length)
        {
            throw new TlsFatalAlert(AlertDescription.decode_error);
        }
        return readFully(length, input);
    }

    public static byte[] readOpaque16(InputStream input)
        throws IOException
    {
        int length = readUint16(input);
        return readFully(length, input);
    }

    public static byte[] readOpaque16(InputStream input, int minLength)
        throws IOException
    {
        int length = readUint16(input);
        if (length < minLength)
        {
            throw new TlsFatalAlert(AlertDescription.decode_error);
        }
        return readFully(length, input);
    }

    public static byte[] readOpaque24(InputStream input)
        throws IOException
    {
        int length = readUint24(input);
        return readFully(length, input);
    }

    public static byte[] readOpaque24(InputStream input, int minLength)
        throws IOException
    {
        int length = readUint24(input);
        if (length < minLength)
        {
            throw new TlsFatalAlert(AlertDescription.decode_error);
        }
        return readFully(length, input);
    }

    public static short[] readUint8Array(int count, InputStream input)
        throws IOException
    {
        short[] uints = new short[count];
        for (int i = 0; i < count; ++i)
        {
            uints[i] = readUint8(input);
        }
        return uints;
    }

    public static short[] readUint8ArrayWithUint8Length(InputStream input, int minLength)
        throws IOException
    {
        int length = readUint8(input);
        if (length < minLength)
        {
            throw new TlsFatalAlert(AlertDescription.decode_error);
        }

        return readUint8Array(length, input);
    }

    public static int[] readUint16Array(int count, InputStream input)
        throws IOException
    {
        int[] uints = new int[count];
        for (int i = 0; i < count; ++i)
        {
            uints[i] = readUint16(input);
        }
        return uints;
    }

    public static ProtocolVersion readVersion(byte[] buf, int offset)
    {
        return ProtocolVersion.get(buf[offset] & 0xFF, buf[offset + 1] & 0xFF);
    }

    public static ProtocolVersion readVersion(InputStream input)
        throws IOException
    {
        int i1 = input.read();
        int i2 = input.read();
        if (i2 < 0)
        {
            throw new EOFException();
        }

        return ProtocolVersion.get(i1, i2);
    }

    public static ASN1Primitive readASN1Object(byte[] encoding) throws IOException
    {
        ASN1InputStream asn1 = new ASN1InputStream(encoding);
        ASN1Primitive result = asn1.readObject();
        if (null == result)
        {
            throw new TlsFatalAlert(AlertDescription.decode_error);
        }
        if (null != asn1.readObject())
        {
            throw new TlsFatalAlert(AlertDescription.decode_error);
        }
        return result;
    }

    /** @deprecated Will be removed. Use readASN1Object in combination with requireDEREncoding instead */
    public static ASN1Primitive readDERObject(byte[] encoding) throws IOException
    {
        /*
         * NOTE: The current ASN.1 parsing code can't enforce DER-only parsing, but since DER is
         * canonical, we can check it by re-encoding the result and comparing to the original.
         */
        ASN1Primitive result = readASN1Object(encoding);
        requireDEREncoding(result, encoding);
        return result;
    }

    public static void requireDEREncoding(ASN1Object asn1, byte[] encoding) throws IOException
    {
        /*
         * NOTE: The current ASN.1 parsing code can't enforce DER-only parsing, but since DER is
         * canonical, we can check it by re-encoding the result and comparing to the original.
         */
        byte[] check = asn1.getEncoded(ASN1Encoding.DER);
        if (!Arrays.areEqual(check, encoding))
        {
            throw new TlsFatalAlert(AlertDescription.decode_error);
        }
    }

    public static void writeGMTUnixTime(byte[] buf, int offset)
    {
        int t = (int)(System.currentTimeMillis() / 1000L);
        buf[offset] = (byte)(t >>> 24);
        buf[offset + 1] = (byte)(t >>> 16);
        buf[offset + 2] = (byte)(t >>> 8);
        buf[offset + 3] = (byte)t;
    }

    public static void writeVersion(ProtocolVersion version, OutputStream output)
        throws IOException
    {
        output.write(version.getMajorVersion());
        output.write(version.getMinorVersion());
    }

    public static void writeVersion(ProtocolVersion version, byte[] buf, int offset)
    {
        buf[offset] = (byte)version.getMajorVersion();
        buf[offset + 1] = (byte)version.getMinorVersion();
    }

    public static void addIfSupported(Vector supportedAlgs, TlsCrypto crypto, SignatureAndHashAlgorithm alg)
    {
        if (crypto.hasSignatureAndHashAlgorithm(alg))
        {
            supportedAlgs.addElement(alg);
        }
    }

    public static void addIfSupported(Vector supportedGroups, TlsCrypto crypto, int namedGroup)
    {
        if (crypto.hasNamedGroup(namedGroup))
        {
            supportedGroups.addElement(Integers.valueOf(namedGroup));
        }
    }

    public static void addIfSupported(Vector supportedGroups, TlsCrypto crypto, int[] namedGroups)
    {
        for (int i = 0; i < namedGroups.length; ++i)
        {
            addIfSupported(supportedGroups, crypto, namedGroups[i]);
        }
    }

    public static boolean addToSet(Vector s, int i)
    {
        boolean result = !s.contains(Integers.valueOf(i));
        if (result)
        {
            s.add(Integers.valueOf(i));
        }
        return result;
    }

    public static Vector getDefaultDSSSignatureAlgorithms()
    {
        return getDefaultSignatureAlgorithms(SignatureAlgorithm.dsa);
    }

    public static Vector getDefaultECDSASignatureAlgorithms()
    {
        return getDefaultSignatureAlgorithms(SignatureAlgorithm.ecdsa);
    }

    public static Vector getDefaultRSASignatureAlgorithms()
    {
        return getDefaultSignatureAlgorithms(SignatureAlgorithm.rsa);
    }

    public static SignatureAndHashAlgorithm getDefaultSignatureAlgorithm(short signatureAlgorithm)
    {
        /*
         * RFC 5246 7.4.1.4.1. If the client does not send the signature_algorithms extension,
         * the server MUST do the following:
         * 
         * - If the negotiated key exchange algorithm is one of (RSA, DHE_RSA, DH_RSA, RSA_PSK,
         * ECDH_RSA, ECDHE_RSA), behave as if client had sent the value {sha1,rsa}.
         * 
         * - If the negotiated key exchange algorithm is one of (DHE_DSS, DH_DSS), behave as if
         * the client had sent the value {sha1,dsa}.
         * 
         * - If the negotiated key exchange algorithm is one of (ECDH_ECDSA, ECDHE_ECDSA),
         * behave as if the client had sent value {sha1,ecdsa}.
         */

        switch (signatureAlgorithm)
        {
        case SignatureAlgorithm.dsa:
        case SignatureAlgorithm.ecdsa:
        case SignatureAlgorithm.rsa:
            return SignatureAndHashAlgorithm.getInstance(HashAlgorithm.sha1, signatureAlgorithm);
        default:
            return null;
        }
    }

    public static Vector getDefaultSignatureAlgorithms(short signatureAlgorithm)
    {
        SignatureAndHashAlgorithm sigAndHashAlg = getDefaultSignatureAlgorithm(signatureAlgorithm);

        return null == sigAndHashAlg ? new Vector() : vectorOfOne(sigAndHashAlg);
    }

    public static Vector getDefaultSupportedSignatureAlgorithms(TlsContext context)
    {
        return getSupportedSignatureAlgorithms(context, DEFAULT_SUPPORTED_SIG_ALGS);
    }

    public static Vector getSupportedSignatureAlgorithms(TlsContext context, Vector candidates)
    {
        TlsCrypto crypto = context.getCrypto();

        int count = candidates.size();
        Vector result = new Vector(count);
        for (int i = 0; i < count; ++i)
        {
            addIfSupported(result, crypto, (SignatureAndHashAlgorithm)candidates.elementAt(i));
        }

        // adding injected sig algorithms (to TLS client hello) #pqc-tls #injection
        result.addAll(0, InjectionPoint.sigAlgs().asSigAndHashCollection());
        return result;
    }

    /**
     * @deprecated Will be removed
     */
    public static SignatureAndHashAlgorithm getSignatureAndHashAlgorithm(TlsContext context,
        TlsCredentialedSigner signerCredentials)
        throws IOException
    {
        return getSignatureAndHashAlgorithm(context.getServerVersion(), signerCredentials);
    }

    static SignatureAndHashAlgorithm getSignatureAndHashAlgorithm(ProtocolVersion negotiatedVersion,
        TlsCredentialedSigner credentialedSigner) throws IOException
    {
        SignatureAndHashAlgorithm signatureAndHashAlgorithm = null;
        if (isSignatureAlgorithmsExtensionAllowed(negotiatedVersion))
        {
            signatureAndHashAlgorithm = credentialedSigner.getSignatureAndHashAlgorithm();
            if (signatureAndHashAlgorithm == null)
            {
                /*
                 * RFC 5246 4.7. digitally-signed element needs SignatureAndHashAlgorithm from TLS 1.2
                 */
                throw new TlsFatalAlert(AlertDescription.internal_error);
            }
        }
        return signatureAndHashAlgorithm;
    }

    public static byte[] getExtensionData(Hashtable extensions, Integer extensionType)
    {
        return extensions == null ? null : (byte[])extensions.get(extensionType);
    }

    public static boolean hasExpectedEmptyExtensionData(Hashtable extensions, Integer extensionType,
        short alertDescription) throws IOException
    {
        byte[] extension_data = getExtensionData(extensions, extensionType);
        if (extension_data == null)
        {
            return false;
        }
        if (extension_data.length != 0)
        {
            throw new TlsFatalAlert(alertDescription);
        }
        return true;
    }

    public static TlsSession importSession(byte[] sessionID, SessionParameters sessionParameters)
    {
        return new TlsSessionImpl(sessionID, sessionParameters);
    }

    static boolean isExtendedMasterSecretOptional(ProtocolVersion protocolVersion)
    {
        ProtocolVersion tlsVersion = protocolVersion.getEquivalentTLSVersion();

        return ProtocolVersion.TLSv12.equals(tlsVersion)
            || ProtocolVersion.TLSv11.equals(tlsVersion)
            || ProtocolVersion.TLSv10.equals(tlsVersion);
    }

    static boolean isExtendedMasterSecretOptional(ProtocolVersion[] protocolVersions)
    {
        if (protocolVersions != null)
        {
            for (int i = 0; i < protocolVersions.length; ++i)
            {
                if (isExtendedMasterSecretOptional(protocolVersions[i]))
                {
                    return true;
                }
            }
        }
        return false;
    }

    public static boolean isNullOrContainsNull(Object[] array)
    {
        if (null == array)
        {
            return true;
        }
        int count = array.length;
        for (int i = 0; i < count; ++i)
        {
            if (null == array[i])
            {
                return true;
            }
        }
        return false;
    }

    public static boolean isNullOrEmpty(byte[] array)
    {
        return null == array || array.length < 1;
    }

    public static boolean isNullOrEmpty(short[] array)
    {
        return null == array || array.length < 1;
    }

    public static boolean isNullOrEmpty(int[] array)
    {
        return null == array || array.length < 1;
    }

    public static boolean isNullOrEmpty(Object[] array)
    {
        return null == array || array.length < 1;
    }

    public static boolean isNullOrEmpty(String s)
    {
        return null == s || s.length() < 1;
    }

    public static boolean isNullOrEmpty(Vector v)
    {
        return null == v || v.isEmpty();
    }

    public static boolean isSignatureAlgorithmsExtensionAllowed(ProtocolVersion version)
    {
        return null != version
            && ProtocolVersion.TLSv12.isEqualOrEarlierVersionOf(version.getEquivalentTLSVersion());
    }

    public static short getLegacyClientCertType(short signatureAlgorithm)
    {
        switch (signatureAlgorithm)
        {
        case SignatureAlgorithm.rsa:
            return ClientCertificateType.rsa_sign;
        case SignatureAlgorithm.dsa:
            return ClientCertificateType.dss_sign;
        case SignatureAlgorithm.ecdsa:
            return ClientCertificateType.ecdsa_sign;
        default:
            return -1;
        }
    }

    public static short getLegacySignatureAlgorithmClient(short clientCertificateType)
    {
        switch (clientCertificateType)
        {
        case ClientCertificateType.dss_sign:
            return SignatureAlgorithm.dsa;
        case ClientCertificateType.ecdsa_sign:
            return SignatureAlgorithm.ecdsa;
        case ClientCertificateType.rsa_sign:
            return SignatureAlgorithm.rsa;
        default:
            return -1;
        }
    }

    public static short getLegacySignatureAlgorithmClientCert(short clientCertificateType)
    {
        switch (clientCertificateType)
        {
        case ClientCertificateType.dss_sign:
        case ClientCertificateType.dss_fixed_dh:
            return SignatureAlgorithm.dsa;

        case ClientCertificateType.ecdsa_sign:
        case ClientCertificateType.ecdsa_fixed_ecdh:
            return SignatureAlgorithm.ecdsa;

        case ClientCertificateType.rsa_sign:
        case ClientCertificateType.rsa_fixed_dh:
        case ClientCertificateType.rsa_fixed_ecdh:
            return SignatureAlgorithm.rsa;
        default:
            return -1;
        }
    }

    public static short getLegacySignatureAlgorithmServer(int keyExchangeAlgorithm)
    {
        switch (keyExchangeAlgorithm)
        {
        case KeyExchangeAlgorithm.DHE_DSS:
        case KeyExchangeAlgorithm.SRP_DSS:
            return SignatureAlgorithm.dsa;

        case KeyExchangeAlgorithm.ECDHE_ECDSA:
            return SignatureAlgorithm.ecdsa;

        case KeyExchangeAlgorithm.DHE_RSA:
        case KeyExchangeAlgorithm.ECDHE_RSA:
        case KeyExchangeAlgorithm.SRP_RSA:
            return SignatureAlgorithm.rsa;

        default:
            return -1;
        }
    }

    public static short getLegacySignatureAlgorithmServerCert(int keyExchangeAlgorithm)
    {
        switch (keyExchangeAlgorithm)
        {
        case KeyExchangeAlgorithm.DH_DSS:
        case KeyExchangeAlgorithm.DHE_DSS:
        case KeyExchangeAlgorithm.SRP_DSS:
            return SignatureAlgorithm.dsa;

        case KeyExchangeAlgorithm.ECDH_ECDSA:
        case KeyExchangeAlgorithm.ECDHE_ECDSA:
            return SignatureAlgorithm.ecdsa;

        case KeyExchangeAlgorithm.DH_RSA:
        case KeyExchangeAlgorithm.DHE_RSA:
        case KeyExchangeAlgorithm.ECDH_RSA:
        case KeyExchangeAlgorithm.ECDHE_RSA:
        case KeyExchangeAlgorithm.RSA:
        case KeyExchangeAlgorithm.RSA_PSK:
        case KeyExchangeAlgorithm.SRP_RSA:
            return SignatureAlgorithm.rsa;

        default:
            return -1;
        }
    }

    public static Vector getLegacySupportedSignatureAlgorithms()
    {
        Vector result = new Vector(3);
        result.add(SignatureAndHashAlgorithm.getInstance(HashAlgorithm.sha1, SignatureAlgorithm.dsa));
        result.add(SignatureAndHashAlgorithm.getInstance(HashAlgorithm.sha1, SignatureAlgorithm.ecdsa));
        result.add(SignatureAndHashAlgorithm.getInstance(HashAlgorithm.sha1, SignatureAlgorithm.rsa));
        return result;
    }

    public static void encodeSupportedSignatureAlgorithms(Vector supportedSignatureAlgorithms, OutputStream output)
        throws IOException
    {
        if (supportedSignatureAlgorithms == null || supportedSignatureAlgorithms.size() < 1
            || supportedSignatureAlgorithms.size() >= (1 << 15))
        {
            throw new IllegalArgumentException(
                "'supportedSignatureAlgorithms' must have length from 1 to (2^15 - 1)");
        }

        // supported_signature_algorithms
        int length = 2 * supportedSignatureAlgorithms.size();
        checkUint16(length);
        writeUint16(length, output);
        for (int i = 0; i < supportedSignatureAlgorithms.size(); ++i)
        {
            SignatureAndHashAlgorithm entry = (SignatureAndHashAlgorithm)supportedSignatureAlgorithms.elementAt(i);
            if (entry.getSignature() == SignatureAlgorithm.anonymous)
            {
                /*
                 * RFC 5246 7.4.1.4.1 The "anonymous" value is meaningless in this context but used
                 * in Section 7.4.3. It MUST NOT appear in this extension.
                 */
                throw new IllegalArgumentException(
                    "SignatureAlgorithm.anonymous MUST NOT appear in the signature_algorithms extension");
            }
            entry.encode(output);
        }
    }

    public static Vector parseSupportedSignatureAlgorithms(InputStream input)
        throws IOException
    {
        // supported_signature_algorithms
        int length = readUint16(input);
        if (length < 2 || (length & 1) != 0)
        {
            throw new TlsFatalAlert(AlertDescription.decode_error);
        }
        int count = length / 2;
        Vector supportedSignatureAlgorithms = new Vector(count);
        for (int i = 0; i < count; ++i)
        {
            SignatureAndHashAlgorithm sigAndHashAlg = SignatureAndHashAlgorithm.parse(input);

            if (SignatureAlgorithm.anonymous != sigAndHashAlg.getSignature())
            {
                supportedSignatureAlgorithms.addElement(sigAndHashAlg);
            }
        }
        return supportedSignatureAlgorithms;
    }

    public static void verifySupportedSignatureAlgorithm(Vector supportedSignatureAlgorithms,
        SignatureAndHashAlgorithm signatureAlgorithm) throws IOException
    {
        verifySupportedSignatureAlgorithm(supportedSignatureAlgorithms, signatureAlgorithm,
            AlertDescription.illegal_parameter);
    }

    static void verifySupportedSignatureAlgorithm(Vector supportedSignatureAlgorithms,
        SignatureAndHashAlgorithm signatureAlgorithm, short alertDescription) throws IOException
    {
        if (supportedSignatureAlgorithms == null || supportedSignatureAlgorithms.size() < 1
            || supportedSignatureAlgorithms.size() >= (1 << 15))
        {
            throw new IllegalArgumentException(
                "'supportedSignatureAlgorithms' must have length from 1 to (2^15 - 1)");
        }
        if (signatureAlgorithm == null)
        {
            throw new IllegalArgumentException("'signatureAlgorithm' cannot be null");
        }

        if (signatureAlgorithm.getSignature() == SignatureAlgorithm.anonymous
            || !containsSignatureAlgorithm(supportedSignatureAlgorithms, signatureAlgorithm))
        {
            throw new TlsFatalAlert(alertDescription);
        }
    }

    public static boolean containsSignatureAlgorithm(Vector supportedSignatureAlgorithms, SignatureAndHashAlgorithm signatureAlgorithm)
        throws IOException
    {
        for (int i = 0; i < supportedSignatureAlgorithms.size(); ++i)
        {
            SignatureAndHashAlgorithm entry = (SignatureAndHashAlgorithm)supportedSignatureAlgorithms.elementAt(i);
            if (entry.equals(signatureAlgorithm))
            {
                return true;
            }
        }

        return false;
    }

    public static boolean containsAnySignatureAlgorithm(Vector supportedSignatureAlgorithms, short signatureAlgorithm)
    {
        for (int i = 0; i < supportedSignatureAlgorithms.size(); ++i)
        {
            SignatureAndHashAlgorithm entry = (SignatureAndHashAlgorithm)supportedSignatureAlgorithms.elementAt(i);
            if (entry.getSignature() == signatureAlgorithm)
            {
                return true;
            }
        }

        return false;
    }

    public static TlsSecret PRF(SecurityParameters securityParameters, TlsSecret secret, String asciiLabel, byte[] seed,
        int length)
    {
        return secret.deriveUsingPRF(securityParameters.getPRFAlgorithm(), asciiLabel, seed, length);
    }

    /**
     * @deprecated Use {@link #PRF(SecurityParameters, TlsSecret, String, byte[], int)} instead.
     */
    public static TlsSecret PRF(TlsContext context, TlsSecret secret, String asciiLabel, byte[] seed, int length)
    {
        return PRF(context.getSecurityParametersHandshake(), secret, asciiLabel, seed, length);
    }

    public static byte[] clone(byte[] data)
    {
        return null == data ? (byte[])null : data.length == 0 ? EMPTY_BYTES : (byte[])data.clone();
    }

    public static String[] clone(String[] s)
    {
        return null == s ? (String[])null : s.length < 1 ? EMPTY_STRINGS : (String[])s.clone();
    }

    public static boolean constantTimeAreEqual(int len, byte[] a, int aOff, byte[] b, int bOff)
    {
        int d = 0;
        for (int i = 0; i < len; ++i)
        {
            d |= (a[aOff + i] ^ b[bOff + i]);
        }
        return 0 == d;
    }

    public static byte[] copyOfRangeExact(byte[] original, int from, int to)
    {
        int newLength = to - from;
        byte[] copy = new byte[newLength];
        System.arraycopy(original, from, copy, 0, newLength);
        return copy;
    }

    static byte[] concat(byte[] a, byte[] b)
    {
        byte[] c = new byte[a.length + b.length];
        System.arraycopy(a, 0, c, 0, a.length);
        System.arraycopy(b, 0, c, a.length, b.length);
        return c;
    }

    static byte[] calculateEndPointHash(TlsContext context, TlsCertificate certificate, byte[] enc) throws IOException
    {
        return calculateEndPointHash(context, certificate, enc, 0, enc.length);
    }

    static byte[] calculateEndPointHash(TlsContext context, TlsCertificate certificate, byte[] enc, int encOff,
        int encLen) throws IOException
    {
        short hashAlgorithm = HashAlgorithm.none;

        String sigAlgOID = certificate.getSigAlgOID();
        if (sigAlgOID != null)
        {
            if (PKCSObjectIdentifiers.id_RSASSA_PSS.getId().equals(sigAlgOID))
            {
                RSASSAPSSparams pssParams = RSASSAPSSparams.getInstance(certificate.getSigAlgParams());
                if (null != pssParams)
                {
                    ASN1ObjectIdentifier hashOID = pssParams.getHashAlgorithm().getAlgorithm();
                    if (NISTObjectIdentifiers.id_sha256.equals(hashOID))
                    {
                        hashAlgorithm = HashAlgorithm.sha256;
                    }
                    else if (NISTObjectIdentifiers.id_sha384.equals(hashOID))
                    {
                        hashAlgorithm = HashAlgorithm.sha384;
                    }
                    else if (NISTObjectIdentifiers.id_sha512.equals(hashOID))
                    {
                        hashAlgorithm = HashAlgorithm.sha512;
                    }
                }
            }
            else
            {
                SignatureAndHashAlgorithm sigAndHashAlg = (SignatureAndHashAlgorithm)CERT_SIG_ALG_OIDS.get(sigAlgOID);
                if (sigAndHashAlg != null)
                {
                    hashAlgorithm = sigAndHashAlg.getHash();
                }
            }
        }

        switch (hashAlgorithm)
        {
        case HashAlgorithm.Intrinsic:
            hashAlgorithm = HashAlgorithm.none;
            break;
        case HashAlgorithm.md5:
        case HashAlgorithm.sha1:
            hashAlgorithm = HashAlgorithm.sha256;
            break;
        }

        if (HashAlgorithm.none != hashAlgorithm)
        {
            TlsHash hash = createHash(context.getCrypto(), hashAlgorithm);
            if (hash != null)
            {                
                hash.update(enc, encOff, encLen);
                return hash.calculateHash();
            }
        }

        return EMPTY_BYTES;
    }

    public static byte[] calculateExporterSeed(SecurityParameters securityParameters, byte[] context)
    {
        byte[] cr = securityParameters.getClientRandom(), sr = securityParameters.getServerRandom();
        if (null == context)
        {
            return Arrays.concatenate(cr, sr);
        }

        if (!isValidUint16(context.length))
        {
            throw new IllegalArgumentException("'context' must have length less than 2^16 (or be null)");
        }

        byte[] contextLength = new byte[2];
        writeUint16(context.length, contextLength, 0);

        return Arrays.concatenate(cr, sr, contextLength, context);
    }

    private static byte[] calculateFinishedHMAC(SecurityParameters securityParameters, TlsSecret baseKey,
        byte[] transcriptHash) throws IOException
    {
        int prfCryptoHashAlgorithm = securityParameters.getPRFCryptoHashAlgorithm();
        int prfHashLength = securityParameters.getPRFHashLength(); 

        return calculateFinishedHMAC(prfCryptoHashAlgorithm, prfHashLength, baseKey, transcriptHash);
    }

    private static byte[] calculateFinishedHMAC(int prfCryptoHashAlgorithm, int prfHashLength, TlsSecret baseKey,
        byte[] transcriptHash) throws IOException
    {
        TlsSecret finishedKey = TlsCryptoUtils.hkdfExpandLabel(baseKey, prfCryptoHashAlgorithm, "finished", EMPTY_BYTES,
            prfHashLength);

        try
        {
            return finishedKey.calculateHMAC(prfCryptoHashAlgorithm, transcriptHash, 0, transcriptHash.length);
        }
        finally
        {
            finishedKey.destroy();
        }
    }

    static TlsSecret calculateMasterSecret(TlsContext context, TlsSecret preMasterSecret)
    {
        SecurityParameters sp = context.getSecurityParametersHandshake();

        String asciiLabel;
        byte[] seed;
        if (sp.isExtendedMasterSecret())
        {
            asciiLabel = ExporterLabel.extended_master_secret;
            seed = sp.getSessionHash();
        }
        else
        {
            asciiLabel = ExporterLabel.master_secret;
            seed = concat(sp.getClientRandom(), sp.getServerRandom());
        }

        return PRF(sp, preMasterSecret, asciiLabel, seed, 48);
    }

    static byte[] calculatePSKBinder(TlsCrypto crypto, boolean isExternalPSK, int pskCryptoHashAlgorithm,
        TlsSecret earlySecret, byte[] transcriptHash) throws IOException
    {
        int prfHashLength = TlsCryptoUtils.getHashOutputSize(pskCryptoHashAlgorithm);

        String label = isExternalPSK ? "ext binder" : "res binder";
        byte[] emptyTranscriptHash = crypto.createHash(pskCryptoHashAlgorithm).calculateHash();

        TlsSecret binderKey = deriveSecret(pskCryptoHashAlgorithm, prfHashLength, earlySecret, label,
            emptyTranscriptHash);

        try
        {
            return calculateFinishedHMAC(pskCryptoHashAlgorithm, prfHashLength, binderKey, transcriptHash);
        }
        finally
        {
            binderKey.destroy();
        }
    }

    static byte[] calculateVerifyData(TlsContext context, TlsHandshakeHash handshakeHash, boolean isServer)
        throws IOException
    {
        SecurityParameters securityParameters = context.getSecurityParametersHandshake();
        ProtocolVersion negotiatedVersion = securityParameters.getNegotiatedVersion();

        if (isTLSv13(negotiatedVersion))
        {
            TlsSecret baseKey = isServer
                ?   securityParameters.getBaseKeyServer()
                :   securityParameters.getBaseKeyClient();
            byte[] transcriptHash = getCurrentPRFHash(handshakeHash);

            return calculateFinishedHMAC(securityParameters, baseKey, transcriptHash);
        }

        if (negotiatedVersion.isSSL())
        {
            return SSL3Utils.calculateVerifyData(handshakeHash, isServer);
        }

        String asciiLabel = isServer ? ExporterLabel.server_finished : ExporterLabel.client_finished;
        byte[] prfHash = getCurrentPRFHash(handshakeHash);

        TlsSecret master_secret = securityParameters.getMasterSecret();
        int verify_data_length = securityParameters.getVerifyDataLength();

        return PRF(securityParameters, master_secret, asciiLabel, prfHash, verify_data_length).extract();
    }

    static void establish13PhaseSecrets(TlsContext context, TlsSecret pskEarlySecret, TlsSecret sharedSecret)
        throws IOException
    {
        TlsCrypto crypto = context.getCrypto();
        SecurityParameters securityParameters = context.getSecurityParametersHandshake();
        int cryptoHashAlgorithm = securityParameters.getPRFCryptoHashAlgorithm();
        TlsSecret zeros = crypto.hkdfInit(cryptoHashAlgorithm);
        byte[] emptyTranscriptHash = crypto.createHash(cryptoHashAlgorithm).calculateHash();

        TlsSecret earlySecret = pskEarlySecret;
        if (null == earlySecret)
        {
            earlySecret = crypto
                .hkdfInit(cryptoHashAlgorithm)
                .hkdfExtract(cryptoHashAlgorithm, zeros);
        }

        if (null == sharedSecret)
        {
            sharedSecret = zeros;
        }

        TlsSecret handshakeSecret = deriveSecret(securityParameters, earlySecret, "derived", emptyTranscriptHash)
            .hkdfExtract(cryptoHashAlgorithm, sharedSecret);

        if (sharedSecret != zeros)
        {
            sharedSecret.destroy();
        }

        TlsSecret masterSecret = deriveSecret(securityParameters, handshakeSecret, "derived", emptyTranscriptHash)
            .hkdfExtract(cryptoHashAlgorithm, zeros);

        securityParameters.earlySecret = earlySecret;
        securityParameters.handshakeSecret = handshakeSecret;
        securityParameters.masterSecret = masterSecret;
    }

    private static void establish13TrafficSecrets(TlsContext context, byte[] transcriptHash, TlsSecret phaseSecret,
        String clientLabel, String serverLabel, RecordStream recordStream) throws IOException
    {
        SecurityParameters securityParameters = context.getSecurityParametersHandshake();

        securityParameters.trafficSecretClient = deriveSecret(securityParameters, phaseSecret, clientLabel,
            transcriptHash);

        if (null != serverLabel)
        {
            securityParameters.trafficSecretServer = deriveSecret(securityParameters, phaseSecret, serverLabel,
                transcriptHash);
        }

        // TODO[tls13] Early data (client->server only)

        recordStream.setPendingCipher(initCipher(context));
    }

    static void establish13PhaseApplication(TlsContext context, byte[] serverFinishedTranscriptHash,
        RecordStream recordStream) throws IOException
    {
        SecurityParameters securityParameters = context.getSecurityParametersHandshake();
        TlsSecret phaseSecret = securityParameters.getMasterSecret();

        establish13TrafficSecrets(context, serverFinishedTranscriptHash, phaseSecret, "c ap traffic", "s ap traffic",
            recordStream);

        securityParameters.exporterMasterSecret = deriveSecret(securityParameters, phaseSecret, "exp master",
            serverFinishedTranscriptHash);
    }

    static void establish13PhaseEarly(TlsContext context, byte[] clientHelloTranscriptHash, RecordStream recordStream)
        throws IOException
    {
        SecurityParameters securityParameters = context.getSecurityParametersHandshake();
        TlsSecret phaseSecret = securityParameters.getEarlySecret();

        // TODO[tls13] binder_key

        // TODO[tls13] Early data (client->server only)
        if (null != recordStream)
        {
            establish13TrafficSecrets(context, clientHelloTranscriptHash, phaseSecret, "c e traffic", null,
                recordStream);
        }

        securityParameters.earlyExporterMasterSecret = deriveSecret(securityParameters, phaseSecret, "e exp master",
            clientHelloTranscriptHash);
    }

    static void establish13PhaseHandshake(TlsContext context, byte[] serverHelloTranscriptHash,
        RecordStream recordStream) throws IOException
    {
        SecurityParameters securityParameters = context.getSecurityParametersHandshake();
        TlsSecret phaseSecret = securityParameters.getHandshakeSecret();

        establish13TrafficSecrets(context, serverHelloTranscriptHash, phaseSecret, "c hs traffic", "s hs traffic",
            recordStream);

        securityParameters.baseKeyClient = securityParameters.getTrafficSecretClient();
        securityParameters.baseKeyServer = securityParameters.getTrafficSecretServer();
    }

    static void update13TrafficSecretLocal(TlsContext context) throws IOException
    {
        update13TrafficSecret(context, context.isServer());
    }

    static void update13TrafficSecretPeer(TlsContext context) throws IOException
    {
        update13TrafficSecret(context, !context.isServer());
    }

    private static void update13TrafficSecret(TlsContext context, boolean forServer) throws IOException
    {
        SecurityParameters securityParameters = context.getSecurityParametersConnection();

        TlsSecret current;
        if (forServer)
        {
            current = securityParameters.getTrafficSecretServer();
            securityParameters.trafficSecretServer = update13TrafficSecret(securityParameters, current);
        }
        else
        {
            current = securityParameters.getTrafficSecretClient();
            securityParameters.trafficSecretClient = update13TrafficSecret(securityParameters, current);
        }

        if (null != current)
        {
            current.destroy();
        }
    }

    private static TlsSecret update13TrafficSecret(SecurityParameters securityParameters, TlsSecret secret) throws IOException
    {
        return TlsCryptoUtils.hkdfExpandLabel(secret, securityParameters.getPRFCryptoHashAlgorithm(), "traffic upd",
            EMPTY_BYTES, securityParameters.getPRFHashLength());
    }

    public static ASN1ObjectIdentifier getOIDForHashAlgorithm(short hashAlgorithm)
    {
        switch (hashAlgorithm)
        {
        case HashAlgorithm.md5:
            return PKCSObjectIdentifiers.md5;
        case HashAlgorithm.sha1:
            return X509ObjectIdentifiers.id_SHA1;
        case HashAlgorithm.sha224:
            return NISTObjectIdentifiers.id_sha224;
        case HashAlgorithm.sha256:
            return NISTObjectIdentifiers.id_sha256;
        case HashAlgorithm.sha384:
            return NISTObjectIdentifiers.id_sha384;
        case HashAlgorithm.sha512:
            return NISTObjectIdentifiers.id_sha512;
        // TODO[RFC 8998]
//        case HashAlgorithm.sm3:
//            return GMObjectIdentifiers.sm3;
        default:
            throw new IllegalArgumentException("invalid HashAlgorithm: " + HashAlgorithm.getText(hashAlgorithm));
        }
    }

    static int getPRFAlgorithm(SecurityParameters securityParameters, int cipherSuite) throws IOException
    {
        ProtocolVersion negotiatedVersion = securityParameters.getNegotiatedVersion();

        final boolean isTLSv13 = isTLSv13(negotiatedVersion);
        final boolean isTLSv12Exactly = !isTLSv13 && isTLSv12(negotiatedVersion);
        final boolean isSSL = negotiatedVersion.isSSL();

        switch (cipherSuite)
        {
        case CipherSuite.TLS_AES_128_CCM_SHA256:
        case CipherSuite.TLS_AES_128_CCM_8_SHA256:
        case CipherSuite.TLS_AES_128_GCM_SHA256:
        case CipherSuite.TLS_CHACHA20_POLY1305_SHA256:
        {
            if (isTLSv13)
            {
                return PRFAlgorithm.tls13_hkdf_sha256;
            }
            throw new TlsFatalAlert(AlertDescription.illegal_parameter);
        }

        case CipherSuite.TLS_AES_256_GCM_SHA384:
        {
            if (isTLSv13)
            {
                return PRFAlgorithm.tls13_hkdf_sha384;
            }
            throw new TlsFatalAlert(AlertDescription.illegal_parameter);
        }

        case CipherSuite.TLS_SM4_CCM_SM3:
        case CipherSuite.TLS_SM4_GCM_SM3:
        {
            if (isTLSv13)
            {
                return PRFAlgorithm.tls13_hkdf_sm3;
            }
            throw new TlsFatalAlert(AlertDescription.illegal_parameter);
        }

        case CipherSuite.TLS_DH_anon_WITH_AES_128_CBC_SHA256:
        case CipherSuite.TLS_DH_anon_WITH_AES_128_GCM_SHA256:
        case CipherSuite.TLS_DH_anon_WITH_AES_256_CBC_SHA256:
        case CipherSuite.TLS_DH_anon_WITH_ARIA_128_CBC_SHA256:
        case CipherSuite.TLS_DH_anon_WITH_ARIA_128_GCM_SHA256:
        case CipherSuite.TLS_DH_anon_WITH_CAMELLIA_128_CBC_SHA256:
        case CipherSuite.TLS_DH_anon_WITH_CAMELLIA_128_GCM_SHA256:
        case CipherSuite.TLS_DH_anon_WITH_CAMELLIA_256_CBC_SHA256:
        case CipherSuite.TLS_DH_DSS_WITH_AES_128_CBC_SHA256:
        case CipherSuite.TLS_DH_DSS_WITH_AES_128_GCM_SHA256:
        case CipherSuite.TLS_DH_DSS_WITH_AES_256_CBC_SHA256:
        case CipherSuite.TLS_DH_DSS_WITH_ARIA_128_CBC_SHA256:
        case CipherSuite.TLS_DH_DSS_WITH_ARIA_128_GCM_SHA256:
        case CipherSuite.TLS_DH_DSS_WITH_CAMELLIA_128_CBC_SHA256:
        case CipherSuite.TLS_DH_DSS_WITH_CAMELLIA_128_GCM_SHA256:
        case CipherSuite.TLS_DH_DSS_WITH_CAMELLIA_256_CBC_SHA256:
        case CipherSuite.TLS_DH_RSA_WITH_AES_128_CBC_SHA256:
        case CipherSuite.TLS_DH_RSA_WITH_AES_128_GCM_SHA256:
        case CipherSuite.TLS_DH_RSA_WITH_AES_256_CBC_SHA256:
        case CipherSuite.TLS_DH_RSA_WITH_ARIA_128_CBC_SHA256:
        case CipherSuite.TLS_DH_RSA_WITH_ARIA_128_GCM_SHA256:
        case CipherSuite.TLS_DH_RSA_WITH_CAMELLIA_128_CBC_SHA256:
        case CipherSuite.TLS_DH_RSA_WITH_CAMELLIA_128_GCM_SHA256:
        case CipherSuite.TLS_DH_RSA_WITH_CAMELLIA_256_CBC_SHA256:
        case CipherSuite.TLS_DHE_DSS_WITH_AES_128_CBC_SHA256:
        case CipherSuite.TLS_DHE_DSS_WITH_AES_128_GCM_SHA256:
        case CipherSuite.TLS_DHE_DSS_WITH_AES_256_CBC_SHA256:
        case CipherSuite.TLS_DHE_DSS_WITH_ARIA_128_CBC_SHA256:
        case CipherSuite.TLS_DHE_DSS_WITH_ARIA_128_GCM_SHA256:
        case CipherSuite.TLS_DHE_DSS_WITH_CAMELLIA_128_CBC_SHA256:
        case CipherSuite.TLS_DHE_DSS_WITH_CAMELLIA_128_GCM_SHA256:
        case CipherSuite.TLS_DHE_DSS_WITH_CAMELLIA_256_CBC_SHA256:
        case CipherSuite.TLS_DHE_PSK_WITH_AES_128_CCM:
        case CipherSuite.TLS_DHE_PSK_WITH_AES_128_GCM_SHA256:
        case CipherSuite.TLS_DHE_PSK_WITH_ARIA_128_CBC_SHA256:
        case CipherSuite.TLS_DHE_PSK_WITH_ARIA_128_GCM_SHA256:
        case CipherSuite.TLS_DHE_PSK_WITH_AES_256_CCM:
        case CipherSuite.TLS_DHE_PSK_WITH_CAMELLIA_128_GCM_SHA256:
        case CipherSuite.TLS_DHE_PSK_WITH_CHACHA20_POLY1305_SHA256:
        case CipherSuite.TLS_DHE_RSA_WITH_AES_128_CBC_SHA256:
        case CipherSuite.TLS_DHE_RSA_WITH_AES_128_CCM:
        case CipherSuite.TLS_DHE_RSA_WITH_AES_128_CCM_8:
        case CipherSuite.TLS_DHE_RSA_WITH_AES_128_GCM_SHA256:
        case CipherSuite.TLS_DHE_RSA_WITH_AES_256_CBC_SHA256:
        case CipherSuite.TLS_DHE_RSA_WITH_AES_256_CCM:
        case CipherSuite.TLS_DHE_RSA_WITH_AES_256_CCM_8:
        case CipherSuite.TLS_DHE_RSA_WITH_ARIA_128_CBC_SHA256:
        case CipherSuite.TLS_DHE_RSA_WITH_ARIA_128_GCM_SHA256:
        case CipherSuite.TLS_DHE_RSA_WITH_CAMELLIA_128_CBC_SHA256:
        case CipherSuite.TLS_DHE_RSA_WITH_CAMELLIA_128_GCM_SHA256:
        case CipherSuite.TLS_DHE_RSA_WITH_CAMELLIA_256_CBC_SHA256:
        case CipherSuite.TLS_DHE_RSA_WITH_CHACHA20_POLY1305_SHA256:
        case CipherSuite.TLS_ECDH_ECDSA_WITH_AES_128_CBC_SHA256:
        case CipherSuite.TLS_ECDH_ECDSA_WITH_AES_128_GCM_SHA256:
        case CipherSuite.TLS_ECDH_ECDSA_WITH_ARIA_128_CBC_SHA256:
        case CipherSuite.TLS_ECDH_ECDSA_WITH_ARIA_128_GCM_SHA256:
        case CipherSuite.TLS_ECDH_ECDSA_WITH_CAMELLIA_128_CBC_SHA256:
        case CipherSuite.TLS_ECDH_ECDSA_WITH_CAMELLIA_128_GCM_SHA256:
        case CipherSuite.TLS_ECDH_RSA_WITH_AES_128_CBC_SHA256:
        case CipherSuite.TLS_ECDH_RSA_WITH_AES_128_GCM_SHA256:
        case CipherSuite.TLS_ECDH_RSA_WITH_ARIA_128_CBC_SHA256:
        case CipherSuite.TLS_ECDH_RSA_WITH_ARIA_128_GCM_SHA256:
        case CipherSuite.TLS_ECDH_RSA_WITH_CAMELLIA_128_CBC_SHA256:
        case CipherSuite.TLS_ECDH_RSA_WITH_CAMELLIA_128_GCM_SHA256:
        case CipherSuite.TLS_ECDHE_ECDSA_WITH_AES_128_CBC_SHA256:
        case CipherSuite.TLS_ECDHE_ECDSA_WITH_AES_128_CCM:
        case CipherSuite.TLS_ECDHE_ECDSA_WITH_AES_128_CCM_8:
        case CipherSuite.TLS_ECDHE_ECDSA_WITH_AES_128_GCM_SHA256:
        case CipherSuite.TLS_ECDHE_ECDSA_WITH_AES_256_CCM:
        case CipherSuite.TLS_ECDHE_ECDSA_WITH_AES_256_CCM_8:
        case CipherSuite.TLS_ECDHE_ECDSA_WITH_ARIA_128_CBC_SHA256:
        case CipherSuite.TLS_ECDHE_ECDSA_WITH_ARIA_128_GCM_SHA256:
        case CipherSuite.TLS_ECDHE_ECDSA_WITH_CAMELLIA_128_CBC_SHA256:
        case CipherSuite.TLS_ECDHE_ECDSA_WITH_CAMELLIA_128_GCM_SHA256:
        case CipherSuite.TLS_ECDHE_ECDSA_WITH_CHACHA20_POLY1305_SHA256:
        case CipherSuite.TLS_ECDHE_PSK_WITH_AES_128_CCM_8_SHA256:
        case CipherSuite.TLS_ECDHE_PSK_WITH_AES_128_CCM_SHA256:
        case CipherSuite.TLS_ECDHE_PSK_WITH_AES_128_GCM_SHA256:
        case CipherSuite.TLS_ECDHE_PSK_WITH_ARIA_128_CBC_SHA256:
        case CipherSuite.TLS_ECDHE_PSK_WITH_CHACHA20_POLY1305_SHA256:
        case CipherSuite.TLS_ECDHE_RSA_WITH_AES_128_CBC_SHA256:
        case CipherSuite.TLS_ECDHE_RSA_WITH_AES_128_GCM_SHA256:
        case CipherSuite.TLS_ECDHE_RSA_WITH_ARIA_128_CBC_SHA256:
        case CipherSuite.TLS_ECDHE_RSA_WITH_ARIA_128_GCM_SHA256:
        case CipherSuite.TLS_ECDHE_RSA_WITH_CAMELLIA_128_CBC_SHA256:
        case CipherSuite.TLS_ECDHE_RSA_WITH_CAMELLIA_128_GCM_SHA256:
        case CipherSuite.TLS_ECDHE_RSA_WITH_CHACHA20_POLY1305_SHA256:
        case CipherSuite.TLS_PSK_DHE_WITH_AES_128_CCM_8:
        case CipherSuite.TLS_PSK_DHE_WITH_AES_256_CCM_8:
        case CipherSuite.TLS_PSK_WITH_AES_128_CCM:
        case CipherSuite.TLS_PSK_WITH_AES_128_CCM_8:
        case CipherSuite.TLS_PSK_WITH_AES_128_GCM_SHA256:
        case CipherSuite.TLS_PSK_WITH_CHACHA20_POLY1305_SHA256:
        case CipherSuite.TLS_PSK_WITH_AES_256_CCM:
        case CipherSuite.TLS_PSK_WITH_AES_256_CCM_8:
        case CipherSuite.TLS_PSK_WITH_ARIA_128_CBC_SHA256:
        case CipherSuite.TLS_PSK_WITH_ARIA_128_GCM_SHA256:
        case CipherSuite.TLS_PSK_WITH_CAMELLIA_128_GCM_SHA256:
        case CipherSuite.TLS_RSA_PSK_WITH_AES_128_GCM_SHA256:
        case CipherSuite.TLS_RSA_PSK_WITH_ARIA_128_CBC_SHA256:
        case CipherSuite.TLS_RSA_PSK_WITH_ARIA_128_GCM_SHA256:
        case CipherSuite.TLS_RSA_PSK_WITH_CAMELLIA_128_GCM_SHA256:
        case CipherSuite.TLS_RSA_PSK_WITH_CHACHA20_POLY1305_SHA256:
        case CipherSuite.TLS_RSA_WITH_AES_128_CBC_SHA256:
        case CipherSuite.TLS_RSA_WITH_AES_128_CCM:
        case CipherSuite.TLS_RSA_WITH_AES_128_CCM_8:
        case CipherSuite.TLS_RSA_WITH_AES_128_GCM_SHA256:
        case CipherSuite.TLS_RSA_WITH_AES_256_CBC_SHA256:
        case CipherSuite.TLS_RSA_WITH_AES_256_CCM:
        case CipherSuite.TLS_RSA_WITH_AES_256_CCM_8:
        case CipherSuite.TLS_RSA_WITH_ARIA_128_CBC_SHA256:
        case CipherSuite.TLS_RSA_WITH_ARIA_128_GCM_SHA256:
        case CipherSuite.TLS_RSA_WITH_CAMELLIA_128_CBC_SHA256:
        case CipherSuite.TLS_RSA_WITH_CAMELLIA_128_GCM_SHA256:
        case CipherSuite.TLS_RSA_WITH_CAMELLIA_256_CBC_SHA256:
        case CipherSuite.TLS_RSA_WITH_NULL_SHA256:
        {
            if (isTLSv12Exactly)
            {
                return PRFAlgorithm.tls_prf_sha256;
            }
            throw new TlsFatalAlert(AlertDescription.illegal_parameter);
        }

        case CipherSuite.TLS_DH_anon_WITH_AES_256_GCM_SHA384:
        case CipherSuite.TLS_DH_anon_WITH_ARIA_256_CBC_SHA384:
        case CipherSuite.TLS_DH_anon_WITH_ARIA_256_GCM_SHA384:
        case CipherSuite.TLS_DH_anon_WITH_CAMELLIA_256_GCM_SHA384:
        case CipherSuite.TLS_DH_DSS_WITH_AES_256_GCM_SHA384:
        case CipherSuite.TLS_DH_DSS_WITH_ARIA_256_CBC_SHA384:
        case CipherSuite.TLS_DH_DSS_WITH_ARIA_256_GCM_SHA384:
        case CipherSuite.TLS_DH_DSS_WITH_CAMELLIA_256_GCM_SHA384:
        case CipherSuite.TLS_DH_RSA_WITH_AES_256_GCM_SHA384:
        case CipherSuite.TLS_DH_RSA_WITH_ARIA_256_CBC_SHA384:
        case CipherSuite.TLS_DH_RSA_WITH_ARIA_256_GCM_SHA384:
        case CipherSuite.TLS_DH_RSA_WITH_CAMELLIA_256_GCM_SHA384:
        case CipherSuite.TLS_DHE_DSS_WITH_AES_256_GCM_SHA384:
        case CipherSuite.TLS_DHE_DSS_WITH_ARIA_256_CBC_SHA384:
        case CipherSuite.TLS_DHE_DSS_WITH_ARIA_256_GCM_SHA384:
        case CipherSuite.TLS_DHE_DSS_WITH_CAMELLIA_256_GCM_SHA384:
        case CipherSuite.TLS_DHE_PSK_WITH_AES_256_GCM_SHA384:
        case CipherSuite.TLS_DHE_PSK_WITH_ARIA_256_CBC_SHA384:
        case CipherSuite.TLS_DHE_PSK_WITH_ARIA_256_GCM_SHA384:
        case CipherSuite.TLS_DHE_PSK_WITH_CAMELLIA_256_GCM_SHA384:
        case CipherSuite.TLS_DHE_RSA_WITH_AES_256_GCM_SHA384:
        case CipherSuite.TLS_DHE_RSA_WITH_ARIA_256_CBC_SHA384:
        case CipherSuite.TLS_DHE_RSA_WITH_ARIA_256_GCM_SHA384:
        case CipherSuite.TLS_DHE_RSA_WITH_CAMELLIA_256_GCM_SHA384:
        case CipherSuite.TLS_ECDH_ECDSA_WITH_AES_256_CBC_SHA384:
        case CipherSuite.TLS_ECDH_ECDSA_WITH_AES_256_GCM_SHA384:
        case CipherSuite.TLS_ECDH_ECDSA_WITH_ARIA_256_CBC_SHA384:
        case CipherSuite.TLS_ECDH_ECDSA_WITH_ARIA_256_GCM_SHA384:
        case CipherSuite.TLS_ECDH_ECDSA_WITH_CAMELLIA_256_CBC_SHA384:
        case CipherSuite.TLS_ECDH_ECDSA_WITH_CAMELLIA_256_GCM_SHA384:
        case CipherSuite.TLS_ECDH_RSA_WITH_AES_256_CBC_SHA384:
        case CipherSuite.TLS_ECDH_RSA_WITH_AES_256_GCM_SHA384:
        case CipherSuite.TLS_ECDH_RSA_WITH_ARIA_256_CBC_SHA384:
        case CipherSuite.TLS_ECDH_RSA_WITH_ARIA_256_GCM_SHA384:
        case CipherSuite.TLS_ECDH_RSA_WITH_CAMELLIA_256_CBC_SHA384:
        case CipherSuite.TLS_ECDH_RSA_WITH_CAMELLIA_256_GCM_SHA384:
        case CipherSuite.TLS_ECDHE_ECDSA_WITH_AES_256_CBC_SHA384:
        case CipherSuite.TLS_ECDHE_ECDSA_WITH_AES_256_GCM_SHA384:
        case CipherSuite.TLS_ECDHE_ECDSA_WITH_ARIA_256_CBC_SHA384:
        case CipherSuite.TLS_ECDHE_ECDSA_WITH_ARIA_256_GCM_SHA384:
        case CipherSuite.TLS_ECDHE_ECDSA_WITH_CAMELLIA_256_CBC_SHA384:
        case CipherSuite.TLS_ECDHE_ECDSA_WITH_CAMELLIA_256_GCM_SHA384:
        case CipherSuite.TLS_ECDHE_PSK_WITH_AES_256_GCM_SHA384:
        case CipherSuite.TLS_ECDHE_PSK_WITH_ARIA_256_CBC_SHA384:
        case CipherSuite.TLS_ECDHE_RSA_WITH_AES_256_CBC_SHA384:
        case CipherSuite.TLS_ECDHE_RSA_WITH_AES_256_GCM_SHA384:
        case CipherSuite.TLS_ECDHE_RSA_WITH_ARIA_256_CBC_SHA384:
        case CipherSuite.TLS_ECDHE_RSA_WITH_ARIA_256_GCM_SHA384:
        case CipherSuite.TLS_ECDHE_RSA_WITH_CAMELLIA_256_CBC_SHA384:
        case CipherSuite.TLS_ECDHE_RSA_WITH_CAMELLIA_256_GCM_SHA384:
        case CipherSuite.TLS_PSK_WITH_AES_256_GCM_SHA384:
        case CipherSuite.TLS_PSK_WITH_ARIA_256_CBC_SHA384:
        case CipherSuite.TLS_PSK_WITH_ARIA_256_GCM_SHA384:
        case CipherSuite.TLS_PSK_WITH_CAMELLIA_256_GCM_SHA384:
        case CipherSuite.TLS_RSA_PSK_WITH_AES_256_GCM_SHA384:
        case CipherSuite.TLS_RSA_PSK_WITH_ARIA_256_CBC_SHA384:
        case CipherSuite.TLS_RSA_PSK_WITH_ARIA_256_GCM_SHA384:
        case CipherSuite.TLS_RSA_PSK_WITH_CAMELLIA_256_GCM_SHA384:
        case CipherSuite.TLS_RSA_WITH_AES_256_GCM_SHA384:
        case CipherSuite.TLS_RSA_WITH_ARIA_256_CBC_SHA384:
        case CipherSuite.TLS_RSA_WITH_ARIA_256_GCM_SHA384:
        case CipherSuite.TLS_RSA_WITH_CAMELLIA_256_GCM_SHA384:
        {
            if (isTLSv12Exactly)
            {
                return PRFAlgorithm.tls_prf_sha384;
            }
            throw new TlsFatalAlert(AlertDescription.illegal_parameter);
        }

        case CipherSuite.TLS_DHE_PSK_WITH_AES_256_CBC_SHA384:
        case CipherSuite.TLS_DHE_PSK_WITH_CAMELLIA_256_CBC_SHA384:
        case CipherSuite.TLS_DHE_PSK_WITH_NULL_SHA384:
        case CipherSuite.TLS_ECDHE_PSK_WITH_AES_256_CBC_SHA384:
        case CipherSuite.TLS_ECDHE_PSK_WITH_CAMELLIA_256_CBC_SHA384:
        case CipherSuite.TLS_ECDHE_PSK_WITH_NULL_SHA384:
        case CipherSuite.TLS_PSK_WITH_AES_256_CBC_SHA384:
        case CipherSuite.TLS_PSK_WITH_CAMELLIA_256_CBC_SHA384:
        case CipherSuite.TLS_PSK_WITH_NULL_SHA384:
        case CipherSuite.TLS_RSA_PSK_WITH_AES_256_CBC_SHA384:
        case CipherSuite.TLS_RSA_PSK_WITH_CAMELLIA_256_CBC_SHA384:
        case CipherSuite.TLS_RSA_PSK_WITH_NULL_SHA384:
        {
            if (isTLSv13)
            {
                throw new TlsFatalAlert(AlertDescription.illegal_parameter);
            }
            if (isTLSv12Exactly)
            {
                return PRFAlgorithm.tls_prf_sha384;
            }
            if (isSSL)
            {
                return PRFAlgorithm.ssl_prf_legacy;
            }
            return PRFAlgorithm.tls_prf_legacy;
        }

        default:
        {
            if (isTLSv13)
            {
                throw new TlsFatalAlert(AlertDescription.illegal_parameter);
            }
            if (isTLSv12Exactly)
            {
                return PRFAlgorithm.tls_prf_sha256;
            }
            if (isSSL)
            {
                return PRFAlgorithm.ssl_prf_legacy;
            }
            return PRFAlgorithm.tls_prf_legacy;
        }
        }
    }

    static int getPRFAlgorithm13(int cipherSuite)
    {
        // NOTE: getPRFAlgorithms13 relies on the number of distinct return values
        switch (cipherSuite)
        {
        case CipherSuite.TLS_AES_128_CCM_SHA256:
        case CipherSuite.TLS_AES_128_CCM_8_SHA256:
        case CipherSuite.TLS_AES_128_GCM_SHA256:
        case CipherSuite.TLS_CHACHA20_POLY1305_SHA256:
            return PRFAlgorithm.tls13_hkdf_sha256;

        case CipherSuite.TLS_AES_256_GCM_SHA384:
            return PRFAlgorithm.tls13_hkdf_sha384;

        case CipherSuite.TLS_SM4_CCM_SM3:
        case CipherSuite.TLS_SM4_GCM_SM3:
            return PRFAlgorithm.tls13_hkdf_sm3;

        default:
            return -1;
        }
    }

    static int[] getPRFAlgorithms13(int[] cipherSuites)
    {
        int[] result = new int[Math.min(3, cipherSuites.length)];

        int count = 0;
        for (int i = 0; i < cipherSuites.length; ++i)
        {
            int prfAlgorithm = getPRFAlgorithm13(cipherSuites[i]);
            if (prfAlgorithm >= 0 && !Arrays.contains(result, prfAlgorithm))
            {
                result[count++] = prfAlgorithm;
            }
        }

        return truncate(result, count);
    }

    static byte[] calculateSignatureHash(TlsContext context, SignatureAndHashAlgorithm algorithm,
        byte[] extraSignatureInput, DigestInputBuffer buf)
    {
        TlsCrypto crypto = context.getCrypto();

        TlsHash h = algorithm == null
            ? new CombinedHash(crypto)
            : createHash(crypto, algorithm);

        SecurityParameters sp = context.getSecurityParametersHandshake();
        // NOTE: The implicit copy here is intended (and important)
        byte[] randoms = Arrays.concatenate(sp.getClientRandom(), sp.getServerRandom());
        h.update(randoms, 0, randoms.length);

        if (null != extraSignatureInput)
        {
            h.update(extraSignatureInput, 0, extraSignatureInput.length);
        }

        buf.updateDigest(h);

        return h.calculateHash();
    }

    static void sendSignatureInput(TlsContext context, byte[] extraSignatureInput, DigestInputBuffer buf,
        OutputStream output) throws IOException
    {
        SecurityParameters sp = context.getSecurityParametersHandshake();
        // NOTE: The implicit copy here is intended (and important)
        byte[] randoms = Arrays.concatenate(sp.getClientRandom(), sp.getServerRandom());
        output.write(randoms);

        if (null != extraSignatureInput)
        {
            output.write(extraSignatureInput);
        }

        buf.copyInputTo(output);

        output.close();
    }

    static DigitallySigned generateCertificateVerifyClient(TlsClientContext clientContext,
        TlsCredentialedSigner clientAuthSigner, SignatureAndHashAlgorithm clientAuthAlgorithm,
        TlsStreamSigner clientAuthStreamSigner, TlsHandshakeHash handshakeHash) throws IOException
    {
        SecurityParameters securityParameters = clientContext.getSecurityParametersHandshake();
        if (isTLSv13(securityParameters.getNegotiatedVersion()))
        {
            // Should be using generate13CertificateVerify instead
            throw new TlsFatalAlert(AlertDescription.internal_error);
        }

        byte[] signature;
        if (clientAuthStreamSigner != null)
        {
            handshakeHash.copyBufferTo(clientAuthStreamSigner.getOutputStream());
            signature = clientAuthStreamSigner.getSignature();
        }
        else
        {
            byte[] hash;
            if (clientAuthAlgorithm == null)
            {
                hash = securityParameters.getSessionHash();
            }
            else
            {
                hash = handshakeHash.getFinalHash(SignatureScheme.getCryptoHashAlgorithm(clientAuthAlgorithm));
            }

            signature = clientAuthSigner.generateRawSignature(hash);
        }

        return new DigitallySigned(clientAuthAlgorithm, signature);
    }

    static DigitallySigned generate13CertificateVerify(TlsContext context, TlsCredentialedSigner credentialedSigner,
        TlsHandshakeHash handshakeHash) throws IOException
    {
        SignatureAndHashAlgorithm signatureAndHashAlgorithm = credentialedSigner.getSignatureAndHashAlgorithm();
        if (null == signatureAndHashAlgorithm)
        {
            throw new TlsFatalAlert(AlertDescription.internal_error);
        }

        String contextString = context.isServer()
            ? "TLS 1.3, server CertificateVerify"
            : "TLS 1.3, client CertificateVerify";

        byte[] signature = generate13CertificateVerify(context.getCrypto(), credentialedSigner, contextString,
            handshakeHash, signatureAndHashAlgorithm);

        return new DigitallySigned(signatureAndHashAlgorithm, signature);
    }

    private static byte[] generate13CertificateVerify(TlsCrypto crypto, TlsCredentialedSigner credentialedSigner,
        String contextString, TlsHandshakeHash handshakeHash, SignatureAndHashAlgorithm signatureAndHashAlgorithm)
            throws IOException
    {
        TlsStreamSigner streamSigner = credentialedSigner.getStreamSigner();

        byte[] header = getCertificateVerifyHeader(contextString);
        byte[] prfHash = getCurrentPRFHash(handshakeHash);

        if (null != streamSigner)
        {
            OutputStream output = streamSigner.getOutputStream();
            output.write(header, 0, header.length);
            output.write(prfHash, 0, prfHash.length);
            return streamSigner.getSignature();
        }

        TlsHash tlsHash = createHash(crypto, signatureAndHashAlgorithm);
        tlsHash.update(header, 0, header.length);
        tlsHash.update(prfHash, 0, prfHash.length);
        byte[] hash = tlsHash.calculateHash();
        return credentialedSigner.generateRawSignature(hash);
    }

    static void verifyCertificateVerifyClient(TlsServerContext serverContext, CertificateRequest certificateRequest,
        DigitallySigned certificateVerify, TlsHandshakeHash handshakeHash) throws IOException
    {
        SecurityParameters securityParameters = serverContext.getSecurityParametersHandshake();
        Certificate clientCertificate = securityParameters.getPeerCertificate();
        TlsCertificate verifyingCert = clientCertificate.getCertificateAt(0);
        SignatureAndHashAlgorithm sigAndHashAlg = certificateVerify.getAlgorithm();
        short signatureAlgorithm;

        if (null == sigAndHashAlg)
        {
            signatureAlgorithm = verifyingCert.getLegacySignatureAlgorithm();

            checkClientCertificateType(certificateRequest, getLegacyClientCertType(signatureAlgorithm),
                AlertDescription.unsupported_certificate);
        }
        else
        {
            verifySupportedSignatureAlgorithm(securityParameters.getServerSigAlgs(), sigAndHashAlg);

            signatureAlgorithm = sigAndHashAlg.getSignature();

            checkClientCertificateType(certificateRequest,
                SignatureAlgorithm.getClientCertificateType(signatureAlgorithm), AlertDescription.illegal_parameter);
        }

        // Verify the CertificateVerify message contains a correct signature.
        boolean verified;
        try
        {
            TlsVerifier verifier = verifyingCert.createVerifier(signatureAlgorithm);
            TlsStreamVerifier streamVerifier = verifier.getStreamVerifier(certificateVerify);

            if (streamVerifier != null)
            {
                handshakeHash.copyBufferTo(streamVerifier.getOutputStream());
                verified = streamVerifier.isVerified();
            }
            else
            {
                byte[] hash;
                if (isTLSv12(serverContext))
                {
                    hash = handshakeHash.getFinalHash(SignatureScheme.getCryptoHashAlgorithm(sigAndHashAlg));
                }
                else
                {
                    hash = securityParameters.getSessionHash();
                }

                verified = verifier.verifyRawSignature(certificateVerify, hash);
            }
        }
        catch (TlsFatalAlert e)
        {
            throw e;
        }
        catch (Exception e)
        {
            throw new TlsFatalAlert(AlertDescription.decrypt_error, e);
        }

        if (!verified)
        {
            throw new TlsFatalAlert(AlertDescription.decrypt_error);
        }
    }

    static void verify13CertificateVerifyClient(TlsServerContext serverContext, TlsHandshakeHash handshakeHash,
        CertificateVerify certificateVerify) throws IOException
    {
        SecurityParameters securityParameters = serverContext.getSecurityParametersHandshake();

        Vector supportedAlgorithms = securityParameters.getServerSigAlgs();
        TlsCertificate certificate = securityParameters.getPeerCertificate().getCertificateAt(0);

        verify13CertificateVerify(supportedAlgorithms, "TLS 1.3, client CertificateVerify", handshakeHash, certificate,
            certificateVerify);
    }

    static void verify13CertificateVerifyServer(TlsClientContext clientContext, TlsHandshakeHash handshakeHash,
        CertificateVerify certificateVerify) throws IOException
    {
        SecurityParameters securityParameters = clientContext.getSecurityParametersHandshake();

        Vector supportedAlgorithms = securityParameters.getClientSigAlgs();
        TlsCertificate certificate = securityParameters.getPeerCertificate().getCertificateAt(0);

        verify13CertificateVerify(supportedAlgorithms, "TLS 1.3, server CertificateVerify", handshakeHash, certificate,
            certificateVerify);
    }

    private static void verify13CertificateVerify(Vector supportedAlgorithms, String contextString,
        TlsHandshakeHash handshakeHash, TlsCertificate certificate, CertificateVerify certificateVerify)
        throws IOException
    {
        // Verify the CertificateVerify message contains a correct signature.
        boolean verified;
        try
        {
            int signatureScheme = certificateVerify.getAlgorithm();

            SignatureAndHashAlgorithm algorithm = SignatureScheme.getSignatureAndHashAlgorithm(signatureScheme);
            verifySupportedSignatureAlgorithm(supportedAlgorithms, algorithm);

            Tls13Verifier verifier = certificate.createVerifier(signatureScheme);

            byte[] header = getCertificateVerifyHeader(contextString);
            byte[] prfHash = getCurrentPRFHash(handshakeHash);

            OutputStream output = verifier.getOutputStream();
            output.write(header, 0, header.length);
            output.write(prfHash, 0, prfHash.length);
            verified = verifier.verifySignature(certificateVerify.getSignature());
        }
        catch (TlsFatalAlert e)
        {
            throw e;
        }
        catch (Exception e)
        {
            throw new TlsFatalAlert(AlertDescription.decrypt_error, e);
        }

        if (!verified)
        {
            throw new TlsFatalAlert(AlertDescription.decrypt_error);
        }
    }

    private static byte[] getCertificateVerifyHeader(String contextString)
    {
        int count = contextString.length();
        byte[] header = new byte[64 + count + 1];
        for (int i = 0; i < 64; ++i)
        {
            header[i] = 0x20;
        }
        for (int i = 0; i < count; ++i)
        {
            char c = contextString.charAt(i);
            header[64 + i] = (byte)c;
        }
        header[64 + count] = 0x00;
        return header;
    }

    static void generateServerKeyExchangeSignature(TlsContext context, TlsCredentialedSigner credentials,
        byte[] extraSignatureInput, DigestInputBuffer digestBuffer) throws IOException
    {
        /*
         * RFC 5246 4.7. digitally-signed element needs SignatureAndHashAlgorithm from TLS 1.2
         */
        SignatureAndHashAlgorithm algorithm = getSignatureAndHashAlgorithm(context.getServerVersion(), credentials);
        TlsStreamSigner streamSigner = credentials.getStreamSigner();

        byte[] signature;
        if (streamSigner != null)
        {
            sendSignatureInput(context, extraSignatureInput, digestBuffer, streamSigner.getOutputStream());
            signature = streamSigner.getSignature();
        }
        else
        {
            byte[] hash = calculateSignatureHash(context, algorithm, extraSignatureInput, digestBuffer);
            signature = credentials.generateRawSignature(hash);
        }

        DigitallySigned digitallySigned = new DigitallySigned(algorithm, signature);

        digitallySigned.encode(digestBuffer);
    }

    static void verifyServerKeyExchangeSignature(TlsContext context, InputStream signatureInput,
        TlsCertificate serverCertificate, byte[] extraSignatureInput, DigestInputBuffer digestBuffer)
        throws IOException
    {
        DigitallySigned digitallySigned = DigitallySigned.parse(context, signatureInput);

        SecurityParameters securityParameters = context.getSecurityParametersHandshake();
        int keyExchangeAlgorithm = securityParameters.getKeyExchangeAlgorithm();

        SignatureAndHashAlgorithm sigAndHashAlg = digitallySigned.getAlgorithm();
        short signatureAlgorithm;

        if (sigAndHashAlg == null)
        {
            signatureAlgorithm = getLegacySignatureAlgorithmServer(keyExchangeAlgorithm);
        }
        else
        {
            signatureAlgorithm = sigAndHashAlg.getSignature();

            if (!isValidSignatureAlgorithmForServerKeyExchange(signatureAlgorithm, keyExchangeAlgorithm))
            {
                throw new TlsFatalAlert(AlertDescription.illegal_parameter);
            }

            verifySupportedSignatureAlgorithm(securityParameters.getClientSigAlgs(), sigAndHashAlg);
        }

        TlsVerifier verifier = serverCertificate.createVerifier(signatureAlgorithm);
        TlsStreamVerifier streamVerifier = verifier.getStreamVerifier(digitallySigned);

        boolean verified;
        if (streamVerifier != null)
        {
            sendSignatureInput(context, extraSignatureInput, digestBuffer, streamVerifier.getOutputStream());
            verified = streamVerifier.isVerified();
        }
        else
        {
            byte[] hash = calculateSignatureHash(context, sigAndHashAlg, extraSignatureInput, digestBuffer);
            verified = verifier.verifyRawSignature(digitallySigned, hash);
        }

        if (!verified)
        {
            throw new TlsFatalAlert(AlertDescription.decrypt_error);
        }
    }

    static void trackHashAlgorithmClient(TlsHandshakeHash handshakeHash,
        SignatureAndHashAlgorithm signatureAndHashAlgorithm)
    {
        int cryptoHashAlgorithm = SignatureScheme.getCryptoHashAlgorithm(signatureAndHashAlgorithm);
        if (cryptoHashAlgorithm >= 0)
        {
            handshakeHash.trackHashAlgorithm(cryptoHashAlgorithm);
        }
    }

    static void trackHashAlgorithms(TlsHandshakeHash handshakeHash, Vector supportedSignatureAlgorithms)
    {
        for (int i = 0; i < supportedSignatureAlgorithms.size(); ++i)
        {
            SignatureAndHashAlgorithm signatureAndHashAlgorithm =
                (SignatureAndHashAlgorithm)supportedSignatureAlgorithms.elementAt(i);
            int cryptoHashAlgorithm = SignatureScheme.getCryptoHashAlgorithm(signatureAndHashAlgorithm);
            if (cryptoHashAlgorithm >= 0)
            {
                handshakeHash.trackHashAlgorithm(cryptoHashAlgorithm);
            }
            else if (HashAlgorithm.Intrinsic == signatureAndHashAlgorithm.getHash())
            {
                handshakeHash.forceBuffering();
            }
        }
    }

    public static boolean hasSigningCapability(short clientCertificateType)
    {
        switch (clientCertificateType)
        {
        case ClientCertificateType.dss_sign:
        case ClientCertificateType.ecdsa_sign:
        case ClientCertificateType.rsa_sign:
            return true;
        default:
            return false;
        }
    }

    public static Vector vectorOfOne(Object obj)
    {
        Vector v = new Vector(1);
        v.addElement(obj);
        return v;
    }

    public static int getCipherType(int cipherSuite)
    {
        int encryptionAlgorithm = getEncryptionAlgorithm(cipherSuite);

        return getEncryptionAlgorithmType(encryptionAlgorithm);
    }

    public static int getEncryptionAlgorithm(int cipherSuite)
    {
        switch (cipherSuite)
        {
        case CipherSuite.TLS_DH_anon_WITH_3DES_EDE_CBC_SHA:
        case CipherSuite.TLS_DH_DSS_WITH_3DES_EDE_CBC_SHA:
        case CipherSuite.TLS_DH_RSA_WITH_3DES_EDE_CBC_SHA:
        case CipherSuite.TLS_DHE_DSS_WITH_3DES_EDE_CBC_SHA:
        case CipherSuite.TLS_DHE_PSK_WITH_3DES_EDE_CBC_SHA:
        case CipherSuite.TLS_DHE_RSA_WITH_3DES_EDE_CBC_SHA:
        case CipherSuite.TLS_ECDH_anon_WITH_3DES_EDE_CBC_SHA:
        case CipherSuite.TLS_ECDH_ECDSA_WITH_3DES_EDE_CBC_SHA:
        case CipherSuite.TLS_ECDH_RSA_WITH_3DES_EDE_CBC_SHA:
        case CipherSuite.TLS_ECDHE_ECDSA_WITH_3DES_EDE_CBC_SHA:
        case CipherSuite.TLS_ECDHE_PSK_WITH_3DES_EDE_CBC_SHA:
        case CipherSuite.TLS_ECDHE_RSA_WITH_3DES_EDE_CBC_SHA:
        case CipherSuite.TLS_PSK_WITH_3DES_EDE_CBC_SHA:
        case CipherSuite.TLS_RSA_PSK_WITH_3DES_EDE_CBC_SHA:
        case CipherSuite.TLS_RSA_WITH_3DES_EDE_CBC_SHA:
        case CipherSuite.TLS_SRP_SHA_DSS_WITH_3DES_EDE_CBC_SHA:
        case CipherSuite.TLS_SRP_SHA_RSA_WITH_3DES_EDE_CBC_SHA:
        case CipherSuite.TLS_SRP_SHA_WITH_3DES_EDE_CBC_SHA:
            return EncryptionAlgorithm._3DES_EDE_CBC;

        case CipherSuite.TLS_DH_anon_WITH_AES_128_CBC_SHA:
        case CipherSuite.TLS_DH_anon_WITH_AES_128_CBC_SHA256:
        case CipherSuite.TLS_DH_DSS_WITH_AES_128_CBC_SHA:
        case CipherSuite.TLS_DH_DSS_WITH_AES_128_CBC_SHA256:
        case CipherSuite.TLS_DH_RSA_WITH_AES_128_CBC_SHA:
        case CipherSuite.TLS_DH_RSA_WITH_AES_128_CBC_SHA256:
        case CipherSuite.TLS_DHE_DSS_WITH_AES_128_CBC_SHA:
        case CipherSuite.TLS_DHE_DSS_WITH_AES_128_CBC_SHA256:
        case CipherSuite.TLS_DHE_PSK_WITH_AES_128_CBC_SHA:
        case CipherSuite.TLS_DHE_PSK_WITH_AES_128_CBC_SHA256:
        case CipherSuite.TLS_DHE_RSA_WITH_AES_128_CBC_SHA:
        case CipherSuite.TLS_DHE_RSA_WITH_AES_128_CBC_SHA256:
        case CipherSuite.TLS_ECDH_anon_WITH_AES_128_CBC_SHA:
        case CipherSuite.TLS_ECDH_ECDSA_WITH_AES_128_CBC_SHA:
        case CipherSuite.TLS_ECDH_ECDSA_WITH_AES_128_CBC_SHA256:
        case CipherSuite.TLS_ECDH_RSA_WITH_AES_128_CBC_SHA:
        case CipherSuite.TLS_ECDH_RSA_WITH_AES_128_CBC_SHA256:
        case CipherSuite.TLS_ECDHE_ECDSA_WITH_AES_128_CBC_SHA:
        case CipherSuite.TLS_ECDHE_ECDSA_WITH_AES_128_CBC_SHA256:
        case CipherSuite.TLS_ECDHE_PSK_WITH_AES_128_CBC_SHA:
        case CipherSuite.TLS_ECDHE_PSK_WITH_AES_128_CBC_SHA256:
        case CipherSuite.TLS_ECDHE_RSA_WITH_AES_128_CBC_SHA:
        case CipherSuite.TLS_ECDHE_RSA_WITH_AES_128_CBC_SHA256:
        case CipherSuite.TLS_PSK_WITH_AES_128_CBC_SHA:
        case CipherSuite.TLS_PSK_WITH_AES_128_CBC_SHA256:
        case CipherSuite.TLS_RSA_PSK_WITH_AES_128_CBC_SHA:
        case CipherSuite.TLS_RSA_PSK_WITH_AES_128_CBC_SHA256:
        case CipherSuite.TLS_RSA_WITH_AES_128_CBC_SHA:
        case CipherSuite.TLS_RSA_WITH_AES_128_CBC_SHA256:
        case CipherSuite.TLS_SRP_SHA_DSS_WITH_AES_128_CBC_SHA:
        case CipherSuite.TLS_SRP_SHA_RSA_WITH_AES_128_CBC_SHA:
        case CipherSuite.TLS_SRP_SHA_WITH_AES_128_CBC_SHA:
            return EncryptionAlgorithm.AES_128_CBC;

        case CipherSuite.TLS_AES_128_CCM_SHA256:
        case CipherSuite.TLS_DHE_PSK_WITH_AES_128_CCM:
        case CipherSuite.TLS_DHE_RSA_WITH_AES_128_CCM:
        case CipherSuite.TLS_ECDHE_ECDSA_WITH_AES_128_CCM:
        case CipherSuite.TLS_ECDHE_PSK_WITH_AES_128_CCM_SHA256:
        case CipherSuite.TLS_PSK_WITH_AES_128_CCM:
        case CipherSuite.TLS_RSA_WITH_AES_128_CCM:
            return EncryptionAlgorithm.AES_128_CCM;

        case CipherSuite.TLS_AES_128_CCM_8_SHA256:
        case CipherSuite.TLS_DHE_RSA_WITH_AES_128_CCM_8:
        case CipherSuite.TLS_ECDHE_ECDSA_WITH_AES_128_CCM_8:
        case CipherSuite.TLS_ECDHE_PSK_WITH_AES_128_CCM_8_SHA256:
        case CipherSuite.TLS_PSK_DHE_WITH_AES_128_CCM_8:
        case CipherSuite.TLS_PSK_WITH_AES_128_CCM_8:
        case CipherSuite.TLS_RSA_WITH_AES_128_CCM_8:
            return EncryptionAlgorithm.AES_128_CCM_8;

        case CipherSuite.TLS_AES_128_GCM_SHA256:
        case CipherSuite.TLS_DH_anon_WITH_AES_128_GCM_SHA256:
        case CipherSuite.TLS_DH_DSS_WITH_AES_128_GCM_SHA256:
        case CipherSuite.TLS_DH_RSA_WITH_AES_128_GCM_SHA256:
        case CipherSuite.TLS_DHE_DSS_WITH_AES_128_GCM_SHA256:
        case CipherSuite.TLS_DHE_PSK_WITH_AES_128_GCM_SHA256:
        case CipherSuite.TLS_DHE_RSA_WITH_AES_128_GCM_SHA256:
        case CipherSuite.TLS_ECDH_ECDSA_WITH_AES_128_GCM_SHA256:
        case CipherSuite.TLS_ECDH_RSA_WITH_AES_128_GCM_SHA256:
        case CipherSuite.TLS_ECDHE_ECDSA_WITH_AES_128_GCM_SHA256:
        case CipherSuite.TLS_ECDHE_PSK_WITH_AES_128_GCM_SHA256:
        case CipherSuite.TLS_ECDHE_RSA_WITH_AES_128_GCM_SHA256:
        case CipherSuite.TLS_PSK_WITH_AES_128_GCM_SHA256:
        case CipherSuite.TLS_RSA_PSK_WITH_AES_128_GCM_SHA256:
        case CipherSuite.TLS_RSA_WITH_AES_128_GCM_SHA256:
            return EncryptionAlgorithm.AES_128_GCM;

        case CipherSuite.TLS_DH_anon_WITH_AES_256_CBC_SHA:
        case CipherSuite.TLS_DH_anon_WITH_AES_256_CBC_SHA256:
        case CipherSuite.TLS_DH_DSS_WITH_AES_256_CBC_SHA:
        case CipherSuite.TLS_DH_DSS_WITH_AES_256_CBC_SHA256:
        case CipherSuite.TLS_DH_RSA_WITH_AES_256_CBC_SHA:
        case CipherSuite.TLS_DH_RSA_WITH_AES_256_CBC_SHA256:
        case CipherSuite.TLS_DHE_DSS_WITH_AES_256_CBC_SHA:
        case CipherSuite.TLS_DHE_DSS_WITH_AES_256_CBC_SHA256:
        case CipherSuite.TLS_DHE_PSK_WITH_AES_256_CBC_SHA:
        case CipherSuite.TLS_DHE_PSK_WITH_AES_256_CBC_SHA384:
        case CipherSuite.TLS_DHE_RSA_WITH_AES_256_CBC_SHA:
        case CipherSuite.TLS_DHE_RSA_WITH_AES_256_CBC_SHA256:
        case CipherSuite.TLS_ECDH_anon_WITH_AES_256_CBC_SHA:
        case CipherSuite.TLS_ECDH_ECDSA_WITH_AES_256_CBC_SHA:
        case CipherSuite.TLS_ECDH_ECDSA_WITH_AES_256_CBC_SHA384:
        case CipherSuite.TLS_ECDH_RSA_WITH_AES_256_CBC_SHA:
        case CipherSuite.TLS_ECDH_RSA_WITH_AES_256_CBC_SHA384:
        case CipherSuite.TLS_ECDHE_ECDSA_WITH_AES_256_CBC_SHA:
        case CipherSuite.TLS_ECDHE_ECDSA_WITH_AES_256_CBC_SHA384:
        case CipherSuite.TLS_ECDHE_PSK_WITH_AES_256_CBC_SHA:
        case CipherSuite.TLS_ECDHE_PSK_WITH_AES_256_CBC_SHA384:
        case CipherSuite.TLS_ECDHE_RSA_WITH_AES_256_CBC_SHA:
        case CipherSuite.TLS_ECDHE_RSA_WITH_AES_256_CBC_SHA384:
        case CipherSuite.TLS_PSK_WITH_AES_256_CBC_SHA:
        case CipherSuite.TLS_PSK_WITH_AES_256_CBC_SHA384:
        case CipherSuite.TLS_RSA_PSK_WITH_AES_256_CBC_SHA:
        case CipherSuite.TLS_RSA_PSK_WITH_AES_256_CBC_SHA384:
        case CipherSuite.TLS_RSA_WITH_AES_256_CBC_SHA:
        case CipherSuite.TLS_RSA_WITH_AES_256_CBC_SHA256:
        case CipherSuite.TLS_SRP_SHA_DSS_WITH_AES_256_CBC_SHA:
        case CipherSuite.TLS_SRP_SHA_RSA_WITH_AES_256_CBC_SHA:
        case CipherSuite.TLS_SRP_SHA_WITH_AES_256_CBC_SHA:
            return EncryptionAlgorithm.AES_256_CBC;

        case CipherSuite.TLS_DHE_PSK_WITH_AES_256_CCM:
        case CipherSuite.TLS_DHE_RSA_WITH_AES_256_CCM:
        case CipherSuite.TLS_ECDHE_ECDSA_WITH_AES_256_CCM:
        case CipherSuite.TLS_PSK_WITH_AES_256_CCM:
        case CipherSuite.TLS_RSA_WITH_AES_256_CCM:
            return EncryptionAlgorithm.AES_256_CCM;

        case CipherSuite.TLS_DHE_RSA_WITH_AES_256_CCM_8:
        case CipherSuite.TLS_ECDHE_ECDSA_WITH_AES_256_CCM_8:
        case CipherSuite.TLS_PSK_DHE_WITH_AES_256_CCM_8:
        case CipherSuite.TLS_PSK_WITH_AES_256_CCM_8:
        case CipherSuite.TLS_RSA_WITH_AES_256_CCM_8:
            return EncryptionAlgorithm.AES_256_CCM_8;

        case CipherSuite.TLS_AES_256_GCM_SHA384:
        case CipherSuite.TLS_DH_anon_WITH_AES_256_GCM_SHA384:
        case CipherSuite.TLS_DH_DSS_WITH_AES_256_GCM_SHA384:
        case CipherSuite.TLS_DH_RSA_WITH_AES_256_GCM_SHA384:
        case CipherSuite.TLS_DHE_DSS_WITH_AES_256_GCM_SHA384:
        case CipherSuite.TLS_DHE_PSK_WITH_AES_256_GCM_SHA384:
        case CipherSuite.TLS_DHE_RSA_WITH_AES_256_GCM_SHA384:
        case CipherSuite.TLS_ECDH_ECDSA_WITH_AES_256_GCM_SHA384:
        case CipherSuite.TLS_ECDH_RSA_WITH_AES_256_GCM_SHA384:
        case CipherSuite.TLS_ECDHE_ECDSA_WITH_AES_256_GCM_SHA384:
        case CipherSuite.TLS_ECDHE_PSK_WITH_AES_256_GCM_SHA384:
        case CipherSuite.TLS_ECDHE_RSA_WITH_AES_256_GCM_SHA384:
        case CipherSuite.TLS_PSK_WITH_AES_256_GCM_SHA384:
        case CipherSuite.TLS_RSA_PSK_WITH_AES_256_GCM_SHA384:
        case CipherSuite.TLS_RSA_WITH_AES_256_GCM_SHA384:
            return EncryptionAlgorithm.AES_256_GCM;

        case CipherSuite.TLS_DH_anon_WITH_ARIA_128_CBC_SHA256:
        case CipherSuite.TLS_DH_DSS_WITH_ARIA_128_CBC_SHA256:
        case CipherSuite.TLS_DH_RSA_WITH_ARIA_128_CBC_SHA256:
        case CipherSuite.TLS_DHE_DSS_WITH_ARIA_128_CBC_SHA256:
        case CipherSuite.TLS_DHE_PSK_WITH_ARIA_128_CBC_SHA256:
        case CipherSuite.TLS_DHE_RSA_WITH_ARIA_128_CBC_SHA256:
        case CipherSuite.TLS_ECDH_ECDSA_WITH_ARIA_128_CBC_SHA256:
        case CipherSuite.TLS_ECDH_RSA_WITH_ARIA_128_CBC_SHA256:
        case CipherSuite.TLS_ECDHE_ECDSA_WITH_ARIA_128_CBC_SHA256:
        case CipherSuite.TLS_ECDHE_PSK_WITH_ARIA_128_CBC_SHA256:
        case CipherSuite.TLS_ECDHE_RSA_WITH_ARIA_128_CBC_SHA256:
        case CipherSuite.TLS_PSK_WITH_ARIA_128_CBC_SHA256:
        case CipherSuite.TLS_RSA_WITH_ARIA_128_CBC_SHA256:
        case CipherSuite.TLS_RSA_PSK_WITH_ARIA_128_CBC_SHA256:
            return EncryptionAlgorithm.ARIA_128_CBC;

        case CipherSuite.TLS_DH_anon_WITH_ARIA_128_GCM_SHA256:
        case CipherSuite.TLS_DH_DSS_WITH_ARIA_128_GCM_SHA256:
        case CipherSuite.TLS_DH_RSA_WITH_ARIA_128_GCM_SHA256:
        case CipherSuite.TLS_DHE_DSS_WITH_ARIA_128_GCM_SHA256:
        case CipherSuite.TLS_DHE_PSK_WITH_ARIA_128_GCM_SHA256:
        case CipherSuite.TLS_DHE_RSA_WITH_ARIA_128_GCM_SHA256:
        case CipherSuite.TLS_ECDH_ECDSA_WITH_ARIA_128_GCM_SHA256:
        case CipherSuite.TLS_ECDH_RSA_WITH_ARIA_128_GCM_SHA256:
        case CipherSuite.TLS_ECDHE_ECDSA_WITH_ARIA_128_GCM_SHA256:
        case CipherSuite.TLS_ECDHE_RSA_WITH_ARIA_128_GCM_SHA256:
        case CipherSuite.TLS_PSK_WITH_ARIA_128_GCM_SHA256:
        case CipherSuite.TLS_RSA_WITH_ARIA_128_GCM_SHA256:
        case CipherSuite.TLS_RSA_PSK_WITH_ARIA_128_GCM_SHA256:
            return EncryptionAlgorithm.ARIA_128_GCM;

        case CipherSuite.TLS_DH_anon_WITH_ARIA_256_CBC_SHA384:
        case CipherSuite.TLS_DH_DSS_WITH_ARIA_256_CBC_SHA384:
        case CipherSuite.TLS_DH_RSA_WITH_ARIA_256_CBC_SHA384:
        case CipherSuite.TLS_DHE_DSS_WITH_ARIA_256_CBC_SHA384:
        case CipherSuite.TLS_DHE_PSK_WITH_ARIA_256_CBC_SHA384:
        case CipherSuite.TLS_DHE_RSA_WITH_ARIA_256_CBC_SHA384:
        case CipherSuite.TLS_ECDH_ECDSA_WITH_ARIA_256_CBC_SHA384:
        case CipherSuite.TLS_ECDH_RSA_WITH_ARIA_256_CBC_SHA384:
        case CipherSuite.TLS_ECDHE_ECDSA_WITH_ARIA_256_CBC_SHA384:
        case CipherSuite.TLS_ECDHE_PSK_WITH_ARIA_256_CBC_SHA384:
        case CipherSuite.TLS_ECDHE_RSA_WITH_ARIA_256_CBC_SHA384:
        case CipherSuite.TLS_PSK_WITH_ARIA_256_CBC_SHA384:
        case CipherSuite.TLS_RSA_WITH_ARIA_256_CBC_SHA384:
        case CipherSuite.TLS_RSA_PSK_WITH_ARIA_256_CBC_SHA384:
            return EncryptionAlgorithm.ARIA_256_CBC;

        case CipherSuite.TLS_DH_anon_WITH_ARIA_256_GCM_SHA384:
        case CipherSuite.TLS_DH_DSS_WITH_ARIA_256_GCM_SHA384:
        case CipherSuite.TLS_DH_RSA_WITH_ARIA_256_GCM_SHA384:
        case CipherSuite.TLS_DHE_DSS_WITH_ARIA_256_GCM_SHA384:
        case CipherSuite.TLS_DHE_PSK_WITH_ARIA_256_GCM_SHA384:
        case CipherSuite.TLS_DHE_RSA_WITH_ARIA_256_GCM_SHA384:
        case CipherSuite.TLS_ECDH_ECDSA_WITH_ARIA_256_GCM_SHA384:
        case CipherSuite.TLS_ECDH_RSA_WITH_ARIA_256_GCM_SHA384:
        case CipherSuite.TLS_ECDHE_ECDSA_WITH_ARIA_256_GCM_SHA384:
        case CipherSuite.TLS_ECDHE_RSA_WITH_ARIA_256_GCM_SHA384:
        case CipherSuite.TLS_PSK_WITH_ARIA_256_GCM_SHA384:
        case CipherSuite.TLS_RSA_WITH_ARIA_256_GCM_SHA384:
        case CipherSuite.TLS_RSA_PSK_WITH_ARIA_256_GCM_SHA384:
            return EncryptionAlgorithm.ARIA_256_GCM;

        case CipherSuite.TLS_DH_anon_WITH_CAMELLIA_128_CBC_SHA:
        case CipherSuite.TLS_DH_anon_WITH_CAMELLIA_128_CBC_SHA256:
        case CipherSuite.TLS_DH_DSS_WITH_CAMELLIA_128_CBC_SHA:
        case CipherSuite.TLS_DH_DSS_WITH_CAMELLIA_128_CBC_SHA256:
        case CipherSuite.TLS_DH_RSA_WITH_CAMELLIA_128_CBC_SHA:
        case CipherSuite.TLS_DH_RSA_WITH_CAMELLIA_128_CBC_SHA256:
        case CipherSuite.TLS_DHE_DSS_WITH_CAMELLIA_128_CBC_SHA:
        case CipherSuite.TLS_DHE_DSS_WITH_CAMELLIA_128_CBC_SHA256:
        case CipherSuite.TLS_DHE_PSK_WITH_CAMELLIA_128_CBC_SHA256:
        case CipherSuite.TLS_DHE_RSA_WITH_CAMELLIA_128_CBC_SHA:
        case CipherSuite.TLS_DHE_RSA_WITH_CAMELLIA_128_CBC_SHA256:
        case CipherSuite.TLS_ECDH_ECDSA_WITH_CAMELLIA_128_CBC_SHA256:
        case CipherSuite.TLS_ECDH_RSA_WITH_CAMELLIA_128_CBC_SHA256:
        case CipherSuite.TLS_ECDHE_ECDSA_WITH_CAMELLIA_128_CBC_SHA256:
        case CipherSuite.TLS_ECDHE_PSK_WITH_CAMELLIA_128_CBC_SHA256:
        case CipherSuite.TLS_ECDHE_RSA_WITH_CAMELLIA_128_CBC_SHA256:
        case CipherSuite.TLS_PSK_WITH_CAMELLIA_128_CBC_SHA256:
        case CipherSuite.TLS_RSA_WITH_CAMELLIA_128_CBC_SHA:
        case CipherSuite.TLS_RSA_WITH_CAMELLIA_128_CBC_SHA256:
        case CipherSuite.TLS_RSA_PSK_WITH_CAMELLIA_128_CBC_SHA256:
            return EncryptionAlgorithm.CAMELLIA_128_CBC;

        case CipherSuite.TLS_DH_anon_WITH_CAMELLIA_128_GCM_SHA256:
        case CipherSuite.TLS_DH_DSS_WITH_CAMELLIA_128_GCM_SHA256:
        case CipherSuite.TLS_DH_RSA_WITH_CAMELLIA_128_GCM_SHA256:
        case CipherSuite.TLS_DHE_DSS_WITH_CAMELLIA_128_GCM_SHA256:
        case CipherSuite.TLS_DHE_PSK_WITH_CAMELLIA_128_GCM_SHA256:
        case CipherSuite.TLS_DHE_RSA_WITH_CAMELLIA_128_GCM_SHA256:
        case CipherSuite.TLS_ECDH_ECDSA_WITH_CAMELLIA_128_GCM_SHA256:
        case CipherSuite.TLS_ECDH_RSA_WITH_CAMELLIA_128_GCM_SHA256:
        case CipherSuite.TLS_ECDHE_ECDSA_WITH_CAMELLIA_128_GCM_SHA256:
        case CipherSuite.TLS_ECDHE_RSA_WITH_CAMELLIA_128_GCM_SHA256:
        case CipherSuite.TLS_PSK_WITH_CAMELLIA_128_GCM_SHA256:
        case CipherSuite.TLS_RSA_PSK_WITH_CAMELLIA_128_GCM_SHA256:
        case CipherSuite.TLS_RSA_WITH_CAMELLIA_128_GCM_SHA256:
            return EncryptionAlgorithm.CAMELLIA_128_GCM;

        case CipherSuite.TLS_DH_anon_WITH_CAMELLIA_256_CBC_SHA:
        case CipherSuite.TLS_DH_anon_WITH_CAMELLIA_256_CBC_SHA256:
        case CipherSuite.TLS_DH_DSS_WITH_CAMELLIA_256_CBC_SHA:
        case CipherSuite.TLS_DH_DSS_WITH_CAMELLIA_256_CBC_SHA256:
        case CipherSuite.TLS_DH_RSA_WITH_CAMELLIA_256_CBC_SHA:
        case CipherSuite.TLS_DH_RSA_WITH_CAMELLIA_256_CBC_SHA256:
        case CipherSuite.TLS_DHE_DSS_WITH_CAMELLIA_256_CBC_SHA:
        case CipherSuite.TLS_DHE_DSS_WITH_CAMELLIA_256_CBC_SHA256:
        case CipherSuite.TLS_DHE_PSK_WITH_CAMELLIA_256_CBC_SHA384:
        case CipherSuite.TLS_DHE_RSA_WITH_CAMELLIA_256_CBC_SHA:
        case CipherSuite.TLS_DHE_RSA_WITH_CAMELLIA_256_CBC_SHA256:
        case CipherSuite.TLS_ECDH_ECDSA_WITH_CAMELLIA_256_CBC_SHA384:
        case CipherSuite.TLS_ECDH_RSA_WITH_CAMELLIA_256_CBC_SHA384:
        case CipherSuite.TLS_ECDHE_ECDSA_WITH_CAMELLIA_256_CBC_SHA384:
        case CipherSuite.TLS_ECDHE_PSK_WITH_CAMELLIA_256_CBC_SHA384:
        case CipherSuite.TLS_ECDHE_RSA_WITH_CAMELLIA_256_CBC_SHA384:
        case CipherSuite.TLS_PSK_WITH_CAMELLIA_256_CBC_SHA384:
        case CipherSuite.TLS_RSA_WITH_CAMELLIA_256_CBC_SHA:
        case CipherSuite.TLS_RSA_WITH_CAMELLIA_256_CBC_SHA256:
        case CipherSuite.TLS_RSA_PSK_WITH_CAMELLIA_256_CBC_SHA384:
            return EncryptionAlgorithm.CAMELLIA_256_CBC;

        case CipherSuite.TLS_DH_anon_WITH_CAMELLIA_256_GCM_SHA384:
        case CipherSuite.TLS_DH_DSS_WITH_CAMELLIA_256_GCM_SHA384:
        case CipherSuite.TLS_DH_RSA_WITH_CAMELLIA_256_GCM_SHA384:
        case CipherSuite.TLS_DHE_DSS_WITH_CAMELLIA_256_GCM_SHA384:
        case CipherSuite.TLS_DHE_PSK_WITH_CAMELLIA_256_GCM_SHA384:
        case CipherSuite.TLS_DHE_RSA_WITH_CAMELLIA_256_GCM_SHA384:
        case CipherSuite.TLS_ECDH_ECDSA_WITH_CAMELLIA_256_GCM_SHA384:
        case CipherSuite.TLS_ECDH_RSA_WITH_CAMELLIA_256_GCM_SHA384:
        case CipherSuite.TLS_ECDHE_ECDSA_WITH_CAMELLIA_256_GCM_SHA384:
        case CipherSuite.TLS_ECDHE_RSA_WITH_CAMELLIA_256_GCM_SHA384:
        case CipherSuite.TLS_PSK_WITH_CAMELLIA_256_GCM_SHA384:
        case CipherSuite.TLS_RSA_PSK_WITH_CAMELLIA_256_GCM_SHA384:
        case CipherSuite.TLS_RSA_WITH_CAMELLIA_256_GCM_SHA384:
            return EncryptionAlgorithm.CAMELLIA_256_GCM;

        case CipherSuite.TLS_CHACHA20_POLY1305_SHA256:
        case CipherSuite.TLS_DHE_PSK_WITH_CHACHA20_POLY1305_SHA256:
        case CipherSuite.TLS_DHE_RSA_WITH_CHACHA20_POLY1305_SHA256:
        case CipherSuite.TLS_ECDHE_ECDSA_WITH_CHACHA20_POLY1305_SHA256:
        case CipherSuite.TLS_ECDHE_PSK_WITH_CHACHA20_POLY1305_SHA256:
        case CipherSuite.TLS_ECDHE_RSA_WITH_CHACHA20_POLY1305_SHA256:
        case CipherSuite.TLS_PSK_WITH_CHACHA20_POLY1305_SHA256:
        case CipherSuite.TLS_RSA_PSK_WITH_CHACHA20_POLY1305_SHA256:
            return EncryptionAlgorithm.CHACHA20_POLY1305;

        case CipherSuite.TLS_DHE_PSK_WITH_NULL_SHA:
        case CipherSuite.TLS_ECDH_anon_WITH_NULL_SHA:
        case CipherSuite.TLS_ECDH_ECDSA_WITH_NULL_SHA:
        case CipherSuite.TLS_ECDH_RSA_WITH_NULL_SHA:
        case CipherSuite.TLS_ECDHE_ECDSA_WITH_NULL_SHA:
        case CipherSuite.TLS_ECDHE_PSK_WITH_NULL_SHA:
        case CipherSuite.TLS_ECDHE_RSA_WITH_NULL_SHA:
        case CipherSuite.TLS_PSK_WITH_NULL_SHA:
        case CipherSuite.TLS_RSA_PSK_WITH_NULL_SHA:
        case CipherSuite.TLS_RSA_WITH_NULL_SHA:
            return EncryptionAlgorithm.NULL;

        case CipherSuite.TLS_DHE_PSK_WITH_NULL_SHA256:
        case CipherSuite.TLS_ECDHE_PSK_WITH_NULL_SHA256:
        case CipherSuite.TLS_PSK_WITH_NULL_SHA256:
        case CipherSuite.TLS_RSA_PSK_WITH_NULL_SHA256:
        case CipherSuite.TLS_RSA_WITH_NULL_SHA256:
            return EncryptionAlgorithm.NULL;

        case CipherSuite.TLS_DHE_PSK_WITH_NULL_SHA384:
        case CipherSuite.TLS_ECDHE_PSK_WITH_NULL_SHA384:
        case CipherSuite.TLS_PSK_WITH_NULL_SHA384:
        case CipherSuite.TLS_RSA_PSK_WITH_NULL_SHA384:
            return EncryptionAlgorithm.NULL;

        case CipherSuite.TLS_DH_anon_WITH_SEED_CBC_SHA:
        case CipherSuite.TLS_DH_DSS_WITH_SEED_CBC_SHA:
        case CipherSuite.TLS_DH_RSA_WITH_SEED_CBC_SHA:
        case CipherSuite.TLS_DHE_DSS_WITH_SEED_CBC_SHA:
        case CipherSuite.TLS_DHE_RSA_WITH_SEED_CBC_SHA:
        case CipherSuite.TLS_RSA_WITH_SEED_CBC_SHA:
            return EncryptionAlgorithm.SEED_CBC;

        case CipherSuite.TLS_SM4_CCM_SM3:
            return EncryptionAlgorithm.SM4_CCM;

        case CipherSuite.TLS_SM4_GCM_SM3:
            return EncryptionAlgorithm.SM4_GCM;

        default:
            return -1;
        }
    }

    public static int getEncryptionAlgorithmType(int encryptionAlgorithm)
    {
        switch (encryptionAlgorithm)
        {
        case EncryptionAlgorithm.AES_128_CCM:
        case EncryptionAlgorithm.AES_128_CCM_8:
        case EncryptionAlgorithm.AES_128_GCM:
        case EncryptionAlgorithm.AES_256_CCM:
        case EncryptionAlgorithm.AES_256_CCM_8:
        case EncryptionAlgorithm.AES_256_GCM:
        case EncryptionAlgorithm.ARIA_128_GCM:
        case EncryptionAlgorithm.ARIA_256_GCM:
        case EncryptionAlgorithm.CAMELLIA_128_GCM:
        case EncryptionAlgorithm.CAMELLIA_256_GCM:
        case EncryptionAlgorithm.CHACHA20_POLY1305:
        case EncryptionAlgorithm.SM4_CCM:
        case EncryptionAlgorithm.SM4_GCM:
            return CipherType.aead;

        case EncryptionAlgorithm.RC2_CBC_40:
        case EncryptionAlgorithm.IDEA_CBC:
        case EncryptionAlgorithm.DES40_CBC:
        case EncryptionAlgorithm.DES_CBC:
        case EncryptionAlgorithm._3DES_EDE_CBC:
        case EncryptionAlgorithm.AES_128_CBC:
        case EncryptionAlgorithm.AES_256_CBC:
        case EncryptionAlgorithm.ARIA_128_CBC:
        case EncryptionAlgorithm.ARIA_256_CBC:
        case EncryptionAlgorithm.CAMELLIA_128_CBC:
        case EncryptionAlgorithm.CAMELLIA_256_CBC:
        case EncryptionAlgorithm.SEED_CBC:
        case EncryptionAlgorithm.SM4_CBC:
            return CipherType.block;

        case EncryptionAlgorithm.NULL:
        case EncryptionAlgorithm.RC4_40:
        case EncryptionAlgorithm.RC4_128:
            return CipherType.stream;

        default:
            return -1;
        }
    }

    public static int getKeyExchangeAlgorithm(int cipherSuite)
    {
        switch (cipherSuite)
        {
        case CipherSuite.TLS_DH_anon_WITH_3DES_EDE_CBC_SHA:
        case CipherSuite.TLS_DH_anon_WITH_AES_128_CBC_SHA:
        case CipherSuite.TLS_DH_anon_WITH_AES_128_CBC_SHA256:
        case CipherSuite.TLS_DH_anon_WITH_AES_128_GCM_SHA256:
        case CipherSuite.TLS_DH_anon_WITH_AES_256_CBC_SHA:
        case CipherSuite.TLS_DH_anon_WITH_AES_256_CBC_SHA256:
        case CipherSuite.TLS_DH_anon_WITH_AES_256_GCM_SHA384:
        case CipherSuite.TLS_DH_anon_WITH_ARIA_128_CBC_SHA256:
        case CipherSuite.TLS_DH_anon_WITH_ARIA_128_GCM_SHA256:
        case CipherSuite.TLS_DH_anon_WITH_ARIA_256_CBC_SHA384:
        case CipherSuite.TLS_DH_anon_WITH_ARIA_256_GCM_SHA384:
        case CipherSuite.TLS_DH_anon_WITH_CAMELLIA_128_CBC_SHA:
        case CipherSuite.TLS_DH_anon_WITH_CAMELLIA_128_CBC_SHA256:
        case CipherSuite.TLS_DH_anon_WITH_CAMELLIA_128_GCM_SHA256:
        case CipherSuite.TLS_DH_anon_WITH_CAMELLIA_256_CBC_SHA:
        case CipherSuite.TLS_DH_anon_WITH_CAMELLIA_256_CBC_SHA256:
        case CipherSuite.TLS_DH_anon_WITH_CAMELLIA_256_GCM_SHA384:
        case CipherSuite.TLS_DH_anon_WITH_SEED_CBC_SHA:
            return KeyExchangeAlgorithm.DH_anon;

        case CipherSuite.TLS_DH_DSS_WITH_3DES_EDE_CBC_SHA:
        case CipherSuite.TLS_DH_DSS_WITH_AES_128_CBC_SHA:
        case CipherSuite.TLS_DH_DSS_WITH_AES_128_CBC_SHA256:
        case CipherSuite.TLS_DH_DSS_WITH_AES_128_GCM_SHA256:
        case CipherSuite.TLS_DH_DSS_WITH_AES_256_CBC_SHA:
        case CipherSuite.TLS_DH_DSS_WITH_AES_256_CBC_SHA256:
        case CipherSuite.TLS_DH_DSS_WITH_AES_256_GCM_SHA384:
        case CipherSuite.TLS_DH_DSS_WITH_ARIA_128_CBC_SHA256:
        case CipherSuite.TLS_DH_DSS_WITH_ARIA_128_GCM_SHA256:
        case CipherSuite.TLS_DH_DSS_WITH_ARIA_256_CBC_SHA384:
        case CipherSuite.TLS_DH_DSS_WITH_ARIA_256_GCM_SHA384:
        case CipherSuite.TLS_DH_DSS_WITH_CAMELLIA_128_CBC_SHA:
        case CipherSuite.TLS_DH_DSS_WITH_CAMELLIA_128_CBC_SHA256:
        case CipherSuite.TLS_DH_DSS_WITH_CAMELLIA_128_GCM_SHA256:
        case CipherSuite.TLS_DH_DSS_WITH_CAMELLIA_256_CBC_SHA:
        case CipherSuite.TLS_DH_DSS_WITH_CAMELLIA_256_CBC_SHA256:
        case CipherSuite.TLS_DH_DSS_WITH_CAMELLIA_256_GCM_SHA384:
        case CipherSuite.TLS_DH_DSS_WITH_SEED_CBC_SHA:
            return KeyExchangeAlgorithm.DH_DSS;

        case CipherSuite.TLS_DH_RSA_WITH_3DES_EDE_CBC_SHA:
        case CipherSuite.TLS_DH_RSA_WITH_AES_128_CBC_SHA:
        case CipherSuite.TLS_DH_RSA_WITH_AES_128_CBC_SHA256:
        case CipherSuite.TLS_DH_RSA_WITH_AES_128_GCM_SHA256:
        case CipherSuite.TLS_DH_RSA_WITH_AES_256_CBC_SHA:
        case CipherSuite.TLS_DH_RSA_WITH_AES_256_CBC_SHA256:
        case CipherSuite.TLS_DH_RSA_WITH_AES_256_GCM_SHA384:
        case CipherSuite.TLS_DH_RSA_WITH_ARIA_128_CBC_SHA256:
        case CipherSuite.TLS_DH_RSA_WITH_ARIA_128_GCM_SHA256:
        case CipherSuite.TLS_DH_RSA_WITH_ARIA_256_CBC_SHA384:
        case CipherSuite.TLS_DH_RSA_WITH_ARIA_256_GCM_SHA384:
        case CipherSuite.TLS_DH_RSA_WITH_CAMELLIA_128_CBC_SHA:
        case CipherSuite.TLS_DH_RSA_WITH_CAMELLIA_128_CBC_SHA256:
        case CipherSuite.TLS_DH_RSA_WITH_CAMELLIA_128_GCM_SHA256:
        case CipherSuite.TLS_DH_RSA_WITH_CAMELLIA_256_CBC_SHA:
        case CipherSuite.TLS_DH_RSA_WITH_CAMELLIA_256_CBC_SHA256:
        case CipherSuite.TLS_DH_RSA_WITH_CAMELLIA_256_GCM_SHA384:
        case CipherSuite.TLS_DH_RSA_WITH_SEED_CBC_SHA:
            return KeyExchangeAlgorithm.DH_RSA;

        case CipherSuite.TLS_DHE_DSS_WITH_3DES_EDE_CBC_SHA:
        case CipherSuite.TLS_DHE_DSS_WITH_AES_128_CBC_SHA:
        case CipherSuite.TLS_DHE_DSS_WITH_AES_128_CBC_SHA256:
        case CipherSuite.TLS_DHE_DSS_WITH_AES_128_GCM_SHA256:
        case CipherSuite.TLS_DHE_DSS_WITH_AES_256_CBC_SHA:
        case CipherSuite.TLS_DHE_DSS_WITH_AES_256_CBC_SHA256:
        case CipherSuite.TLS_DHE_DSS_WITH_AES_256_GCM_SHA384:
        case CipherSuite.TLS_DHE_DSS_WITH_ARIA_128_CBC_SHA256:
        case CipherSuite.TLS_DHE_DSS_WITH_ARIA_128_GCM_SHA256:
        case CipherSuite.TLS_DHE_DSS_WITH_ARIA_256_CBC_SHA384:
        case CipherSuite.TLS_DHE_DSS_WITH_ARIA_256_GCM_SHA384:
        case CipherSuite.TLS_DHE_DSS_WITH_CAMELLIA_128_CBC_SHA:
        case CipherSuite.TLS_DHE_DSS_WITH_CAMELLIA_128_CBC_SHA256:
        case CipherSuite.TLS_DHE_DSS_WITH_CAMELLIA_128_GCM_SHA256:
        case CipherSuite.TLS_DHE_DSS_WITH_CAMELLIA_256_CBC_SHA:
        case CipherSuite.TLS_DHE_DSS_WITH_CAMELLIA_256_CBC_SHA256:
        case CipherSuite.TLS_DHE_DSS_WITH_CAMELLIA_256_GCM_SHA384:
        case CipherSuite.TLS_DHE_DSS_WITH_SEED_CBC_SHA:
            return KeyExchangeAlgorithm.DHE_DSS;

        case CipherSuite.TLS_DHE_PSK_WITH_3DES_EDE_CBC_SHA:
        case CipherSuite.TLS_DHE_PSK_WITH_AES_128_CBC_SHA:
        case CipherSuite.TLS_DHE_PSK_WITH_AES_128_CBC_SHA256:
        case CipherSuite.TLS_DHE_PSK_WITH_AES_128_CCM:
        case CipherSuite.TLS_DHE_PSK_WITH_AES_128_GCM_SHA256:
        case CipherSuite.TLS_DHE_PSK_WITH_AES_256_CBC_SHA:
        case CipherSuite.TLS_DHE_PSK_WITH_AES_256_CBC_SHA384:
        case CipherSuite.TLS_DHE_PSK_WITH_AES_256_CCM:
        case CipherSuite.TLS_DHE_PSK_WITH_AES_256_GCM_SHA384:
        case CipherSuite.TLS_DHE_PSK_WITH_ARIA_128_CBC_SHA256:
        case CipherSuite.TLS_DHE_PSK_WITH_ARIA_128_GCM_SHA256:
        case CipherSuite.TLS_DHE_PSK_WITH_ARIA_256_CBC_SHA384:
        case CipherSuite.TLS_DHE_PSK_WITH_ARIA_256_GCM_SHA384:
        case CipherSuite.TLS_DHE_PSK_WITH_CAMELLIA_128_CBC_SHA256:
        case CipherSuite.TLS_DHE_PSK_WITH_CAMELLIA_128_GCM_SHA256:
        case CipherSuite.TLS_DHE_PSK_WITH_CAMELLIA_256_CBC_SHA384:
        case CipherSuite.TLS_DHE_PSK_WITH_CAMELLIA_256_GCM_SHA384:
        case CipherSuite.TLS_DHE_PSK_WITH_CHACHA20_POLY1305_SHA256:
        case CipherSuite.TLS_DHE_PSK_WITH_NULL_SHA:
        case CipherSuite.TLS_DHE_PSK_WITH_NULL_SHA256:
        case CipherSuite.TLS_DHE_PSK_WITH_NULL_SHA384:
        case CipherSuite.TLS_PSK_DHE_WITH_AES_128_CCM_8:
        case CipherSuite.TLS_PSK_DHE_WITH_AES_256_CCM_8:
            return KeyExchangeAlgorithm.DHE_PSK;

        case CipherSuite.TLS_DHE_RSA_WITH_3DES_EDE_CBC_SHA:
        case CipherSuite.TLS_DHE_RSA_WITH_AES_128_CBC_SHA:
        case CipherSuite.TLS_DHE_RSA_WITH_AES_128_CBC_SHA256:
        case CipherSuite.TLS_DHE_RSA_WITH_AES_128_CCM:
        case CipherSuite.TLS_DHE_RSA_WITH_AES_128_CCM_8:
        case CipherSuite.TLS_DHE_RSA_WITH_AES_128_GCM_SHA256:
        case CipherSuite.TLS_DHE_RSA_WITH_AES_256_CBC_SHA:
        case CipherSuite.TLS_DHE_RSA_WITH_AES_256_CBC_SHA256:
        case CipherSuite.TLS_DHE_RSA_WITH_AES_256_CCM:
        case CipherSuite.TLS_DHE_RSA_WITH_AES_256_CCM_8:
        case CipherSuite.TLS_DHE_RSA_WITH_AES_256_GCM_SHA384:
        case CipherSuite.TLS_DHE_RSA_WITH_ARIA_128_CBC_SHA256:
        case CipherSuite.TLS_DHE_RSA_WITH_ARIA_128_GCM_SHA256:
        case CipherSuite.TLS_DHE_RSA_WITH_ARIA_256_CBC_SHA384:
        case CipherSuite.TLS_DHE_RSA_WITH_ARIA_256_GCM_SHA384:
        case CipherSuite.TLS_DHE_RSA_WITH_CAMELLIA_128_CBC_SHA:
        case CipherSuite.TLS_DHE_RSA_WITH_CAMELLIA_128_CBC_SHA256:
        case CipherSuite.TLS_DHE_RSA_WITH_CAMELLIA_128_GCM_SHA256:
        case CipherSuite.TLS_DHE_RSA_WITH_CAMELLIA_256_CBC_SHA:
        case CipherSuite.TLS_DHE_RSA_WITH_CAMELLIA_256_CBC_SHA256:
        case CipherSuite.TLS_DHE_RSA_WITH_CAMELLIA_256_GCM_SHA384:
        case CipherSuite.TLS_DHE_RSA_WITH_CHACHA20_POLY1305_SHA256:
        case CipherSuite.TLS_DHE_RSA_WITH_SEED_CBC_SHA:
            return KeyExchangeAlgorithm.DHE_RSA;

        case CipherSuite.TLS_ECDH_anon_WITH_3DES_EDE_CBC_SHA:
        case CipherSuite.TLS_ECDH_anon_WITH_AES_128_CBC_SHA:
        case CipherSuite.TLS_ECDH_anon_WITH_AES_256_CBC_SHA:
        case CipherSuite.TLS_ECDH_anon_WITH_NULL_SHA:
            return KeyExchangeAlgorithm.ECDH_anon;

        case CipherSuite.TLS_ECDH_ECDSA_WITH_3DES_EDE_CBC_SHA:
        case CipherSuite.TLS_ECDH_ECDSA_WITH_AES_128_CBC_SHA:
        case CipherSuite.TLS_ECDH_ECDSA_WITH_AES_128_CBC_SHA256:
        case CipherSuite.TLS_ECDH_ECDSA_WITH_AES_128_GCM_SHA256:
        case CipherSuite.TLS_ECDH_ECDSA_WITH_AES_256_CBC_SHA:
        case CipherSuite.TLS_ECDH_ECDSA_WITH_AES_256_CBC_SHA384:
        case CipherSuite.TLS_ECDH_ECDSA_WITH_AES_256_GCM_SHA384:
        case CipherSuite.TLS_ECDH_ECDSA_WITH_ARIA_128_CBC_SHA256:
        case CipherSuite.TLS_ECDH_ECDSA_WITH_ARIA_128_GCM_SHA256:
        case CipherSuite.TLS_ECDH_ECDSA_WITH_ARIA_256_CBC_SHA384:
        case CipherSuite.TLS_ECDH_ECDSA_WITH_ARIA_256_GCM_SHA384:
        case CipherSuite.TLS_ECDH_ECDSA_WITH_CAMELLIA_128_CBC_SHA256:
        case CipherSuite.TLS_ECDH_ECDSA_WITH_CAMELLIA_128_GCM_SHA256:
        case CipherSuite.TLS_ECDH_ECDSA_WITH_CAMELLIA_256_CBC_SHA384:
        case CipherSuite.TLS_ECDH_ECDSA_WITH_CAMELLIA_256_GCM_SHA384:
        case CipherSuite.TLS_ECDH_ECDSA_WITH_NULL_SHA:
            return KeyExchangeAlgorithm.ECDH_ECDSA;

        case CipherSuite.TLS_ECDH_RSA_WITH_3DES_EDE_CBC_SHA:
        case CipherSuite.TLS_ECDH_RSA_WITH_AES_128_CBC_SHA:
        case CipherSuite.TLS_ECDH_RSA_WITH_AES_128_CBC_SHA256:
        case CipherSuite.TLS_ECDH_RSA_WITH_AES_128_GCM_SHA256:
        case CipherSuite.TLS_ECDH_RSA_WITH_AES_256_CBC_SHA:
        case CipherSuite.TLS_ECDH_RSA_WITH_AES_256_CBC_SHA384:
        case CipherSuite.TLS_ECDH_RSA_WITH_AES_256_GCM_SHA384:
        case CipherSuite.TLS_ECDH_RSA_WITH_ARIA_128_CBC_SHA256:
        case CipherSuite.TLS_ECDH_RSA_WITH_ARIA_128_GCM_SHA256:
        case CipherSuite.TLS_ECDH_RSA_WITH_ARIA_256_CBC_SHA384:
        case CipherSuite.TLS_ECDH_RSA_WITH_ARIA_256_GCM_SHA384:
        case CipherSuite.TLS_ECDH_RSA_WITH_CAMELLIA_128_CBC_SHA256:
        case CipherSuite.TLS_ECDH_RSA_WITH_CAMELLIA_128_GCM_SHA256:
        case CipherSuite.TLS_ECDH_RSA_WITH_CAMELLIA_256_CBC_SHA384:
        case CipherSuite.TLS_ECDH_RSA_WITH_CAMELLIA_256_GCM_SHA384:
        case CipherSuite.TLS_ECDH_RSA_WITH_NULL_SHA:
            return KeyExchangeAlgorithm.ECDH_RSA;

        case CipherSuite.TLS_ECDHE_ECDSA_WITH_3DES_EDE_CBC_SHA:
        case CipherSuite.TLS_ECDHE_ECDSA_WITH_AES_128_CBC_SHA:
        case CipherSuite.TLS_ECDHE_ECDSA_WITH_AES_128_CBC_SHA256:
        case CipherSuite.TLS_ECDHE_ECDSA_WITH_AES_128_CCM:
        case CipherSuite.TLS_ECDHE_ECDSA_WITH_AES_128_CCM_8:
        case CipherSuite.TLS_ECDHE_ECDSA_WITH_AES_128_GCM_SHA256:
        case CipherSuite.TLS_ECDHE_ECDSA_WITH_AES_256_CBC_SHA:
        case CipherSuite.TLS_ECDHE_ECDSA_WITH_AES_256_CBC_SHA384:
        case CipherSuite.TLS_ECDHE_ECDSA_WITH_AES_256_CCM:
        case CipherSuite.TLS_ECDHE_ECDSA_WITH_AES_256_CCM_8:
        case CipherSuite.TLS_ECDHE_ECDSA_WITH_AES_256_GCM_SHA384:
        case CipherSuite.TLS_ECDHE_ECDSA_WITH_ARIA_128_CBC_SHA256:
        case CipherSuite.TLS_ECDHE_ECDSA_WITH_ARIA_128_GCM_SHA256:
        case CipherSuite.TLS_ECDHE_ECDSA_WITH_ARIA_256_CBC_SHA384:
        case CipherSuite.TLS_ECDHE_ECDSA_WITH_ARIA_256_GCM_SHA384:
        case CipherSuite.TLS_ECDHE_ECDSA_WITH_CAMELLIA_128_CBC_SHA256:
        case CipherSuite.TLS_ECDHE_ECDSA_WITH_CAMELLIA_128_GCM_SHA256:
        case CipherSuite.TLS_ECDHE_ECDSA_WITH_CAMELLIA_256_CBC_SHA384:
        case CipherSuite.TLS_ECDHE_ECDSA_WITH_CAMELLIA_256_GCM_SHA384:
        case CipherSuite.TLS_ECDHE_ECDSA_WITH_CHACHA20_POLY1305_SHA256:
        case CipherSuite.TLS_ECDHE_ECDSA_WITH_NULL_SHA:
            return KeyExchangeAlgorithm.ECDHE_ECDSA;

        case CipherSuite.TLS_ECDHE_PSK_WITH_3DES_EDE_CBC_SHA:
        case CipherSuite.TLS_ECDHE_PSK_WITH_AES_128_CBC_SHA:
        case CipherSuite.TLS_ECDHE_PSK_WITH_AES_128_CBC_SHA256:
        case CipherSuite.TLS_ECDHE_PSK_WITH_AES_128_CCM_8_SHA256:
        case CipherSuite.TLS_ECDHE_PSK_WITH_AES_128_CCM_SHA256:
        case CipherSuite.TLS_ECDHE_PSK_WITH_AES_128_GCM_SHA256:
        case CipherSuite.TLS_ECDHE_PSK_WITH_AES_256_CBC_SHA:
        case CipherSuite.TLS_ECDHE_PSK_WITH_AES_256_CBC_SHA384:
        case CipherSuite.TLS_ECDHE_PSK_WITH_AES_256_GCM_SHA384:
        case CipherSuite.TLS_ECDHE_PSK_WITH_ARIA_128_CBC_SHA256:
        case CipherSuite.TLS_ECDHE_PSK_WITH_ARIA_256_CBC_SHA384:
        case CipherSuite.TLS_ECDHE_PSK_WITH_CAMELLIA_128_CBC_SHA256:
        case CipherSuite.TLS_ECDHE_PSK_WITH_CAMELLIA_256_CBC_SHA384:
        case CipherSuite.TLS_ECDHE_PSK_WITH_CHACHA20_POLY1305_SHA256:
        case CipherSuite.TLS_ECDHE_PSK_WITH_NULL_SHA:
        case CipherSuite.TLS_ECDHE_PSK_WITH_NULL_SHA256:
        case CipherSuite.TLS_ECDHE_PSK_WITH_NULL_SHA384:
            return KeyExchangeAlgorithm.ECDHE_PSK;

        case CipherSuite.TLS_ECDHE_RSA_WITH_3DES_EDE_CBC_SHA:
        case CipherSuite.TLS_ECDHE_RSA_WITH_AES_128_CBC_SHA:
        case CipherSuite.TLS_ECDHE_RSA_WITH_AES_128_CBC_SHA256:
        case CipherSuite.TLS_ECDHE_RSA_WITH_AES_128_GCM_SHA256:
        case CipherSuite.TLS_ECDHE_RSA_WITH_AES_256_CBC_SHA:
        case CipherSuite.TLS_ECDHE_RSA_WITH_AES_256_CBC_SHA384:
        case CipherSuite.TLS_ECDHE_RSA_WITH_AES_256_GCM_SHA384:
        case CipherSuite.TLS_ECDHE_RSA_WITH_ARIA_128_CBC_SHA256:
        case CipherSuite.TLS_ECDHE_RSA_WITH_ARIA_128_GCM_SHA256:
        case CipherSuite.TLS_ECDHE_RSA_WITH_ARIA_256_CBC_SHA384:
        case CipherSuite.TLS_ECDHE_RSA_WITH_ARIA_256_GCM_SHA384:
        case CipherSuite.TLS_ECDHE_RSA_WITH_CAMELLIA_128_CBC_SHA256:
        case CipherSuite.TLS_ECDHE_RSA_WITH_CAMELLIA_128_GCM_SHA256:
        case CipherSuite.TLS_ECDHE_RSA_WITH_CAMELLIA_256_CBC_SHA384:
        case CipherSuite.TLS_ECDHE_RSA_WITH_CAMELLIA_256_GCM_SHA384:
        case CipherSuite.TLS_ECDHE_RSA_WITH_CHACHA20_POLY1305_SHA256:
        case CipherSuite.TLS_ECDHE_RSA_WITH_NULL_SHA:
            return KeyExchangeAlgorithm.ECDHE_RSA;

        case CipherSuite.TLS_AES_128_CCM_8_SHA256:
        case CipherSuite.TLS_AES_128_CCM_SHA256:
        case CipherSuite.TLS_AES_128_GCM_SHA256:
        case CipherSuite.TLS_AES_256_GCM_SHA384:
        case CipherSuite.TLS_CHACHA20_POLY1305_SHA256:
        case CipherSuite.TLS_SM4_CCM_SM3:
        case CipherSuite.TLS_SM4_GCM_SM3:
            return KeyExchangeAlgorithm.NULL;

        case CipherSuite.TLS_PSK_WITH_3DES_EDE_CBC_SHA:
        case CipherSuite.TLS_PSK_WITH_AES_128_CBC_SHA:
        case CipherSuite.TLS_PSK_WITH_AES_128_CBC_SHA256:
        case CipherSuite.TLS_PSK_WITH_AES_128_CCM:
        case CipherSuite.TLS_PSK_WITH_AES_128_CCM_8:
        case CipherSuite.TLS_PSK_WITH_AES_128_GCM_SHA256:
        case CipherSuite.TLS_PSK_WITH_AES_256_CBC_SHA:
        case CipherSuite.TLS_PSK_WITH_AES_256_CBC_SHA384:
        case CipherSuite.TLS_PSK_WITH_AES_256_CCM:
        case CipherSuite.TLS_PSK_WITH_AES_256_CCM_8:
        case CipherSuite.TLS_PSK_WITH_AES_256_GCM_SHA384:
        case CipherSuite.TLS_PSK_WITH_ARIA_128_CBC_SHA256:
        case CipherSuite.TLS_PSK_WITH_ARIA_128_GCM_SHA256:
        case CipherSuite.TLS_PSK_WITH_ARIA_256_CBC_SHA384:
        case CipherSuite.TLS_PSK_WITH_ARIA_256_GCM_SHA384:
        case CipherSuite.TLS_PSK_WITH_CAMELLIA_128_CBC_SHA256:
        case CipherSuite.TLS_PSK_WITH_CAMELLIA_128_GCM_SHA256:
        case CipherSuite.TLS_PSK_WITH_CAMELLIA_256_CBC_SHA384:
        case CipherSuite.TLS_PSK_WITH_CAMELLIA_256_GCM_SHA384:
        case CipherSuite.TLS_PSK_WITH_CHACHA20_POLY1305_SHA256:
        case CipherSuite.TLS_PSK_WITH_NULL_SHA:
        case CipherSuite.TLS_PSK_WITH_NULL_SHA256:
        case CipherSuite.TLS_PSK_WITH_NULL_SHA384:
            return KeyExchangeAlgorithm.PSK;

        case CipherSuite.TLS_RSA_WITH_3DES_EDE_CBC_SHA:
        case CipherSuite.TLS_RSA_WITH_AES_128_CBC_SHA:
        case CipherSuite.TLS_RSA_WITH_AES_128_CBC_SHA256:
        case CipherSuite.TLS_RSA_WITH_AES_128_CCM:
        case CipherSuite.TLS_RSA_WITH_AES_128_CCM_8:
        case CipherSuite.TLS_RSA_WITH_AES_128_GCM_SHA256:
        case CipherSuite.TLS_RSA_WITH_AES_256_CBC_SHA:
        case CipherSuite.TLS_RSA_WITH_AES_256_CBC_SHA256:
        case CipherSuite.TLS_RSA_WITH_AES_256_CCM:
        case CipherSuite.TLS_RSA_WITH_AES_256_CCM_8:
        case CipherSuite.TLS_RSA_WITH_AES_256_GCM_SHA384:
        case CipherSuite.TLS_RSA_WITH_ARIA_128_CBC_SHA256:
        case CipherSuite.TLS_RSA_WITH_ARIA_128_GCM_SHA256:
        case CipherSuite.TLS_RSA_WITH_ARIA_256_CBC_SHA384:
        case CipherSuite.TLS_RSA_WITH_ARIA_256_GCM_SHA384:
        case CipherSuite.TLS_RSA_WITH_CAMELLIA_128_CBC_SHA:
        case CipherSuite.TLS_RSA_WITH_CAMELLIA_128_CBC_SHA256:
        case CipherSuite.TLS_RSA_WITH_CAMELLIA_128_GCM_SHA256:
        case CipherSuite.TLS_RSA_WITH_CAMELLIA_256_CBC_SHA:
        case CipherSuite.TLS_RSA_WITH_CAMELLIA_256_CBC_SHA256:
        case CipherSuite.TLS_RSA_WITH_CAMELLIA_256_GCM_SHA384:
        case CipherSuite.TLS_RSA_WITH_NULL_SHA:
        case CipherSuite.TLS_RSA_WITH_NULL_SHA256:
        case CipherSuite.TLS_RSA_WITH_SEED_CBC_SHA:
            return KeyExchangeAlgorithm.RSA;

        case CipherSuite.TLS_RSA_PSK_WITH_3DES_EDE_CBC_SHA:
        case CipherSuite.TLS_RSA_PSK_WITH_AES_128_CBC_SHA:
        case CipherSuite.TLS_RSA_PSK_WITH_AES_128_CBC_SHA256:
        case CipherSuite.TLS_RSA_PSK_WITH_AES_128_GCM_SHA256:
        case CipherSuite.TLS_RSA_PSK_WITH_AES_256_CBC_SHA:
        case CipherSuite.TLS_RSA_PSK_WITH_AES_256_CBC_SHA384:
        case CipherSuite.TLS_RSA_PSK_WITH_AES_256_GCM_SHA384:
        case CipherSuite.TLS_RSA_PSK_WITH_ARIA_128_CBC_SHA256:
        case CipherSuite.TLS_RSA_PSK_WITH_ARIA_128_GCM_SHA256:
        case CipherSuite.TLS_RSA_PSK_WITH_ARIA_256_CBC_SHA384:
        case CipherSuite.TLS_RSA_PSK_WITH_ARIA_256_GCM_SHA384:
        case CipherSuite.TLS_RSA_PSK_WITH_CAMELLIA_128_CBC_SHA256:
        case CipherSuite.TLS_RSA_PSK_WITH_CAMELLIA_128_GCM_SHA256:
        case CipherSuite.TLS_RSA_PSK_WITH_CAMELLIA_256_CBC_SHA384:
        case CipherSuite.TLS_RSA_PSK_WITH_CAMELLIA_256_GCM_SHA384:
        case CipherSuite.TLS_RSA_PSK_WITH_CHACHA20_POLY1305_SHA256:
        case CipherSuite.TLS_RSA_PSK_WITH_NULL_SHA:
        case CipherSuite.TLS_RSA_PSK_WITH_NULL_SHA256:
        case CipherSuite.TLS_RSA_PSK_WITH_NULL_SHA384:
            return KeyExchangeAlgorithm.RSA_PSK;

        case CipherSuite.TLS_SRP_SHA_WITH_3DES_EDE_CBC_SHA:
        case CipherSuite.TLS_SRP_SHA_WITH_AES_128_CBC_SHA:
        case CipherSuite.TLS_SRP_SHA_WITH_AES_256_CBC_SHA:
            return KeyExchangeAlgorithm.SRP;

        case CipherSuite.TLS_SRP_SHA_DSS_WITH_3DES_EDE_CBC_SHA:
        case CipherSuite.TLS_SRP_SHA_DSS_WITH_AES_128_CBC_SHA:
        case CipherSuite.TLS_SRP_SHA_DSS_WITH_AES_256_CBC_SHA:
            return KeyExchangeAlgorithm.SRP_DSS;

        case CipherSuite.TLS_SRP_SHA_RSA_WITH_3DES_EDE_CBC_SHA:
        case CipherSuite.TLS_SRP_SHA_RSA_WITH_AES_128_CBC_SHA:
        case CipherSuite.TLS_SRP_SHA_RSA_WITH_AES_256_CBC_SHA:
            return KeyExchangeAlgorithm.SRP_RSA;

        default:
            return -1;
        }
    }

    public static Vector getKeyExchangeAlgorithms(int[] cipherSuites)
    {
        Vector result = new Vector();
        if (null != cipherSuites)
        {
            for (int i = 0; i < cipherSuites.length; ++i)
            {
                addToSet(result, getKeyExchangeAlgorithm(cipherSuites[i]));
            }
            result.removeElement(Integers.valueOf(-1));
        }
        return result;
    }

    public static int getMACAlgorithm(int cipherSuite)
    {
        switch (cipherSuite)
        {
        case CipherSuite.TLS_AES_128_CCM_SHA256:
        case CipherSuite.TLS_AES_128_CCM_8_SHA256:
        case CipherSuite.TLS_AES_128_GCM_SHA256:
        case CipherSuite.TLS_AES_256_GCM_SHA384:
        case CipherSuite.TLS_CHACHA20_POLY1305_SHA256:
        case CipherSuite.TLS_DH_anon_WITH_AES_128_GCM_SHA256:
        case CipherSuite.TLS_DH_anon_WITH_AES_256_GCM_SHA384:
        case CipherSuite.TLS_DH_anon_WITH_ARIA_128_GCM_SHA256:
        case CipherSuite.TLS_DH_anon_WITH_ARIA_256_GCM_SHA384:
        case CipherSuite.TLS_DH_anon_WITH_CAMELLIA_128_GCM_SHA256:
        case CipherSuite.TLS_DH_anon_WITH_CAMELLIA_256_GCM_SHA384:
        case CipherSuite.TLS_DH_DSS_WITH_AES_128_GCM_SHA256:
        case CipherSuite.TLS_DH_DSS_WITH_AES_256_GCM_SHA384:
        case CipherSuite.TLS_DH_DSS_WITH_ARIA_128_GCM_SHA256:
        case CipherSuite.TLS_DH_DSS_WITH_ARIA_256_GCM_SHA384:
        case CipherSuite.TLS_DH_DSS_WITH_CAMELLIA_128_GCM_SHA256:
        case CipherSuite.TLS_DH_DSS_WITH_CAMELLIA_256_GCM_SHA384:
        case CipherSuite.TLS_DH_RSA_WITH_AES_128_GCM_SHA256:
        case CipherSuite.TLS_DH_RSA_WITH_AES_256_GCM_SHA384:
        case CipherSuite.TLS_DH_RSA_WITH_ARIA_128_GCM_SHA256:
        case CipherSuite.TLS_DH_RSA_WITH_ARIA_256_GCM_SHA384:
        case CipherSuite.TLS_DH_RSA_WITH_CAMELLIA_128_GCM_SHA256:
        case CipherSuite.TLS_DH_RSA_WITH_CAMELLIA_256_GCM_SHA384:
        case CipherSuite.TLS_DHE_DSS_WITH_AES_128_GCM_SHA256:
        case CipherSuite.TLS_DHE_DSS_WITH_AES_256_GCM_SHA384:
        case CipherSuite.TLS_DHE_DSS_WITH_ARIA_128_GCM_SHA256:
        case CipherSuite.TLS_DHE_DSS_WITH_ARIA_256_GCM_SHA384:
        case CipherSuite.TLS_DHE_DSS_WITH_CAMELLIA_128_GCM_SHA256:
        case CipherSuite.TLS_DHE_DSS_WITH_CAMELLIA_256_GCM_SHA384:
        case CipherSuite.TLS_DHE_PSK_WITH_AES_128_CCM:
        case CipherSuite.TLS_DHE_PSK_WITH_AES_128_GCM_SHA256:
        case CipherSuite.TLS_DHE_PSK_WITH_AES_256_CCM:
        case CipherSuite.TLS_DHE_PSK_WITH_AES_256_GCM_SHA384:
        case CipherSuite.TLS_DHE_PSK_WITH_ARIA_128_GCM_SHA256:
        case CipherSuite.TLS_DHE_PSK_WITH_ARIA_256_GCM_SHA384:
        case CipherSuite.TLS_DHE_PSK_WITH_CAMELLIA_128_GCM_SHA256:
        case CipherSuite.TLS_DHE_PSK_WITH_CAMELLIA_256_GCM_SHA384:
        case CipherSuite.TLS_DHE_PSK_WITH_CHACHA20_POLY1305_SHA256:
        case CipherSuite.TLS_DHE_RSA_WITH_AES_128_CCM:
        case CipherSuite.TLS_DHE_RSA_WITH_AES_128_CCM_8:
        case CipherSuite.TLS_DHE_RSA_WITH_AES_128_GCM_SHA256:
        case CipherSuite.TLS_DHE_RSA_WITH_AES_256_CCM:
        case CipherSuite.TLS_DHE_RSA_WITH_AES_256_CCM_8:
        case CipherSuite.TLS_DHE_RSA_WITH_AES_256_GCM_SHA384:
        case CipherSuite.TLS_DHE_RSA_WITH_ARIA_128_GCM_SHA256:
        case CipherSuite.TLS_DHE_RSA_WITH_ARIA_256_GCM_SHA384:
        case CipherSuite.TLS_DHE_RSA_WITH_CAMELLIA_128_GCM_SHA256:
        case CipherSuite.TLS_DHE_RSA_WITH_CAMELLIA_256_GCM_SHA384:
        case CipherSuite.TLS_DHE_RSA_WITH_CHACHA20_POLY1305_SHA256:
        case CipherSuite.TLS_ECDH_ECDSA_WITH_AES_128_GCM_SHA256:
        case CipherSuite.TLS_ECDH_ECDSA_WITH_AES_256_GCM_SHA384:
        case CipherSuite.TLS_ECDH_ECDSA_WITH_ARIA_128_GCM_SHA256:
        case CipherSuite.TLS_ECDH_ECDSA_WITH_ARIA_256_GCM_SHA384:
        case CipherSuite.TLS_ECDH_ECDSA_WITH_CAMELLIA_128_GCM_SHA256:
        case CipherSuite.TLS_ECDH_ECDSA_WITH_CAMELLIA_256_GCM_SHA384:
        case CipherSuite.TLS_ECDH_RSA_WITH_AES_128_GCM_SHA256:
        case CipherSuite.TLS_ECDH_RSA_WITH_AES_256_GCM_SHA384:
        case CipherSuite.TLS_ECDH_RSA_WITH_ARIA_128_GCM_SHA256:
        case CipherSuite.TLS_ECDH_RSA_WITH_ARIA_256_GCM_SHA384:
        case CipherSuite.TLS_ECDH_RSA_WITH_CAMELLIA_128_GCM_SHA256:
        case CipherSuite.TLS_ECDH_RSA_WITH_CAMELLIA_256_GCM_SHA384:
        case CipherSuite.TLS_ECDHE_ECDSA_WITH_AES_128_CCM:
        case CipherSuite.TLS_ECDHE_ECDSA_WITH_AES_128_CCM_8:
        case CipherSuite.TLS_ECDHE_ECDSA_WITH_AES_128_GCM_SHA256:
        case CipherSuite.TLS_ECDHE_ECDSA_WITH_AES_256_CCM:
        case CipherSuite.TLS_ECDHE_ECDSA_WITH_AES_256_CCM_8:
        case CipherSuite.TLS_ECDHE_ECDSA_WITH_AES_256_GCM_SHA384:
        case CipherSuite.TLS_ECDHE_ECDSA_WITH_ARIA_128_GCM_SHA256:
        case CipherSuite.TLS_ECDHE_ECDSA_WITH_ARIA_256_GCM_SHA384:
        case CipherSuite.TLS_ECDHE_ECDSA_WITH_CAMELLIA_128_GCM_SHA256:
        case CipherSuite.TLS_ECDHE_ECDSA_WITH_CAMELLIA_256_GCM_SHA384:
        case CipherSuite.TLS_ECDHE_ECDSA_WITH_CHACHA20_POLY1305_SHA256:
        case CipherSuite.TLS_ECDHE_PSK_WITH_AES_128_CCM_8_SHA256:
        case CipherSuite.TLS_ECDHE_PSK_WITH_AES_128_CCM_SHA256:
        case CipherSuite.TLS_ECDHE_PSK_WITH_AES_128_GCM_SHA256:
        case CipherSuite.TLS_ECDHE_PSK_WITH_AES_256_GCM_SHA384:
        case CipherSuite.TLS_ECDHE_PSK_WITH_CHACHA20_POLY1305_SHA256:
        case CipherSuite.TLS_ECDHE_RSA_WITH_AES_128_GCM_SHA256:
        case CipherSuite.TLS_ECDHE_RSA_WITH_AES_256_GCM_SHA384:
        case CipherSuite.TLS_ECDHE_RSA_WITH_ARIA_128_GCM_SHA256:
        case CipherSuite.TLS_ECDHE_RSA_WITH_ARIA_256_GCM_SHA384:
        case CipherSuite.TLS_ECDHE_RSA_WITH_CAMELLIA_128_GCM_SHA256:
        case CipherSuite.TLS_ECDHE_RSA_WITH_CAMELLIA_256_GCM_SHA384:
        case CipherSuite.TLS_ECDHE_RSA_WITH_CHACHA20_POLY1305_SHA256:
        case CipherSuite.TLS_PSK_DHE_WITH_AES_128_CCM_8:
        case CipherSuite.TLS_PSK_DHE_WITH_AES_256_CCM_8:
        case CipherSuite.TLS_PSK_WITH_AES_128_CCM:
        case CipherSuite.TLS_PSK_WITH_AES_128_CCM_8:
        case CipherSuite.TLS_PSK_WITH_AES_128_GCM_SHA256:
        case CipherSuite.TLS_PSK_WITH_AES_256_CCM:
        case CipherSuite.TLS_PSK_WITH_AES_256_CCM_8:
        case CipherSuite.TLS_PSK_WITH_AES_256_GCM_SHA384:
        case CipherSuite.TLS_PSK_WITH_ARIA_128_GCM_SHA256:
        case CipherSuite.TLS_PSK_WITH_ARIA_256_GCM_SHA384:
        case CipherSuite.TLS_PSK_WITH_CAMELLIA_128_GCM_SHA256:
        case CipherSuite.TLS_PSK_WITH_CAMELLIA_256_GCM_SHA384:
        case CipherSuite.TLS_PSK_WITH_CHACHA20_POLY1305_SHA256:
        case CipherSuite.TLS_RSA_PSK_WITH_AES_128_GCM_SHA256:
        case CipherSuite.TLS_RSA_PSK_WITH_AES_256_GCM_SHA384:
        case CipherSuite.TLS_RSA_PSK_WITH_ARIA_128_GCM_SHA256:
        case CipherSuite.TLS_RSA_PSK_WITH_ARIA_256_GCM_SHA384:
        case CipherSuite.TLS_RSA_PSK_WITH_CAMELLIA_128_GCM_SHA256:
        case CipherSuite.TLS_RSA_PSK_WITH_CAMELLIA_256_GCM_SHA384:
        case CipherSuite.TLS_RSA_PSK_WITH_CHACHA20_POLY1305_SHA256:
        case CipherSuite.TLS_RSA_WITH_AES_128_CCM:
        case CipherSuite.TLS_RSA_WITH_AES_128_CCM_8:
        case CipherSuite.TLS_RSA_WITH_AES_128_GCM_SHA256:
        case CipherSuite.TLS_RSA_WITH_AES_256_CCM:
        case CipherSuite.TLS_RSA_WITH_AES_256_CCM_8:
        case CipherSuite.TLS_RSA_WITH_AES_256_GCM_SHA384:
        case CipherSuite.TLS_RSA_WITH_ARIA_128_GCM_SHA256:
        case CipherSuite.TLS_RSA_WITH_ARIA_256_GCM_SHA384:
        case CipherSuite.TLS_RSA_WITH_CAMELLIA_128_GCM_SHA256:
        case CipherSuite.TLS_RSA_WITH_CAMELLIA_256_GCM_SHA384:
        case CipherSuite.TLS_SM4_CCM_SM3:
        case CipherSuite.TLS_SM4_GCM_SM3:
            return MACAlgorithm._null;

        case CipherSuite.TLS_DH_anon_WITH_3DES_EDE_CBC_SHA:
        case CipherSuite.TLS_DH_anon_WITH_AES_128_CBC_SHA:
        case CipherSuite.TLS_DH_anon_WITH_AES_256_CBC_SHA:
        case CipherSuite.TLS_DH_anon_WITH_CAMELLIA_128_CBC_SHA:
        case CipherSuite.TLS_DH_anon_WITH_CAMELLIA_256_CBC_SHA:
        case CipherSuite.TLS_DH_anon_WITH_SEED_CBC_SHA:
        case CipherSuite.TLS_DH_DSS_WITH_3DES_EDE_CBC_SHA:
        case CipherSuite.TLS_DH_DSS_WITH_AES_128_CBC_SHA:
        case CipherSuite.TLS_DH_DSS_WITH_AES_256_CBC_SHA:
        case CipherSuite.TLS_DH_DSS_WITH_CAMELLIA_128_CBC_SHA:
        case CipherSuite.TLS_DH_DSS_WITH_CAMELLIA_256_CBC_SHA:
        case CipherSuite.TLS_DH_DSS_WITH_SEED_CBC_SHA:
        case CipherSuite.TLS_DH_RSA_WITH_3DES_EDE_CBC_SHA:
        case CipherSuite.TLS_DH_RSA_WITH_AES_128_CBC_SHA:
        case CipherSuite.TLS_DH_RSA_WITH_AES_256_CBC_SHA:
        case CipherSuite.TLS_DH_RSA_WITH_CAMELLIA_128_CBC_SHA:
        case CipherSuite.TLS_DH_RSA_WITH_CAMELLIA_256_CBC_SHA:
        case CipherSuite.TLS_DH_RSA_WITH_SEED_CBC_SHA:
        case CipherSuite.TLS_DHE_DSS_WITH_3DES_EDE_CBC_SHA:
        case CipherSuite.TLS_DHE_DSS_WITH_AES_128_CBC_SHA:
        case CipherSuite.TLS_DHE_DSS_WITH_AES_256_CBC_SHA:
        case CipherSuite.TLS_DHE_DSS_WITH_CAMELLIA_128_CBC_SHA:
        case CipherSuite.TLS_DHE_DSS_WITH_CAMELLIA_256_CBC_SHA:
        case CipherSuite.TLS_DHE_DSS_WITH_SEED_CBC_SHA:
        case CipherSuite.TLS_DHE_PSK_WITH_3DES_EDE_CBC_SHA:
        case CipherSuite.TLS_DHE_PSK_WITH_AES_128_CBC_SHA:
        case CipherSuite.TLS_DHE_PSK_WITH_AES_256_CBC_SHA:
        case CipherSuite.TLS_DHE_PSK_WITH_NULL_SHA:
        case CipherSuite.TLS_DHE_RSA_WITH_3DES_EDE_CBC_SHA:
        case CipherSuite.TLS_DHE_RSA_WITH_AES_128_CBC_SHA:
        case CipherSuite.TLS_DHE_RSA_WITH_AES_256_CBC_SHA:
        case CipherSuite.TLS_DHE_RSA_WITH_CAMELLIA_128_CBC_SHA:
        case CipherSuite.TLS_DHE_RSA_WITH_CAMELLIA_256_CBC_SHA:
        case CipherSuite.TLS_DHE_RSA_WITH_SEED_CBC_SHA:
        case CipherSuite.TLS_ECDH_anon_WITH_3DES_EDE_CBC_SHA:
        case CipherSuite.TLS_ECDH_anon_WITH_AES_128_CBC_SHA:
        case CipherSuite.TLS_ECDH_anon_WITH_AES_256_CBC_SHA:
        case CipherSuite.TLS_ECDH_anon_WITH_NULL_SHA:
        case CipherSuite.TLS_ECDH_ECDSA_WITH_3DES_EDE_CBC_SHA:
        case CipherSuite.TLS_ECDH_ECDSA_WITH_AES_128_CBC_SHA:
        case CipherSuite.TLS_ECDH_ECDSA_WITH_AES_256_CBC_SHA:
        case CipherSuite.TLS_ECDH_ECDSA_WITH_NULL_SHA:
        case CipherSuite.TLS_ECDH_RSA_WITH_3DES_EDE_CBC_SHA:
        case CipherSuite.TLS_ECDH_RSA_WITH_AES_128_CBC_SHA:
        case CipherSuite.TLS_ECDH_RSA_WITH_AES_256_CBC_SHA:
        case CipherSuite.TLS_ECDH_RSA_WITH_NULL_SHA:
        case CipherSuite.TLS_ECDHE_ECDSA_WITH_3DES_EDE_CBC_SHA:
        case CipherSuite.TLS_ECDHE_ECDSA_WITH_AES_128_CBC_SHA:
        case CipherSuite.TLS_ECDHE_ECDSA_WITH_AES_256_CBC_SHA:
        case CipherSuite.TLS_ECDHE_ECDSA_WITH_NULL_SHA:
        case CipherSuite.TLS_ECDHE_PSK_WITH_3DES_EDE_CBC_SHA:
        case CipherSuite.TLS_ECDHE_PSK_WITH_AES_128_CBC_SHA:
        case CipherSuite.TLS_ECDHE_PSK_WITH_AES_256_CBC_SHA:
        case CipherSuite.TLS_ECDHE_PSK_WITH_NULL_SHA:
        case CipherSuite.TLS_ECDHE_RSA_WITH_3DES_EDE_CBC_SHA:
        case CipherSuite.TLS_ECDHE_RSA_WITH_AES_128_CBC_SHA:
        case CipherSuite.TLS_ECDHE_RSA_WITH_AES_256_CBC_SHA:
        case CipherSuite.TLS_ECDHE_RSA_WITH_NULL_SHA:
        case CipherSuite.TLS_RSA_PSK_WITH_3DES_EDE_CBC_SHA:
        case CipherSuite.TLS_RSA_PSK_WITH_AES_128_CBC_SHA:
        case CipherSuite.TLS_RSA_PSK_WITH_AES_256_CBC_SHA:
        case CipherSuite.TLS_PSK_WITH_3DES_EDE_CBC_SHA:
        case CipherSuite.TLS_PSK_WITH_AES_128_CBC_SHA:
        case CipherSuite.TLS_PSK_WITH_AES_256_CBC_SHA:
        case CipherSuite.TLS_PSK_WITH_NULL_SHA:
        case CipherSuite.TLS_RSA_PSK_WITH_NULL_SHA:
        case CipherSuite.TLS_RSA_WITH_3DES_EDE_CBC_SHA:
        case CipherSuite.TLS_RSA_WITH_AES_128_CBC_SHA:
        case CipherSuite.TLS_RSA_WITH_AES_256_CBC_SHA:
        case CipherSuite.TLS_RSA_WITH_CAMELLIA_128_CBC_SHA:
        case CipherSuite.TLS_RSA_WITH_CAMELLIA_256_CBC_SHA:
        case CipherSuite.TLS_RSA_WITH_NULL_SHA:
        case CipherSuite.TLS_RSA_WITH_SEED_CBC_SHA:
        case CipherSuite.TLS_SRP_SHA_DSS_WITH_3DES_EDE_CBC_SHA:
        case CipherSuite.TLS_SRP_SHA_DSS_WITH_AES_128_CBC_SHA:
        case CipherSuite.TLS_SRP_SHA_DSS_WITH_AES_256_CBC_SHA:
        case CipherSuite.TLS_SRP_SHA_RSA_WITH_3DES_EDE_CBC_SHA:
        case CipherSuite.TLS_SRP_SHA_RSA_WITH_AES_128_CBC_SHA:
        case CipherSuite.TLS_SRP_SHA_RSA_WITH_AES_256_CBC_SHA:
        case CipherSuite.TLS_SRP_SHA_WITH_3DES_EDE_CBC_SHA:
        case CipherSuite.TLS_SRP_SHA_WITH_AES_128_CBC_SHA:
        case CipherSuite.TLS_SRP_SHA_WITH_AES_256_CBC_SHA:
            return MACAlgorithm.hmac_sha1;

        case CipherSuite.TLS_DH_anon_WITH_AES_128_CBC_SHA256:
        case CipherSuite.TLS_DH_anon_WITH_AES_256_CBC_SHA256:
        case CipherSuite.TLS_DH_anon_WITH_ARIA_128_CBC_SHA256:
        case CipherSuite.TLS_DH_anon_WITH_CAMELLIA_128_CBC_SHA256:
        case CipherSuite.TLS_DH_anon_WITH_CAMELLIA_256_CBC_SHA256:
        case CipherSuite.TLS_DH_DSS_WITH_AES_128_CBC_SHA256:
        case CipherSuite.TLS_DH_DSS_WITH_AES_256_CBC_SHA256:
        case CipherSuite.TLS_DH_DSS_WITH_ARIA_128_CBC_SHA256:
        case CipherSuite.TLS_DH_DSS_WITH_CAMELLIA_128_CBC_SHA256:
        case CipherSuite.TLS_DH_DSS_WITH_CAMELLIA_256_CBC_SHA256:
        case CipherSuite.TLS_DH_RSA_WITH_AES_128_CBC_SHA256:
        case CipherSuite.TLS_DH_RSA_WITH_AES_256_CBC_SHA256:
        case CipherSuite.TLS_DH_RSA_WITH_ARIA_128_CBC_SHA256:
        case CipherSuite.TLS_DH_RSA_WITH_CAMELLIA_128_CBC_SHA256:
        case CipherSuite.TLS_DH_RSA_WITH_CAMELLIA_256_CBC_SHA256:
        case CipherSuite.TLS_DHE_DSS_WITH_AES_128_CBC_SHA256:
        case CipherSuite.TLS_DHE_DSS_WITH_AES_256_CBC_SHA256:
        case CipherSuite.TLS_DHE_DSS_WITH_ARIA_128_CBC_SHA256:
        case CipherSuite.TLS_DHE_DSS_WITH_CAMELLIA_128_CBC_SHA256:
        case CipherSuite.TLS_DHE_DSS_WITH_CAMELLIA_256_CBC_SHA256:
        case CipherSuite.TLS_DHE_PSK_WITH_AES_128_CBC_SHA256:
        case CipherSuite.TLS_DHE_PSK_WITH_ARIA_128_CBC_SHA256:
        case CipherSuite.TLS_DHE_PSK_WITH_CAMELLIA_128_CBC_SHA256:
        case CipherSuite.TLS_DHE_PSK_WITH_NULL_SHA256:
        case CipherSuite.TLS_DHE_RSA_WITH_AES_128_CBC_SHA256:
        case CipherSuite.TLS_DHE_RSA_WITH_AES_256_CBC_SHA256:
        case CipherSuite.TLS_DHE_RSA_WITH_ARIA_128_CBC_SHA256:
        case CipherSuite.TLS_DHE_RSA_WITH_CAMELLIA_128_CBC_SHA256:
        case CipherSuite.TLS_DHE_RSA_WITH_CAMELLIA_256_CBC_SHA256:
        case CipherSuite.TLS_ECDH_ECDSA_WITH_AES_128_CBC_SHA256:
        case CipherSuite.TLS_ECDH_ECDSA_WITH_ARIA_128_CBC_SHA256:
        case CipherSuite.TLS_ECDH_ECDSA_WITH_CAMELLIA_128_CBC_SHA256:
        case CipherSuite.TLS_ECDH_RSA_WITH_AES_128_CBC_SHA256:
        case CipherSuite.TLS_ECDH_RSA_WITH_ARIA_128_CBC_SHA256:
        case CipherSuite.TLS_ECDH_RSA_WITH_CAMELLIA_128_CBC_SHA256:
        case CipherSuite.TLS_ECDHE_ECDSA_WITH_AES_128_CBC_SHA256:
        case CipherSuite.TLS_ECDHE_ECDSA_WITH_ARIA_128_CBC_SHA256:
        case CipherSuite.TLS_ECDHE_ECDSA_WITH_CAMELLIA_128_CBC_SHA256:
        case CipherSuite.TLS_ECDHE_PSK_WITH_AES_128_CBC_SHA256:
        case CipherSuite.TLS_ECDHE_PSK_WITH_ARIA_128_CBC_SHA256:
        case CipherSuite.TLS_ECDHE_PSK_WITH_CAMELLIA_128_CBC_SHA256:
        case CipherSuite.TLS_ECDHE_PSK_WITH_NULL_SHA256:
        case CipherSuite.TLS_ECDHE_RSA_WITH_AES_128_CBC_SHA256:
        case CipherSuite.TLS_ECDHE_RSA_WITH_ARIA_128_CBC_SHA256:
        case CipherSuite.TLS_ECDHE_RSA_WITH_CAMELLIA_128_CBC_SHA256:
        case CipherSuite.TLS_PSK_WITH_AES_128_CBC_SHA256:
        case CipherSuite.TLS_PSK_WITH_ARIA_128_CBC_SHA256:
        case CipherSuite.TLS_PSK_WITH_CAMELLIA_128_CBC_SHA256:
        case CipherSuite.TLS_PSK_WITH_NULL_SHA256:
        case CipherSuite.TLS_RSA_PSK_WITH_AES_128_CBC_SHA256:
        case CipherSuite.TLS_RSA_PSK_WITH_ARIA_128_CBC_SHA256:
        case CipherSuite.TLS_RSA_PSK_WITH_CAMELLIA_128_CBC_SHA256:
        case CipherSuite.TLS_RSA_PSK_WITH_NULL_SHA256:
        case CipherSuite.TLS_RSA_WITH_AES_128_CBC_SHA256:
        case CipherSuite.TLS_RSA_WITH_AES_256_CBC_SHA256:
        case CipherSuite.TLS_RSA_WITH_ARIA_128_CBC_SHA256:
        case CipherSuite.TLS_RSA_WITH_CAMELLIA_128_CBC_SHA256:
        case CipherSuite.TLS_RSA_WITH_CAMELLIA_256_CBC_SHA256:
        case CipherSuite.TLS_RSA_WITH_NULL_SHA256:
            return MACAlgorithm.hmac_sha256;

        case CipherSuite.TLS_DH_anon_WITH_ARIA_256_CBC_SHA384:
        case CipherSuite.TLS_DH_DSS_WITH_ARIA_256_CBC_SHA384:
        case CipherSuite.TLS_DH_RSA_WITH_ARIA_256_CBC_SHA384:
        case CipherSuite.TLS_DHE_DSS_WITH_ARIA_256_CBC_SHA384:
        case CipherSuite.TLS_DHE_PSK_WITH_AES_256_CBC_SHA384:
        case CipherSuite.TLS_DHE_PSK_WITH_ARIA_256_CBC_SHA384:
        case CipherSuite.TLS_DHE_PSK_WITH_CAMELLIA_256_CBC_SHA384:
        case CipherSuite.TLS_DHE_PSK_WITH_NULL_SHA384:
        case CipherSuite.TLS_DHE_RSA_WITH_ARIA_256_CBC_SHA384:
        case CipherSuite.TLS_ECDH_ECDSA_WITH_AES_256_CBC_SHA384:
        case CipherSuite.TLS_ECDH_ECDSA_WITH_ARIA_256_CBC_SHA384:
        case CipherSuite.TLS_ECDH_ECDSA_WITH_CAMELLIA_256_CBC_SHA384:
        case CipherSuite.TLS_ECDH_RSA_WITH_AES_256_CBC_SHA384:
        case CipherSuite.TLS_ECDH_RSA_WITH_ARIA_256_CBC_SHA384:
        case CipherSuite.TLS_ECDH_RSA_WITH_CAMELLIA_256_CBC_SHA384:
        case CipherSuite.TLS_ECDHE_ECDSA_WITH_AES_256_CBC_SHA384:
        case CipherSuite.TLS_ECDHE_ECDSA_WITH_ARIA_256_CBC_SHA384:
        case CipherSuite.TLS_ECDHE_ECDSA_WITH_CAMELLIA_256_CBC_SHA384:
        case CipherSuite.TLS_ECDHE_PSK_WITH_AES_256_CBC_SHA384:
        case CipherSuite.TLS_ECDHE_PSK_WITH_ARIA_256_CBC_SHA384:
        case CipherSuite.TLS_ECDHE_PSK_WITH_CAMELLIA_256_CBC_SHA384:
        case CipherSuite.TLS_ECDHE_PSK_WITH_NULL_SHA384:
        case CipherSuite.TLS_ECDHE_RSA_WITH_AES_256_CBC_SHA384:
        case CipherSuite.TLS_ECDHE_RSA_WITH_ARIA_256_CBC_SHA384:
        case CipherSuite.TLS_ECDHE_RSA_WITH_CAMELLIA_256_CBC_SHA384:
        case CipherSuite.TLS_PSK_WITH_AES_256_CBC_SHA384:
        case CipherSuite.TLS_PSK_WITH_ARIA_256_CBC_SHA384:
        case CipherSuite.TLS_PSK_WITH_CAMELLIA_256_CBC_SHA384:
        case CipherSuite.TLS_PSK_WITH_NULL_SHA384:
        case CipherSuite.TLS_RSA_PSK_WITH_AES_256_CBC_SHA384:
        case CipherSuite.TLS_RSA_PSK_WITH_ARIA_256_CBC_SHA384:
        case CipherSuite.TLS_RSA_PSK_WITH_CAMELLIA_256_CBC_SHA384:
        case CipherSuite.TLS_RSA_PSK_WITH_NULL_SHA384:
        case CipherSuite.TLS_RSA_WITH_ARIA_256_CBC_SHA384:
            return MACAlgorithm.hmac_sha384;

        default:
            return -1;
        }
    }

    public static ProtocolVersion getMinimumVersion(int cipherSuite)
    {
        switch (cipherSuite)
        {
        case CipherSuite.TLS_AES_128_CCM_SHA256:
        case CipherSuite.TLS_AES_128_CCM_8_SHA256:
        case CipherSuite.TLS_AES_128_GCM_SHA256:
        case CipherSuite.TLS_AES_256_GCM_SHA384:
        case CipherSuite.TLS_CHACHA20_POLY1305_SHA256:
        case CipherSuite.TLS_SM4_CCM_SM3:
        case CipherSuite.TLS_SM4_GCM_SM3:
            return ProtocolVersion.TLSv13;

        case CipherSuite.TLS_DH_anon_WITH_AES_128_CBC_SHA256:
        case CipherSuite.TLS_DH_anon_WITH_AES_128_GCM_SHA256:
        case CipherSuite.TLS_DH_anon_WITH_AES_256_CBC_SHA256:
        case CipherSuite.TLS_DH_anon_WITH_AES_256_GCM_SHA384:
        case CipherSuite.TLS_DH_anon_WITH_ARIA_128_CBC_SHA256:
        case CipherSuite.TLS_DH_anon_WITH_ARIA_128_GCM_SHA256:
        case CipherSuite.TLS_DH_anon_WITH_ARIA_256_CBC_SHA384:
        case CipherSuite.TLS_DH_anon_WITH_ARIA_256_GCM_SHA384:
        case CipherSuite.TLS_DH_anon_WITH_CAMELLIA_128_CBC_SHA256:
        case CipherSuite.TLS_DH_anon_WITH_CAMELLIA_128_GCM_SHA256:
        case CipherSuite.TLS_DH_anon_WITH_CAMELLIA_256_CBC_SHA256:
        case CipherSuite.TLS_DH_anon_WITH_CAMELLIA_256_GCM_SHA384:
        case CipherSuite.TLS_DH_DSS_WITH_AES_128_CBC_SHA256:
        case CipherSuite.TLS_DH_DSS_WITH_AES_128_GCM_SHA256:
        case CipherSuite.TLS_DH_DSS_WITH_AES_256_CBC_SHA256:
        case CipherSuite.TLS_DH_DSS_WITH_AES_256_GCM_SHA384:
        case CipherSuite.TLS_DH_DSS_WITH_ARIA_128_CBC_SHA256:
        case CipherSuite.TLS_DH_DSS_WITH_ARIA_128_GCM_SHA256:
        case CipherSuite.TLS_DH_DSS_WITH_ARIA_256_CBC_SHA384:
        case CipherSuite.TLS_DH_DSS_WITH_ARIA_256_GCM_SHA384:
        case CipherSuite.TLS_DH_DSS_WITH_CAMELLIA_128_CBC_SHA256:
        case CipherSuite.TLS_DH_DSS_WITH_CAMELLIA_128_GCM_SHA256:
        case CipherSuite.TLS_DH_DSS_WITH_CAMELLIA_256_CBC_SHA256:
        case CipherSuite.TLS_DH_DSS_WITH_CAMELLIA_256_GCM_SHA384:
        case CipherSuite.TLS_DH_RSA_WITH_AES_128_CBC_SHA256:
        case CipherSuite.TLS_DH_RSA_WITH_AES_128_GCM_SHA256:
        case CipherSuite.TLS_DH_RSA_WITH_AES_256_CBC_SHA256:
        case CipherSuite.TLS_DH_RSA_WITH_AES_256_GCM_SHA384:
        case CipherSuite.TLS_DH_RSA_WITH_ARIA_128_CBC_SHA256:
        case CipherSuite.TLS_DH_RSA_WITH_ARIA_128_GCM_SHA256:
        case CipherSuite.TLS_DH_RSA_WITH_ARIA_256_CBC_SHA384:
        case CipherSuite.TLS_DH_RSA_WITH_ARIA_256_GCM_SHA384:
        case CipherSuite.TLS_DH_RSA_WITH_CAMELLIA_128_CBC_SHA256:
        case CipherSuite.TLS_DH_RSA_WITH_CAMELLIA_128_GCM_SHA256:
        case CipherSuite.TLS_DH_RSA_WITH_CAMELLIA_256_CBC_SHA256:
        case CipherSuite.TLS_DH_RSA_WITH_CAMELLIA_256_GCM_SHA384:
        case CipherSuite.TLS_DHE_DSS_WITH_AES_128_CBC_SHA256:
        case CipherSuite.TLS_DHE_DSS_WITH_AES_128_GCM_SHA256:
        case CipherSuite.TLS_DHE_DSS_WITH_AES_256_CBC_SHA256:
        case CipherSuite.TLS_DHE_DSS_WITH_AES_256_GCM_SHA384:
        case CipherSuite.TLS_DHE_DSS_WITH_ARIA_128_CBC_SHA256:
        case CipherSuite.TLS_DHE_DSS_WITH_ARIA_128_GCM_SHA256:
        case CipherSuite.TLS_DHE_DSS_WITH_ARIA_256_CBC_SHA384:
        case CipherSuite.TLS_DHE_DSS_WITH_ARIA_256_GCM_SHA384:
        case CipherSuite.TLS_DHE_DSS_WITH_CAMELLIA_128_CBC_SHA256:
        case CipherSuite.TLS_DHE_DSS_WITH_CAMELLIA_128_GCM_SHA256:
        case CipherSuite.TLS_DHE_DSS_WITH_CAMELLIA_256_CBC_SHA256:
        case CipherSuite.TLS_DHE_DSS_WITH_CAMELLIA_256_GCM_SHA384:
        case CipherSuite.TLS_DHE_PSK_WITH_AES_128_CCM:
        case CipherSuite.TLS_DHE_PSK_WITH_AES_128_GCM_SHA256:
        case CipherSuite.TLS_DHE_PSK_WITH_AES_256_CCM:
        case CipherSuite.TLS_DHE_PSK_WITH_AES_256_GCM_SHA384:
        case CipherSuite.TLS_DHE_PSK_WITH_ARIA_128_CBC_SHA256:
        case CipherSuite.TLS_DHE_PSK_WITH_ARIA_128_GCM_SHA256:
        case CipherSuite.TLS_DHE_PSK_WITH_ARIA_256_CBC_SHA384:
        case CipherSuite.TLS_DHE_PSK_WITH_ARIA_256_GCM_SHA384:
        case CipherSuite.TLS_DHE_PSK_WITH_CAMELLIA_128_GCM_SHA256:
        case CipherSuite.TLS_DHE_PSK_WITH_CAMELLIA_256_GCM_SHA384:
        case CipherSuite.TLS_DHE_PSK_WITH_CHACHA20_POLY1305_SHA256:
        case CipherSuite.TLS_DHE_RSA_WITH_AES_128_CBC_SHA256:
        case CipherSuite.TLS_DHE_RSA_WITH_AES_128_CCM:
        case CipherSuite.TLS_DHE_RSA_WITH_AES_128_CCM_8:
        case CipherSuite.TLS_DHE_RSA_WITH_AES_128_GCM_SHA256:
        case CipherSuite.TLS_DHE_RSA_WITH_AES_256_CBC_SHA256:
        case CipherSuite.TLS_DHE_RSA_WITH_AES_256_CCM:
        case CipherSuite.TLS_DHE_RSA_WITH_AES_256_CCM_8:
        case CipherSuite.TLS_DHE_RSA_WITH_AES_256_GCM_SHA384:
        case CipherSuite.TLS_DHE_RSA_WITH_ARIA_128_CBC_SHA256:
        case CipherSuite.TLS_DHE_RSA_WITH_ARIA_128_GCM_SHA256:
        case CipherSuite.TLS_DHE_RSA_WITH_ARIA_256_CBC_SHA384:
        case CipherSuite.TLS_DHE_RSA_WITH_ARIA_256_GCM_SHA384:
        case CipherSuite.TLS_DHE_RSA_WITH_CAMELLIA_128_CBC_SHA256:
        case CipherSuite.TLS_DHE_RSA_WITH_CAMELLIA_128_GCM_SHA256:
        case CipherSuite.TLS_DHE_RSA_WITH_CAMELLIA_256_CBC_SHA256:
        case CipherSuite.TLS_DHE_RSA_WITH_CAMELLIA_256_GCM_SHA384:
        case CipherSuite.TLS_DHE_RSA_WITH_CHACHA20_POLY1305_SHA256:
        case CipherSuite.TLS_ECDH_ECDSA_WITH_AES_128_CBC_SHA256:
        case CipherSuite.TLS_ECDH_ECDSA_WITH_AES_128_GCM_SHA256:
        case CipherSuite.TLS_ECDH_ECDSA_WITH_AES_256_CBC_SHA384:
        case CipherSuite.TLS_ECDH_ECDSA_WITH_AES_256_GCM_SHA384:
        case CipherSuite.TLS_ECDH_ECDSA_WITH_ARIA_128_CBC_SHA256:
        case CipherSuite.TLS_ECDH_ECDSA_WITH_ARIA_128_GCM_SHA256:
        case CipherSuite.TLS_ECDH_ECDSA_WITH_ARIA_256_CBC_SHA384:
        case CipherSuite.TLS_ECDH_ECDSA_WITH_ARIA_256_GCM_SHA384:
        case CipherSuite.TLS_ECDH_ECDSA_WITH_CAMELLIA_128_CBC_SHA256:
        case CipherSuite.TLS_ECDH_ECDSA_WITH_CAMELLIA_128_GCM_SHA256:
        case CipherSuite.TLS_ECDH_ECDSA_WITH_CAMELLIA_256_CBC_SHA384:
        case CipherSuite.TLS_ECDH_ECDSA_WITH_CAMELLIA_256_GCM_SHA384:
        case CipherSuite.TLS_ECDH_RSA_WITH_ARIA_128_CBC_SHA256:
        case CipherSuite.TLS_ECDH_RSA_WITH_ARIA_128_GCM_SHA256:
        case CipherSuite.TLS_ECDH_RSA_WITH_ARIA_256_CBC_SHA384:
        case CipherSuite.TLS_ECDH_RSA_WITH_ARIA_256_GCM_SHA384:
        case CipherSuite.TLS_ECDH_RSA_WITH_AES_128_CBC_SHA256:
        case CipherSuite.TLS_ECDH_RSA_WITH_AES_128_GCM_SHA256:
        case CipherSuite.TLS_ECDH_RSA_WITH_AES_256_CBC_SHA384:
        case CipherSuite.TLS_ECDH_RSA_WITH_AES_256_GCM_SHA384:
        case CipherSuite.TLS_ECDH_RSA_WITH_CAMELLIA_128_CBC_SHA256:
        case CipherSuite.TLS_ECDH_RSA_WITH_CAMELLIA_128_GCM_SHA256:
        case CipherSuite.TLS_ECDH_RSA_WITH_CAMELLIA_256_CBC_SHA384:
        case CipherSuite.TLS_ECDH_RSA_WITH_CAMELLIA_256_GCM_SHA384:
        case CipherSuite.TLS_ECDHE_ECDSA_WITH_AES_128_CBC_SHA256:
        case CipherSuite.TLS_ECDHE_ECDSA_WITH_AES_128_CCM:
        case CipherSuite.TLS_ECDHE_ECDSA_WITH_AES_128_CCM_8:
        case CipherSuite.TLS_ECDHE_ECDSA_WITH_AES_128_GCM_SHA256:
        case CipherSuite.TLS_ECDHE_ECDSA_WITH_AES_256_CBC_SHA384:
        case CipherSuite.TLS_ECDHE_ECDSA_WITH_AES_256_CCM:
        case CipherSuite.TLS_ECDHE_ECDSA_WITH_AES_256_CCM_8:
        case CipherSuite.TLS_ECDHE_ECDSA_WITH_AES_256_GCM_SHA384:
        case CipherSuite.TLS_ECDHE_ECDSA_WITH_ARIA_128_CBC_SHA256:
        case CipherSuite.TLS_ECDHE_ECDSA_WITH_ARIA_128_GCM_SHA256:
        case CipherSuite.TLS_ECDHE_ECDSA_WITH_ARIA_256_CBC_SHA384:
        case CipherSuite.TLS_ECDHE_ECDSA_WITH_ARIA_256_GCM_SHA384:
        case CipherSuite.TLS_ECDHE_ECDSA_WITH_CAMELLIA_128_CBC_SHA256:
        case CipherSuite.TLS_ECDHE_ECDSA_WITH_CAMELLIA_128_GCM_SHA256:
        case CipherSuite.TLS_ECDHE_ECDSA_WITH_CAMELLIA_256_CBC_SHA384:
        case CipherSuite.TLS_ECDHE_ECDSA_WITH_CAMELLIA_256_GCM_SHA384:
        case CipherSuite.TLS_ECDHE_ECDSA_WITH_CHACHA20_POLY1305_SHA256:
        case CipherSuite.TLS_ECDHE_PSK_WITH_AES_128_CCM_8_SHA256:
        case CipherSuite.TLS_ECDHE_PSK_WITH_AES_128_CCM_SHA256:
        case CipherSuite.TLS_ECDHE_PSK_WITH_AES_128_GCM_SHA256:
        case CipherSuite.TLS_ECDHE_PSK_WITH_AES_256_GCM_SHA384:
        case CipherSuite.TLS_ECDHE_PSK_WITH_ARIA_128_CBC_SHA256:
        case CipherSuite.TLS_ECDHE_PSK_WITH_ARIA_256_CBC_SHA384:
        case CipherSuite.TLS_ECDHE_PSK_WITH_CHACHA20_POLY1305_SHA256:
        case CipherSuite.TLS_ECDHE_RSA_WITH_AES_128_CBC_SHA256:
        case CipherSuite.TLS_ECDHE_RSA_WITH_AES_128_GCM_SHA256:
        case CipherSuite.TLS_ECDHE_RSA_WITH_AES_256_CBC_SHA384:
        case CipherSuite.TLS_ECDHE_RSA_WITH_AES_256_GCM_SHA384:
        case CipherSuite.TLS_ECDHE_RSA_WITH_ARIA_128_CBC_SHA256:
        case CipherSuite.TLS_ECDHE_RSA_WITH_ARIA_128_GCM_SHA256:
        case CipherSuite.TLS_ECDHE_RSA_WITH_ARIA_256_CBC_SHA384:
        case CipherSuite.TLS_ECDHE_RSA_WITH_ARIA_256_GCM_SHA384:
        case CipherSuite.TLS_ECDHE_RSA_WITH_CAMELLIA_128_CBC_SHA256:
        case CipherSuite.TLS_ECDHE_RSA_WITH_CAMELLIA_128_GCM_SHA256:
        case CipherSuite.TLS_ECDHE_RSA_WITH_CAMELLIA_256_CBC_SHA384:
        case CipherSuite.TLS_ECDHE_RSA_WITH_CAMELLIA_256_GCM_SHA384:
        case CipherSuite.TLS_ECDHE_RSA_WITH_CHACHA20_POLY1305_SHA256:
        case CipherSuite.TLS_PSK_DHE_WITH_AES_128_CCM_8:
        case CipherSuite.TLS_PSK_DHE_WITH_AES_256_CCM_8:
        case CipherSuite.TLS_PSK_WITH_AES_128_CCM:
        case CipherSuite.TLS_PSK_WITH_AES_128_CCM_8:
        case CipherSuite.TLS_PSK_WITH_AES_128_GCM_SHA256:
        case CipherSuite.TLS_PSK_WITH_AES_256_CCM:
        case CipherSuite.TLS_PSK_WITH_AES_256_CCM_8:
        case CipherSuite.TLS_PSK_WITH_AES_256_GCM_SHA384:
        case CipherSuite.TLS_PSK_WITH_ARIA_128_CBC_SHA256:
        case CipherSuite.TLS_PSK_WITH_ARIA_128_GCM_SHA256:
        case CipherSuite.TLS_PSK_WITH_ARIA_256_CBC_SHA384:
        case CipherSuite.TLS_PSK_WITH_ARIA_256_GCM_SHA384:
        case CipherSuite.TLS_PSK_WITH_CAMELLIA_128_GCM_SHA256:
        case CipherSuite.TLS_PSK_WITH_CAMELLIA_256_GCM_SHA384:
        case CipherSuite.TLS_PSK_WITH_CHACHA20_POLY1305_SHA256:
        case CipherSuite.TLS_RSA_PSK_WITH_AES_128_GCM_SHA256:
        case CipherSuite.TLS_RSA_PSK_WITH_AES_256_GCM_SHA384:
        case CipherSuite.TLS_RSA_PSK_WITH_ARIA_128_CBC_SHA256:
        case CipherSuite.TLS_RSA_PSK_WITH_ARIA_128_GCM_SHA256:
        case CipherSuite.TLS_RSA_PSK_WITH_ARIA_256_CBC_SHA384:
        case CipherSuite.TLS_RSA_PSK_WITH_ARIA_256_GCM_SHA384:
        case CipherSuite.TLS_RSA_PSK_WITH_CAMELLIA_128_GCM_SHA256:
        case CipherSuite.TLS_RSA_PSK_WITH_CAMELLIA_256_GCM_SHA384:
        case CipherSuite.TLS_RSA_PSK_WITH_CHACHA20_POLY1305_SHA256:
        case CipherSuite.TLS_RSA_WITH_AES_128_CBC_SHA256:
        case CipherSuite.TLS_RSA_WITH_AES_128_CCM:
        case CipherSuite.TLS_RSA_WITH_AES_128_CCM_8:
        case CipherSuite.TLS_RSA_WITH_AES_128_GCM_SHA256:
        case CipherSuite.TLS_RSA_WITH_AES_256_CBC_SHA256:
        case CipherSuite.TLS_RSA_WITH_AES_256_CCM:
        case CipherSuite.TLS_RSA_WITH_AES_256_CCM_8:
        case CipherSuite.TLS_RSA_WITH_AES_256_GCM_SHA384:
        case CipherSuite.TLS_RSA_WITH_ARIA_128_CBC_SHA256:
        case CipherSuite.TLS_RSA_WITH_ARIA_128_GCM_SHA256:
        case CipherSuite.TLS_RSA_WITH_ARIA_256_CBC_SHA384:
        case CipherSuite.TLS_RSA_WITH_ARIA_256_GCM_SHA384:
        case CipherSuite.TLS_RSA_WITH_CAMELLIA_128_CBC_SHA256:
        case CipherSuite.TLS_RSA_WITH_CAMELLIA_128_GCM_SHA256:
        case CipherSuite.TLS_RSA_WITH_CAMELLIA_256_CBC_SHA256:
        case CipherSuite.TLS_RSA_WITH_CAMELLIA_256_GCM_SHA384:
        case CipherSuite.TLS_RSA_WITH_NULL_SHA256:
            return ProtocolVersion.TLSv12;

        default:
            return ProtocolVersion.SSLv3;
        }
    }

    public static Vector getNamedGroupRoles(int[] cipherSuites)
    {
        return getNamedGroupRoles(getKeyExchangeAlgorithms(cipherSuites));
    }

    public static Vector getNamedGroupRoles(Vector keyExchangeAlgorithms)
    {
        Vector result = new Vector();
        for (int i = 0; i < keyExchangeAlgorithms.size(); ++i)
        {
            int keyExchangeAlgorithm = ((Integer)keyExchangeAlgorithms.elementAt(i)).intValue();
            switch (keyExchangeAlgorithm)
            {
            case KeyExchangeAlgorithm.DH_anon:
            case KeyExchangeAlgorithm.DH_DSS:
            case KeyExchangeAlgorithm.DH_RSA:
            case KeyExchangeAlgorithm.DHE_DSS:
            case KeyExchangeAlgorithm.DHE_PSK:
            case KeyExchangeAlgorithm.DHE_RSA:
            {
                addToSet(result, NamedGroupRole.dh);
                break;
            }

            case KeyExchangeAlgorithm.ECDH_anon:
            case KeyExchangeAlgorithm.ECDH_RSA:
            case KeyExchangeAlgorithm.ECDHE_PSK:
            case KeyExchangeAlgorithm.ECDHE_RSA:
            {
                addToSet(result, NamedGroupRole.ecdh);
                break;
            }

            case KeyExchangeAlgorithm.ECDH_ECDSA:
            case KeyExchangeAlgorithm.ECDHE_ECDSA:
            {
                addToSet(result, NamedGroupRole.ecdh);
                addToSet(result, NamedGroupRole.ecdsa);
                break;
            }

            case KeyExchangeAlgorithm.NULL:
            {
                // TODO[tls13] We're conservatively adding both here, though maybe only one is needed
                addToSet(result, NamedGroupRole.dh);
                addToSet(result, NamedGroupRole.ecdh);
                addToSet(result, NamedGroupRole.kem);
                break;
            }
            }
        }
        return result;
    }

    public static boolean isAEADCipherSuite(int cipherSuite) throws IOException
    {
        return CipherType.aead == getCipherType(cipherSuite);
    }

    public static boolean isBlockCipherSuite(int cipherSuite) throws IOException
    {
        return CipherType.block == getCipherType(cipherSuite);
    }

    public static boolean isStreamCipherSuite(int cipherSuite) throws IOException
    {
        return CipherType.stream == getCipherType(cipherSuite);
    }

    /**
     * @return Whether a server can select the specified cipher suite given the available signature
     *         algorithms for ServerKeyExchange.
     */
    public static boolean isValidCipherSuiteForSignatureAlgorithms(int cipherSuite, Vector sigAlgs)
    {
        final int keyExchangeAlgorithm = getKeyExchangeAlgorithm(cipherSuite);

        switch (keyExchangeAlgorithm)
        {
        case KeyExchangeAlgorithm.DHE_DSS:
        case KeyExchangeAlgorithm.DHE_RSA:
        case KeyExchangeAlgorithm.ECDHE_ECDSA:
        case KeyExchangeAlgorithm.ECDHE_RSA:
        case KeyExchangeAlgorithm.NULL:
        case KeyExchangeAlgorithm.SRP_RSA:
        case KeyExchangeAlgorithm.SRP_DSS:
            break;

        default:
            return true;
        }

        int count = sigAlgs.size();
        for (int i = 0; i < count; ++i)
        {
            Short sigAlg = (Short)sigAlgs.elementAt(i);
            if (null != sigAlg)
            {
                short signatureAlgorithm = sigAlg.shortValue();

                if (isValidSignatureAlgorithmForServerKeyExchange(signatureAlgorithm, keyExchangeAlgorithm))
                {
                    return true;
                }
            }
        }

        return false;
    }

    /**
     * @deprecated Use {@link #isValidVersionForCipherSuite(int, ProtocolVersion)} instead.
     */
    public static boolean isValidCipherSuiteForVersion(int cipherSuite, ProtocolVersion version)
    {
        return isValidVersionForCipherSuite(cipherSuite, version);
    }

    static boolean isValidCipherSuiteSelection(int[] offeredCipherSuites, int cipherSuite)
    {
        return null != offeredCipherSuites
            && Arrays.contains(offeredCipherSuites, cipherSuite)
            && CipherSuite.TLS_NULL_WITH_NULL_NULL != cipherSuite
            && !CipherSuite.isSCSV(cipherSuite);
    }

    static boolean isValidKeyShareSelection(ProtocolVersion negotiatedVersion, int[] clientSupportedGroups,
        Hashtable clientAgreements, int keyShareGroup)
    {
        return null != clientSupportedGroups
            && Arrays.contains(clientSupportedGroups, keyShareGroup)
            && !clientAgreements.containsKey(Integers.valueOf(keyShareGroup))
            && NamedGroup.canBeNegotiated(keyShareGroup, negotiatedVersion);
    }

    static boolean isValidSignatureAlgorithmForServerKeyExchange(short signatureAlgorithm, int keyExchangeAlgorithm)
    {
        // TODO[tls13]

        switch (keyExchangeAlgorithm)
        {
        case KeyExchangeAlgorithm.DHE_RSA:
        case KeyExchangeAlgorithm.ECDHE_RSA:
        case KeyExchangeAlgorithm.SRP_RSA:
            switch (signatureAlgorithm)
            {
            case SignatureAlgorithm.rsa:
            case SignatureAlgorithm.rsa_pss_rsae_sha256:
            case SignatureAlgorithm.rsa_pss_rsae_sha384:
            case SignatureAlgorithm.rsa_pss_rsae_sha512:
            case SignatureAlgorithm.rsa_pss_pss_sha256:
            case SignatureAlgorithm.rsa_pss_pss_sha384:
            case SignatureAlgorithm.rsa_pss_pss_sha512:
                return true;
            default:
                return false;
            }

        case KeyExchangeAlgorithm.DHE_DSS:
        case KeyExchangeAlgorithm.SRP_DSS:
            return SignatureAlgorithm.dsa == signatureAlgorithm;

        case KeyExchangeAlgorithm.ECDHE_ECDSA:
            switch (signatureAlgorithm)
            {
            case SignatureAlgorithm.ecdsa:
            case SignatureAlgorithm.ed25519:
            case SignatureAlgorithm.ed448:
                return true;
            default:
                return false;
            }

        case KeyExchangeAlgorithm.NULL:
            return SignatureAlgorithm.anonymous != signatureAlgorithm;

        default:
            return false;
        }
    }

    public static boolean isValidSignatureSchemeForServerKeyExchange(int signatureScheme, int keyExchangeAlgorithm)
    {
        short signatureAlgorithm = SignatureScheme.getSignatureAlgorithm(signatureScheme);

        return isValidSignatureAlgorithmForServerKeyExchange(signatureAlgorithm, keyExchangeAlgorithm);
    }

    public static boolean isValidVersionForCipherSuite(int cipherSuite, ProtocolVersion version)
    {
        version = version.getEquivalentTLSVersion();

        ProtocolVersion minimumVersion = getMinimumVersion(cipherSuite);
        if (minimumVersion == version)
        {
            return true;
        }
        if (!minimumVersion.isEarlierVersionOf(version))
        {
            return false;
        }
        return ProtocolVersion.TLSv13.isEqualOrEarlierVersionOf(minimumVersion)
            || ProtocolVersion.TLSv13.isLaterVersionOf(version);
    }

    public static SignatureAndHashAlgorithm chooseSignatureAndHashAlgorithm(TlsContext context, Vector sigHashAlgs,
        short signatureAlgorithm) throws IOException
    {
        return chooseSignatureAndHashAlgorithm(context.getServerVersion(), sigHashAlgs, signatureAlgorithm);
    }

    public static SignatureAndHashAlgorithm chooseSignatureAndHashAlgorithm(ProtocolVersion negotiatedVersion,
        Vector sigHashAlgs, short signatureAlgorithm) throws IOException
    {
        if (!isTLSv12(negotiatedVersion))
        {
            return null;
        }

        if (sigHashAlgs == null)
        {
            /*
             * TODO[tls13] RFC 8446 4.2.3 Clients which desire the server to authenticate itself via
             * a certificate MUST send the "signature_algorithms" extension.
             */

            sigHashAlgs = getDefaultSignatureAlgorithms(signatureAlgorithm);
        }

        SignatureAndHashAlgorithm result = null;
        for (int i = 0; i < sigHashAlgs.size(); ++i)
        {
            SignatureAndHashAlgorithm sigHashAlg = (SignatureAndHashAlgorithm)sigHashAlgs.elementAt(i);
            if (sigHashAlg.getSignature() == signatureAlgorithm)
            {
                short hash = sigHashAlg.getHash();
                if (hash < MINIMUM_HASH_STRICT)
                {
                    continue;
                }
                if (result == null)
                {
                    result = sigHashAlg;
                    continue;
                }

                short current = result.getHash();
                if (current < MINIMUM_HASH_PREFERRED)
                {
                    if (hash > current)
                    {
                        result = sigHashAlg;
                    }
                }
                else if (hash >= MINIMUM_HASH_PREFERRED)
                {
                    if (hash < current)
                    {
                        result = sigHashAlg;
                    }
                }
            }
        }
        if (result == null)
        {
            throw new TlsFatalAlert(AlertDescription.internal_error);
        }
        return result;
    }

    public static Vector getUsableSignatureAlgorithms(Vector sigHashAlgs)
    {
        if (sigHashAlgs == null)
        {
            Vector v = new Vector(3);
            v.addElement(Shorts.valueOf(SignatureAlgorithm.rsa));
            v.addElement(Shorts.valueOf(SignatureAlgorithm.dsa));
            v.addElement(Shorts.valueOf(SignatureAlgorithm.ecdsa));
            return v;
        }

        Vector v = new Vector();
        for (int i = 0; i < sigHashAlgs.size(); ++i)
        {
            SignatureAndHashAlgorithm sigHashAlg = (SignatureAndHashAlgorithm)sigHashAlgs.elementAt(i);
            if (sigHashAlg.getHash() >= MINIMUM_HASH_STRICT)
            {
                Short sigAlg = Shorts.valueOf(sigHashAlg.getSignature());
                if (!v.contains(sigAlg))
                {
                    // TODO Check for crypto support before choosing (or pass in cached list?)
                    v.addElement(sigAlg);
                }
            }
        }
        return v;
    }

    public static int getCommonCipherSuite13(ProtocolVersion negotiatedVersion, int[] peerCipherSuites,
        int[] localCipherSuites, boolean useLocalOrder)
    {
        int[] ordered = peerCipherSuites, unordered = localCipherSuites;
        if (useLocalOrder)
        {
            ordered = localCipherSuites;
            unordered = peerCipherSuites;
        }

        for (int i = 0; i < ordered.length; ++i)
        {
            int candidate = ordered[i];
            if (Arrays.contains(unordered, candidate) &&
                isValidVersionForCipherSuite(candidate, negotiatedVersion))
            {
                return candidate;
            }
        }

        return -1;
    }

    public static int[] getCommonCipherSuites(int[] peerCipherSuites, int[] localCipherSuites, boolean useLocalOrder)
    {
        int[] ordered = peerCipherSuites, unordered = localCipherSuites;
        if (useLocalOrder)
        {
            ordered = localCipherSuites;
            unordered = peerCipherSuites;
        }

        int count = 0, limit = Math.min(ordered.length, unordered.length);
        int[] candidates = new int[limit];
        for (int i = 0; i < ordered.length; ++i)
        {
            int candidate = ordered[i];
            if (!contains(candidates, 0, count, candidate)
                && Arrays.contains(unordered, candidate))
            {
                candidates[count++] = candidate;
            }
        }

        if (count < limit)
        {
            candidates = Arrays.copyOf(candidates, count);
        }

        return candidates;
    }

    public static int[] getSupportedCipherSuites(TlsCrypto crypto, int[] suites)
    {
        return getSupportedCipherSuites(crypto, suites, 0, suites.length);
    }

    /**
     * @deprecated Use {@link #getSupportedCipherSuites(TlsCrypto, int[], int, int)} instead.
     */
    public static int[] getSupportedCipherSuites(TlsCrypto crypto, int[] suites, int suitesCount)
    {
        return getSupportedCipherSuites(crypto, suites, 0, suitesCount);
    }

    public static int[] getSupportedCipherSuites(TlsCrypto crypto, int[] suites, int suitesOff, int suitesCount)
    {
        int[] supported = new int[suitesCount];
        int count = 0;

        for (int i = 0; i < suitesCount; ++i)
        {
            int suite = suites[suitesOff + i];
            if (isSupportedCipherSuite(crypto, suite))
            {
                supported[count++] = suite;
            }
        }

        if (count < suitesCount)
        {
            supported = Arrays.copyOf(supported, count);
        }

        return supported;
    }

    public static boolean isSupportedCipherSuite(TlsCrypto crypto, int cipherSuite)
    {
        int keyExchangeAlgorithm = getKeyExchangeAlgorithm(cipherSuite);
        if (!isSupportedKeyExchange(crypto, keyExchangeAlgorithm))
            return false;

        int encryptionAlgorithm = getEncryptionAlgorithm(cipherSuite);
        if (encryptionAlgorithm < 0 || !crypto.hasEncryptionAlgorithm(encryptionAlgorithm))
            return false;

        int macAlgorithm = getMACAlgorithm(cipherSuite);
        if (macAlgorithm != MACAlgorithm._null)
        {
            if (macAlgorithm < 0 || !crypto.hasMacAlgorithm(macAlgorithm))
                return false;
        }

        return true;
    }

    public static boolean isSupportedKeyExchange(TlsCrypto crypto, int keyExchangeAlgorithm)
    {
        switch (keyExchangeAlgorithm)
        {
        case KeyExchangeAlgorithm.DH_anon:
        case KeyExchangeAlgorithm.DH_DSS:
        case KeyExchangeAlgorithm.DH_RSA:
        case KeyExchangeAlgorithm.DHE_PSK:
            return crypto.hasDHAgreement();

        case KeyExchangeAlgorithm.DHE_DSS:
            return crypto.hasDHAgreement()
                && crypto.hasSignatureAlgorithm(SignatureAlgorithm.dsa);

        case KeyExchangeAlgorithm.DHE_RSA:
            return crypto.hasDHAgreement()
                && hasAnyRSASigAlgs(crypto);

        case KeyExchangeAlgorithm.ECDH_anon:
        case KeyExchangeAlgorithm.ECDH_ECDSA:
        case KeyExchangeAlgorithm.ECDH_RSA:
        case KeyExchangeAlgorithm.ECDHE_PSK:
            return crypto.hasECDHAgreement();

        case KeyExchangeAlgorithm.ECDHE_ECDSA:
            return crypto.hasECDHAgreement()
                && (crypto.hasSignatureAlgorithm(SignatureAlgorithm.ecdsa)
                    || crypto.hasSignatureAlgorithm(SignatureAlgorithm.ed25519)
                    || crypto.hasSignatureAlgorithm(SignatureAlgorithm.ed448));

        case KeyExchangeAlgorithm.ECDHE_RSA:
            return crypto.hasECDHAgreement()
                && hasAnyRSASigAlgs(crypto);

        case KeyExchangeAlgorithm.NULL:
        case KeyExchangeAlgorithm.PSK:
            return true;

        case KeyExchangeAlgorithm.RSA:
        case KeyExchangeAlgorithm.RSA_PSK:
            return crypto.hasRSAEncryption();

        case KeyExchangeAlgorithm.SRP:
            return crypto.hasSRPAuthentication();

        case KeyExchangeAlgorithm.SRP_DSS:
            return crypto.hasSRPAuthentication()
                && crypto.hasSignatureAlgorithm(SignatureAlgorithm.dsa);

        case KeyExchangeAlgorithm.SRP_RSA:
            return crypto.hasSRPAuthentication()
                && hasAnyRSASigAlgs(crypto);

        default:
            return false;
        }
    }

    static boolean hasAnyRSASigAlgs(TlsCrypto crypto)
    {
        return crypto.hasSignatureAlgorithm(SignatureAlgorithm.rsa)
            || crypto.hasSignatureAlgorithm(SignatureAlgorithm.rsa_pss_rsae_sha256)
            || crypto.hasSignatureAlgorithm(SignatureAlgorithm.rsa_pss_rsae_sha384)
            || crypto.hasSignatureAlgorithm(SignatureAlgorithm.rsa_pss_rsae_sha512)
            || crypto.hasSignatureAlgorithm(SignatureAlgorithm.rsa_pss_pss_sha256)
            || crypto.hasSignatureAlgorithm(SignatureAlgorithm.rsa_pss_pss_sha384)
            || crypto.hasSignatureAlgorithm(SignatureAlgorithm.rsa_pss_pss_sha512);
    }

    static byte[] getCurrentPRFHash(TlsHandshakeHash handshakeHash)
    {
        return handshakeHash.forkPRFHash().calculateHash();
    }

    private static TlsHash createHash(TlsCrypto crypto, short hashAlgorithm)
    {
        return crypto.createHash(TlsCryptoUtils.getHash(hashAlgorithm));
    }

    private static TlsHash createHash(TlsCrypto crypto, SignatureAndHashAlgorithm signatureAndHashAlgorithm)
    {
        return crypto.createHash(SignatureScheme.getCryptoHashAlgorithm(signatureAndHashAlgorithm));
    }

    private static TlsKeyExchange createKeyExchangeClient(TlsClient client, int keyExchange) throws IOException
    {
        TlsKeyExchangeFactory factory = client.getKeyExchangeFactory();

        switch (keyExchange)
        {
        case KeyExchangeAlgorithm.DH_anon:
            return factory.createDHanonKeyExchangeClient(keyExchange, client.getDHGroupVerifier());

        case KeyExchangeAlgorithm.DH_DSS:
        case KeyExchangeAlgorithm.DH_RSA:
            return factory.createDHKeyExchange(keyExchange);

        case KeyExchangeAlgorithm.DHE_DSS:
        case KeyExchangeAlgorithm.DHE_RSA:
            return factory.createDHEKeyExchangeClient(keyExchange, client.getDHGroupVerifier());

        case KeyExchangeAlgorithm.ECDH_anon:
            return factory.createECDHanonKeyExchangeClient(keyExchange);

        case KeyExchangeAlgorithm.ECDH_ECDSA:
        case KeyExchangeAlgorithm.ECDH_RSA:
            return factory.createECDHKeyExchange(keyExchange);

        case KeyExchangeAlgorithm.ECDHE_ECDSA:
        case KeyExchangeAlgorithm.ECDHE_RSA:
            return factory.createECDHEKeyExchangeClient(keyExchange);

        case KeyExchangeAlgorithm.RSA:
            return factory.createRSAKeyExchange(keyExchange);

        case KeyExchangeAlgorithm.DHE_PSK:
            return factory.createPSKKeyExchangeClient(keyExchange, client.getPSKIdentity(),
                client.getDHGroupVerifier());

        case KeyExchangeAlgorithm.ECDHE_PSK:
        case KeyExchangeAlgorithm.PSK:
        case KeyExchangeAlgorithm.RSA_PSK:
            return factory.createPSKKeyExchangeClient(keyExchange, client.getPSKIdentity(), null);

        case KeyExchangeAlgorithm.SRP:
        case KeyExchangeAlgorithm.SRP_DSS:
        case KeyExchangeAlgorithm.SRP_RSA:
            return factory.createSRPKeyExchangeClient(keyExchange, client.getSRPIdentity(),
                client.getSRPConfigVerifier());

        default:
            /*
             * Note: internal error here; the TlsProtocol implementation verifies that the
             * server-selected cipher suite was in the list of client-offered cipher suites, so if
             * we now can't produce an implementation, we shouldn't have offered it!
             */
            throw new TlsFatalAlert(AlertDescription.internal_error);
        }
    }

    private static TlsKeyExchange createKeyExchangeServer(TlsServer server, int keyExchange) throws IOException
    {
        TlsKeyExchangeFactory factory = server.getKeyExchangeFactory();

        switch (keyExchange)
        {
        case KeyExchangeAlgorithm.DH_anon:
            return factory.createDHanonKeyExchangeServer(keyExchange, server.getDHConfig());

        case KeyExchangeAlgorithm.DH_DSS:
        case KeyExchangeAlgorithm.DH_RSA:
            return factory.createDHKeyExchange(keyExchange);

        case KeyExchangeAlgorithm.DHE_DSS:
        case KeyExchangeAlgorithm.DHE_RSA:
            return factory.createDHEKeyExchangeServer(keyExchange, server.getDHConfig());

        case KeyExchangeAlgorithm.ECDH_anon:
            return factory.createECDHanonKeyExchangeServer(keyExchange, server.getECDHConfig());

        case KeyExchangeAlgorithm.ECDH_ECDSA:
        case KeyExchangeAlgorithm.ECDH_RSA:
            return factory.createECDHKeyExchange(keyExchange);

        case KeyExchangeAlgorithm.ECDHE_ECDSA:
        case KeyExchangeAlgorithm.ECDHE_RSA:
            return factory.createECDHEKeyExchangeServer(keyExchange, server.getECDHConfig());

        case KeyExchangeAlgorithm.RSA:
            return factory.createRSAKeyExchange(keyExchange);

        case KeyExchangeAlgorithm.DHE_PSK:
            return factory.createPSKKeyExchangeServer(keyExchange, server.getPSKIdentityManager(), server.getDHConfig(),
                null);

        case KeyExchangeAlgorithm.ECDHE_PSK:
            return factory.createPSKKeyExchangeServer(keyExchange, server.getPSKIdentityManager(), null, server.getECDHConfig());

        case KeyExchangeAlgorithm.PSK:
        case KeyExchangeAlgorithm.RSA_PSK:
            return factory.createPSKKeyExchangeServer(keyExchange, server.getPSKIdentityManager(), null, null);

        case KeyExchangeAlgorithm.SRP:
        case KeyExchangeAlgorithm.SRP_DSS:
        case KeyExchangeAlgorithm.SRP_RSA:
            return factory.createSRPKeyExchangeServer(keyExchange, server.getSRPLoginParameters());

        default:
            /*
             * Note: internal error here; the TlsProtocol implementation verifies that the
             * server-selected cipher suite was in the list of client-offered cipher suites, so if
             * we now can't produce an implementation, we shouldn't have offered it!
             */
            throw new TlsFatalAlert(AlertDescription.internal_error);
        }
    }

    static TlsKeyExchange initKeyExchangeClient(TlsClientContext clientContext, TlsClient client) throws IOException
    {
        SecurityParameters securityParameters = clientContext.getSecurityParametersHandshake();
        TlsKeyExchange keyExchange = createKeyExchangeClient(client, securityParameters.getKeyExchangeAlgorithm());
        keyExchange.init(clientContext);
        return keyExchange;
    }

    static TlsKeyExchange initKeyExchangeServer(TlsServerContext serverContext, TlsServer server) throws IOException
    {
        SecurityParameters securityParameters = serverContext.getSecurityParametersHandshake();
        TlsKeyExchange keyExchange = createKeyExchangeServer(server, securityParameters.getKeyExchangeAlgorithm());
        keyExchange.init(serverContext);
        return keyExchange;
    }

    static TlsCipher initCipher(TlsContext context) throws IOException
    {
        SecurityParameters securityParameters = context.getSecurityParametersHandshake();
        int cipherSuite = securityParameters.getCipherSuite();
        int encryptionAlgorithm = getEncryptionAlgorithm(cipherSuite);
        int macAlgorithm = getMACAlgorithm(cipherSuite);

        if (encryptionAlgorithm < 0 || macAlgorithm < 0)
        {
            throw new TlsFatalAlert(AlertDescription.internal_error);
        }

        return context.getCrypto().createCipher(new TlsCryptoParameters(context), encryptionAlgorithm, macAlgorithm);
    }

    /**
     * Check the signature algorithm for certificates in the peer's CertPath as specified in RFC
     * 5246 7.4.2, 7.4.4, 7.4.6 and similar rules for earlier TLS versions. The supplied CertPath
     * should include the trust anchor (its signature algorithm isn't checked, but in the general
     * case checking a certificate requires the issuer certificate).
     *
     * @throws IOException
     *             if any certificate in the CertPath (excepting the trust anchor) has a signature
     *             algorithm that is not one of the locally supported signature algorithms.
     */
    public static void checkPeerSigAlgs(TlsContext context, TlsCertificate[] peerCertPath) throws IOException
    {
        if (context.isServer())
        {
            checkSigAlgOfClientCerts(context, peerCertPath);
        }
        else
        {
            checkSigAlgOfServerCerts(context, peerCertPath);
        }
    }

    private static void checkSigAlgOfClientCerts(TlsContext context, TlsCertificate[] clientCertPath) throws IOException
    {
        SecurityParameters securityParameters = context.getSecurityParametersHandshake();
        short[] clientCertTypes = securityParameters.getClientCertTypes();
        Vector serverSigAlgsCert = securityParameters.getServerSigAlgsCert();

        int trustAnchorPos = clientCertPath.length - 1;
        for (int i = 0; i < trustAnchorPos; ++i)
        {
            TlsCertificate subjectCert = clientCertPath[i];
            TlsCertificate issuerCert = clientCertPath[i + 1];

            SignatureAndHashAlgorithm sigAndHashAlg = getCertSigAndHashAlg(subjectCert, issuerCert);

            boolean valid = false;
            if (null == sigAndHashAlg)
            {
                // We don't recognize the 'signatureAlgorithm' of the certificate
            }
            else if (null == serverSigAlgsCert)
            {
                // TODO Review this (legacy) logic with RFC 4346 (7.4?.2?)
                if (null != clientCertTypes)
                {
                    for (int j = 0; j < clientCertTypes.length; ++j)
                    {
                        short signatureAlgorithm = getLegacySignatureAlgorithmClientCert(clientCertTypes[j]);
                        if (sigAndHashAlg.getSignature() == signatureAlgorithm)
                        {
                            valid = true;
                            break;
                        }
                    }
                }
            }
            else
            {
                /*
                 * RFC 5246 7.4.4 Any certificates provided by the client MUST be signed using a
                 * hash/signature algorithm pair found in supported_signature_algorithms.
                 */
                valid = containsSignatureAlgorithm(serverSigAlgsCert, sigAndHashAlg);
            }

            if (!valid)
            {
                throw new TlsFatalAlert(AlertDescription.bad_certificate);
            }
        }
    }

    private static void checkSigAlgOfServerCerts(TlsContext context, TlsCertificate[] serverCertPath) throws IOException
    {
        SecurityParameters securityParameters = context.getSecurityParametersHandshake();
        Vector clientSigAlgsCert = securityParameters.getClientSigAlgsCert();
        Vector clientSigAlgs = securityParameters.getClientSigAlgs();

        /*
         * NOTE: For TLS 1.2, we'll check 'signature_algorithms' too (if it's distinct), since
         * there's no way of knowing whether the server understood 'signature_algorithms_cert'.
         */
        if (clientSigAlgs == clientSigAlgsCert || isTLSv13(securityParameters.getNegotiatedVersion()))
        {
            clientSigAlgs = null;
        }

        int trustAnchorPos = serverCertPath.length - 1;
        for (int i = 0; i < trustAnchorPos; ++i)
        {
            TlsCertificate subjectCert = serverCertPath[i];
            TlsCertificate issuerCert = serverCertPath[i + 1];

            SignatureAndHashAlgorithm sigAndHashAlg = getCertSigAndHashAlg(subjectCert, issuerCert);

            boolean valid = false;
            if (null == sigAndHashAlg)
            {
                // We don't recognize the 'signatureAlgorithm' of the certificate
            }
            else if (null == clientSigAlgsCert)
            {
                /*
                 * RFC 4346 7.4.2. Unless otherwise specified, the signing algorithm for the
                 * certificate MUST be the same as the algorithm for the certificate key.
                 */
                short signatureAlgorithm = getLegacySignatureAlgorithmServerCert(
                    securityParameters.getKeyExchangeAlgorithm());

                valid = (signatureAlgorithm == sigAndHashAlg.getSignature()); 
            }
            else
            {
                /*
                 * RFC 5246 7.4.2. If the client provided a "signature_algorithms" extension, then
                 * all certificates provided by the server MUST be signed by a hash/signature algorithm
                 * pair that appears in that extension.
                 */
                valid = containsSignatureAlgorithm(clientSigAlgsCert, sigAndHashAlg)
                    || (null != clientSigAlgs && containsSignatureAlgorithm(clientSigAlgs, sigAndHashAlg));
            }

            if (!valid)
            {
                throw new TlsFatalAlert(AlertDescription.bad_certificate);
            }
        }
    }

    static void checkTlsFeatures(Certificate serverCertificate, Hashtable clientExtensions, Hashtable serverExtensions) throws IOException
    {
        /*
         * RFC 7633 4.3.3. A client MUST treat a certificate with a TLS feature extension as an
         * invalid certificate if the features offered by the server do not contain all features
         * present in both the client's ClientHello message and the TLS feature extension.
         */
        byte[] tlsFeatures = serverCertificate.getCertificateAt(0).getExtension(TlsObjectIdentifiers.id_pe_tlsfeature);
        if (tlsFeatures != null)
        {
            // TODO[tls] Proper ASN.1 type class for this extension?
            ASN1Sequence tlsFeaturesSeq = (ASN1Sequence)readASN1Object(tlsFeatures);
            for (int i = 0; i < tlsFeaturesSeq.size(); ++i)
            {
                if (!(tlsFeaturesSeq.getObjectAt(i) instanceof ASN1Integer))
                {
                    throw new TlsFatalAlert(AlertDescription.bad_certificate);
                }
            }

            requireDEREncoding(tlsFeaturesSeq, tlsFeatures);

            for (int i = 0; i < tlsFeaturesSeq.size(); ++i)
            {
                BigInteger tlsExtension = ((ASN1Integer)tlsFeaturesSeq.getObjectAt(i)).getPositiveValue();
                if (tlsExtension.bitLength() <= 16)
                {
                    Integer extensionType = Integers.valueOf(tlsExtension.intValue());
                    if (clientExtensions.containsKey(extensionType) && !serverExtensions.containsKey(extensionType))
                    {
                        throw new TlsFatalAlert(AlertDescription.certificate_unknown);
                    }
                }
            }
        }
    }

    static void processClientCertificate(TlsServerContext serverContext, Certificate clientCertificate,
        TlsKeyExchange keyExchange, TlsServer server) throws IOException
    {
        SecurityParameters securityParameters = serverContext.getSecurityParametersHandshake();
        if (null != securityParameters.getPeerCertificate())
        {
            throw new TlsFatalAlert(AlertDescription.unexpected_message);
        }

        boolean isTLSv13 = isTLSv13(securityParameters.getNegotiatedVersion());
        if (isTLSv13)
        {
            // 'keyExchange' not used
        }
        else if (clientCertificate.isEmpty())
        {
            /*
             * NOTE: We tolerate SSLv3 clients sending an empty chain, although "If no suitable
             * certificate is available, the client should send a no_certificate alert instead".
             */

            keyExchange.skipClientCredentials();
        }
        else
        {
            keyExchange.processClientCertificate(clientCertificate);
        }

        securityParameters.peerCertificate = clientCertificate;

        /*
         * RFC 5246 7.4.6. If the client does not send any certificates, the server MAY at its
         * discretion either continue the handshake without client authentication, or respond with a
         * fatal handshake_failure alert. Also, if some aspect of the certificate chain was
         * unacceptable (e.g., it was not signed by a known, trusted CA), the server MAY at its
         * discretion either continue the handshake (considering the client unauthenticated) or send
         * a fatal alert.
         */
        server.notifyClientCertificate(clientCertificate);
    }

    static void processServerCertificate(TlsClientContext clientContext,
        CertificateStatus serverCertificateStatus, TlsKeyExchange keyExchange, TlsAuthentication clientAuthentication,
        Hashtable clientExtensions, Hashtable serverExtensions) throws IOException
    {
        SecurityParameters securityParameters = clientContext.getSecurityParametersHandshake();
        boolean isTLSv13 = isTLSv13(securityParameters.getNegotiatedVersion());

        if (null == clientAuthentication)
        {
            if (isTLSv13)
            {
                throw new TlsFatalAlert(AlertDescription.internal_error);
            }
            if (securityParameters.isRenegotiating())
            {
                throw new TlsFatalAlert(AlertDescription.handshake_failure);
            }

            // There was no server certificate message; check it's OK
            keyExchange.skipServerCredentials();
            securityParameters.tlsServerEndPoint = EMPTY_BYTES;
            return;
        }

        Certificate serverCertificate = securityParameters.getPeerCertificate();

        checkTlsFeatures(serverCertificate, clientExtensions, serverExtensions);

        if (!isTLSv13)
        {
            keyExchange.processServerCertificate(serverCertificate);
        }

        clientAuthentication.notifyServerCertificate(new TlsServerCertificateImpl(serverCertificate, serverCertificateStatus));
    }

    static SignatureAndHashAlgorithm getCertSigAndHashAlg(TlsCertificate subjectCert, TlsCertificate issuerCert)
        throws IOException
    {
        String sigAlgOID = subjectCert.getSigAlgOID();

        if (null != sigAlgOID)
        {
            if (!PKCSObjectIdentifiers.id_RSASSA_PSS.getId().equals(sigAlgOID))
            {
                return (SignatureAndHashAlgorithm)CERT_SIG_ALG_OIDS.get(sigAlgOID);
            }

            RSASSAPSSparams pssParams = RSASSAPSSparams.getInstance(subjectCert.getSigAlgParams());
            if (null != pssParams)
            {
                ASN1ObjectIdentifier hashOID = pssParams.getHashAlgorithm().getAlgorithm();
                if (NISTObjectIdentifiers.id_sha256.equals(hashOID))
                {
                    if (issuerCert.supportsSignatureAlgorithmCA(SignatureAlgorithm.rsa_pss_pss_sha256))
                    {
                        return SignatureAndHashAlgorithm.rsa_pss_pss_sha256;
                    }
                    else if (issuerCert.supportsSignatureAlgorithmCA(SignatureAlgorithm.rsa_pss_rsae_sha256))
                    {
                        return SignatureAndHashAlgorithm.rsa_pss_rsae_sha256;
                    }
                }
                else if (NISTObjectIdentifiers.id_sha384.equals(hashOID))
                {
                    if (issuerCert.supportsSignatureAlgorithmCA(SignatureAlgorithm.rsa_pss_pss_sha384))
                    {
                        return SignatureAndHashAlgorithm.rsa_pss_pss_sha384;
                    }
                    else if (issuerCert.supportsSignatureAlgorithmCA(SignatureAlgorithm.rsa_pss_rsae_sha384))
                    {
                        return SignatureAndHashAlgorithm.rsa_pss_rsae_sha384;
                    }
                }
                else if (NISTObjectIdentifiers.id_sha512.equals(hashOID))
                {
                    if (issuerCert.supportsSignatureAlgorithmCA(SignatureAlgorithm.rsa_pss_pss_sha512))
                    {
                        return SignatureAndHashAlgorithm.rsa_pss_pss_sha512;
                    }
                    else if (issuerCert.supportsSignatureAlgorithmCA(SignatureAlgorithm.rsa_pss_rsae_sha512))
                    {
                        return SignatureAndHashAlgorithm.rsa_pss_rsae_sha512;
                    }
                }
            }
        }

        return null;
    }

    static CertificateRequest validateCertificateRequest(CertificateRequest certificateRequest, TlsKeyExchange keyExchange)
        throws IOException
    {
        short[] validClientCertificateTypes = keyExchange.getClientCertificateTypes();
        if (isNullOrEmpty(validClientCertificateTypes))
        {
            throw new TlsFatalAlert(AlertDescription.unexpected_message);
        }

        certificateRequest = normalizeCertificateRequest(certificateRequest, validClientCertificateTypes);
        if (certificateRequest == null)
        {
            throw new TlsFatalAlert(AlertDescription.illegal_parameter);
        }

        return certificateRequest;
    }

    static CertificateRequest normalizeCertificateRequest(CertificateRequest certificateRequest, short[] validClientCertificateTypes)
    {
        if (containsAll(validClientCertificateTypes, certificateRequest.getCertificateTypes()))
        {
            return certificateRequest;
        }

        short[] retained = retainAll(certificateRequest.getCertificateTypes(), validClientCertificateTypes);
        if (retained.length < 1)
        {
            return null;
        }

        // TODO Filter for unique sigAlgs/CAs only
        return new CertificateRequest(retained, certificateRequest.getSupportedSignatureAlgorithms(),
            certificateRequest.getCertificateAuthorities());
    }

    static boolean contains(short[] buf, int off, int len, short value)
    {
        for (int i = 0; i < len; ++i)
        {
            if (value == buf[off + i])
            {
                return true;
            }
        }
        return false;
    }

    static boolean contains(int[] buf, int off, int len, int value)
    {
        for (int i = 0; i < len; ++i)
        {
            if (value == buf[off + i])
            {
                return true;
            }
        }
        return false;
    }

    static boolean containsAll(short[] container, short[] elements)
    {
        for (int i = 0; i < elements.length; ++i)
        {
            if (!Arrays.contains(container, elements[i]))
            {
                return false;
            }
        }
        return true;
    }

    static boolean containsNot(short[] buf, int off, int len, short value)
    {
        for (int i = 0; i < len; ++i)
        {
            if (value != buf[off + i])
            {
                return true;
            }
        }
        return false;
    }

    static short[] retainAll(short[] retainer, short[] elements)
    {
        short[] retained = new short[Math.min(retainer.length, elements.length)];

        int count = 0;
        for (int i = 0; i < elements.length; ++i)
        {
            if (Arrays.contains(retainer, elements[i]))
            {
                retained[count++] = elements[i];
            }
        }

        return truncate(retained, count);
    }

    static short[] truncate(short[] a, int n)
    {
        if (n >= a.length)
        {
            return a;
        }

        short[] t = new short[n];
        System.arraycopy(a, 0,  t, 0, n);
        return t;
    }

    static int[] truncate(int[] a, int n)
    {
        if (n >= a.length)
        {
            return a;
        }

        int[] t = new int[n];
        System.arraycopy(a, 0,  t, 0, n);
        return t;
    }

    static TlsCredentialedAgreement requireAgreementCredentials(TlsCredentials credentials)
        throws IOException
    {
        if (!(credentials instanceof TlsCredentialedAgreement))
        {
            throw new TlsFatalAlert(AlertDescription.internal_error);
        }

        return (TlsCredentialedAgreement)credentials;
    }

    static TlsCredentialedDecryptor requireDecryptorCredentials(TlsCredentials credentials)
        throws IOException
    {
        if (!(credentials instanceof TlsCredentialedDecryptor))
        {
            throw new TlsFatalAlert(AlertDescription.internal_error);
        }

        return (TlsCredentialedDecryptor)credentials;
    }

    static TlsCredentialedSigner requireSignerCredentials(TlsCredentials credentials)
        throws IOException
    {
        if (!(credentials instanceof TlsCredentialedSigner))
        {
            throw new TlsFatalAlert(AlertDescription.internal_error);
        }

        return (TlsCredentialedSigner)credentials;
    }

    private static void checkClientCertificateType(CertificateRequest certificateRequest, short clientCertificateType,
        short alertDescription) throws IOException
    {
        if (clientCertificateType < 0
            || !Arrays.contains(certificateRequest.getCertificateTypes(), clientCertificateType))
        {
            throw new TlsFatalAlert(alertDescription);
        }
    }

    private static void checkDowngradeMarker(byte[] randomBlock, byte[] downgradeMarker) throws IOException
    {
        int len = downgradeMarker.length;
        if (constantTimeAreEqual(len, downgradeMarker, 0, randomBlock, randomBlock.length - len))
        {
            throw new TlsFatalAlert(AlertDescription.illegal_parameter);
        }
    }

    static void checkDowngradeMarker(ProtocolVersion version, byte[] randomBlock) throws IOException
    {
        version = version.getEquivalentTLSVersion();

        if (version.isEqualOrEarlierVersionOf(ProtocolVersion.TLSv11))
        {
            checkDowngradeMarker(randomBlock, DOWNGRADE_TLS11);
        }
        if (version.isEqualOrEarlierVersionOf(ProtocolVersion.TLSv12))
        {
            checkDowngradeMarker(randomBlock, DOWNGRADE_TLS12);
        }
    }

    static void writeDowngradeMarker(ProtocolVersion version, byte[] randomBlock) throws IOException
    {
        version = version.getEquivalentTLSVersion();

        byte[] marker;
        if (ProtocolVersion.TLSv12 == version)
        {
            marker = DOWNGRADE_TLS12;
        }
        else if (version.isEqualOrEarlierVersionOf(ProtocolVersion.TLSv11))
        {
            marker = DOWNGRADE_TLS11;
        }
        else
        {
            throw new TlsFatalAlert(AlertDescription.internal_error);
        }

        System.arraycopy(marker, 0, randomBlock, randomBlock.length - marker.length, marker.length);
    }

    private static boolean areCertificatesEqual(Certificate a, Certificate b)
    {
        int length = a.getLength();
        if (b.getLength() == length)
        {
            try
            {
                for (int i = 0; i < length; ++i)
                {
                    TlsCertificate ai = a.getCertificateAt(i);
                    TlsCertificate bi = b.getCertificateAt(i);

                    if (!Arrays.areEqual(ai.getEncoded(), bi.getEncoded()))
                    {
                        return false;
                    }
                }

                return true;
            }
            catch (IOException e)
            {
            }
        }
        return false;
    }

    private static boolean isSafeRenegotiationServerCertificate(TlsClientContext clientContext,
        Certificate serverCertificate)
    {
        SecurityParameters securityParametersConnection = clientContext.getSecurityParametersConnection();
        if (securityParametersConnection != null)
        {
            Certificate previousCertificate = securityParametersConnection.getPeerCertificate();
            if (null != previousCertificate)
            {
                return areCertificatesEqual(previousCertificate, serverCertificate);
            }
        }

        return false;
    }

    static TlsAuthentication receiveServerCertificate(TlsClientContext clientContext, TlsClient client,
        ByteArrayInputStream buf, Hashtable serverExtensions) throws IOException
    {
        SecurityParameters securityParameters = clientContext.getSecurityParametersHandshake();
        if (KeyExchangeAlgorithm.isAnonymous(securityParameters.getKeyExchangeAlgorithm())
            || null != securityParameters.getPeerCertificate())
        {
            throw new TlsFatalAlert(AlertDescription.unexpected_message);
        }

        ByteArrayOutputStream endPointHash = new ByteArrayOutputStream();

        Certificate.ParseOptions options = new Certificate.ParseOptions()
            .setCertificateType(securityParameters.getServerCertificateType())            
            .setMaxChainLength(client.getMaxCertificateChainLength());

        Certificate serverCertificate = Certificate.parse(options, clientContext, buf, endPointHash);

        TlsProtocol.assertEmpty(buf);

        if (serverCertificate.isEmpty())
        {
            throw new TlsFatalAlert(AlertDescription.decode_error);
        }

        if (securityParameters.isRenegotiating() &&
            !isSafeRenegotiationServerCertificate(clientContext, serverCertificate))
        {
            throw new TlsFatalAlert(AlertDescription.certificate_unknown,
                "Server certificate changed unsafely in renegotiation handshake");
        }

        securityParameters.peerCertificate = serverCertificate;
        securityParameters.tlsServerEndPoint = endPointHash.toByteArray();

        TlsAuthentication authentication = client.getAuthentication();
        if (null == authentication)
        {
            throw new TlsFatalAlert(AlertDescription.internal_error);
        }

        return authentication;
    }

    static TlsAuthentication receive13ServerCertificate(TlsClientContext clientContext, TlsClient client,
        ByteArrayInputStream buf, Hashtable serverExtensions) throws IOException
    {
        SecurityParameters securityParameters = clientContext.getSecurityParametersHandshake();
        if (null != securityParameters.getPeerCertificate())
        {
            throw new TlsFatalAlert(AlertDescription.unexpected_message);
        }

        Certificate.ParseOptions options = new Certificate.ParseOptions()
            .setCertificateType(securityParameters.getServerCertificateType())            
            .setMaxChainLength(client.getMaxCertificateChainLength());

        Certificate serverCertificate = Certificate.parse(options, clientContext, buf, null);

        TlsProtocol.assertEmpty(buf);

        if (serverCertificate.getCertificateRequestContext().length > 0)
        {
            throw new TlsFatalAlert(AlertDescription.illegal_parameter);
        }

        if (serverCertificate.isEmpty())
        {
            throw new TlsFatalAlert(AlertDescription.decode_error);
        }

        securityParameters.peerCertificate = serverCertificate;
        securityParameters.tlsServerEndPoint = null;

        TlsAuthentication authentication = client.getAuthentication();
        if (null == authentication)
        {
            throw new TlsFatalAlert(AlertDescription.internal_error);
        }

        return authentication;
    }

    static TlsAuthentication skip13ServerCertificate(TlsClientContext clientContext) throws IOException
    {
        SecurityParameters securityParameters = clientContext.getSecurityParametersHandshake();
        if (null != securityParameters.getPeerCertificate())
        {
            throw new TlsFatalAlert(AlertDescription.internal_error);
        }

        securityParameters.peerCertificate = null;
        securityParameters.tlsServerEndPoint = null;

        return null;
    }

    public static boolean containsNonAscii(byte[] bs)
    {
        for (int i = 0; i < bs.length; ++i)
        {
            int c = bs[i] & 0xFF;;
            if (c >= 0x80)
            {
                return true;
            }
        }
        return false;
    }

    public static boolean containsNonAscii(String s)
    {
        for (int i = 0; i < s.length(); ++i)
        {
            int c = s.charAt(i);
            if (c >= 0x80)
            {
                return true;
            }
        }
        return false;
    }

    static Hashtable addKeyShareToClientHello(TlsClientContext clientContext, TlsClient client,
        Hashtable clientExtensions) throws IOException
    {
        /*
         * RFC 8446 9.2. If containing a "supported_groups" extension, it MUST also contain a
         * "key_share" extension, and vice versa. An empty KeyShare.client_shares vector is
         * permitted.
         */
        if (!isTLSv13(clientContext.getClientVersion())
            || !clientExtensions.containsKey(TlsExtensionsUtils.EXT_supported_groups))
        {
            return null;
        }

        int[] supportedGroups = TlsExtensionsUtils.getSupportedGroupsExtension(clientExtensions);
        Vector keyShareGroups = client.getEarlyKeyShareGroups();
        Hashtable clientAgreements = new Hashtable(3);
        Vector clientShares = new Vector(2);

        collectKeyShares(clientContext, supportedGroups, keyShareGroups, clientAgreements, clientShares);

        // TODO[tls13-psk] When clientShares empty, consider not adding extension if pre_shared_key in use
        TlsExtensionsUtils.addKeyShareClientHello(clientExtensions, clientShares);

        return clientAgreements;
    }

    static Hashtable addKeyShareToClientHelloRetry(TlsClientContext clientContext, Hashtable clientExtensions,
        int keyShareGroup) throws IOException
    {
        int[] supportedGroups = new int[]{ keyShareGroup };
        Vector keyShareGroups = vectorOfOne(Integers.valueOf(keyShareGroup));
        Hashtable clientAgreements = new Hashtable(1, 1.0f);
        Vector clientShares = new Vector(1);

        collectKeyShares(clientContext, supportedGroups, keyShareGroups, clientAgreements, clientShares);

        TlsExtensionsUtils.addKeyShareClientHello(clientExtensions, clientShares);

        if (clientAgreements.isEmpty() || clientShares.isEmpty())
        {
            // NOTE: Probable cause is declaring an unsupported NamedGroup in supported_groups extension 
            throw new TlsFatalAlert(AlertDescription.internal_error);
        }

        return clientAgreements;
    }

    private static void collectKeyShares(TlsClientContext clientContext, int[] supportedGroups, Vector keyShareGroups,
        Hashtable clientAgreements, Vector clientShares) throws IOException
    {
        TlsCrypto crypto = clientContext.getCrypto();
        if (isNullOrEmpty(supportedGroups))
        {
            return;
        }
        if (null == keyShareGroups || keyShareGroups.isEmpty())
        {
            return;
        }

        for (int i = 0; i < supportedGroups.length; ++i)
        {
            int supportedGroup = supportedGroups[i];
            Integer supportedGroupElement = Integers.valueOf(supportedGroup);

            if (!keyShareGroups.contains(supportedGroupElement)
                || clientAgreements.containsKey(supportedGroupElement)
                || !crypto.hasNamedGroup(supportedGroup))
            {
                continue;
            }

            TlsAgreement agreement = null;
            if (NamedGroup.refersToAnECDHCurve(supportedGroup))
            {
                if (crypto.hasECDHAgreement())
                {
                    agreement = crypto.createECDomain(new TlsECConfig(supportedGroup)).createECDH();
                }
            }
            else if (NamedGroup.refersToASpecificFiniteField(supportedGroup))
            {
                if (crypto.hasDHAgreement())
                {
                    agreement = crypto.createDHDomain(new TlsDHConfig(supportedGroup, true)).createDH();
                }
            }
<<<<<<< HEAD
            else {
                // #tls-injection
                assert (crypto instanceof JcaTlsCrypto);
                agreement = InjectionPoint.kems().kemByCodePoint(supportedGroup).tlsAgreement((JcaTlsCrypto)crypto, false); // assume we are a client
=======
            else if (NamedGroup.refersToASpecificKem(supportedGroup))
            {
                if (crypto.hasKemAgreement())
                {
                    agreement = crypto.createKemDomain(new TlsKemConfig(supportedGroup, false)).createKem();
                }
>>>>>>> 5b136085
            }

            if (null != agreement)
            {
                // #pqc-tls #injection (everything remains the same here, if KemAgreement is used as TlsAgreement for KEMs)
                byte[] key_exchange = agreement.generateEphemeral(); // key_exchange = ephemeral public key for KEMs
                KeyShareEntry clientShare = new KeyShareEntry(supportedGroup, key_exchange);

                clientShares.addElement(clientShare);
                clientAgreements.put(supportedGroupElement, agreement);
            }
        }
    }

    static KeyShareEntry selectKeyShare(Vector clientShares, int keyShareGroup)
    {
        if (null != clientShares && 1 == clientShares.size())
        {
            KeyShareEntry clientShare = (KeyShareEntry)clientShares.elementAt(0);
            if (null != clientShare && clientShare.getNamedGroup() == keyShareGroup)
            {
                return clientShare;
            }
        }
        return null;
    }

    static KeyShareEntry selectKeyShare(TlsCrypto crypto, ProtocolVersion negotiatedVersion, Vector clientShares,
        int[] clientSupportedGroups, int[] serverSupportedGroups)
    {
        if (null != clientShares && !isNullOrEmpty(clientSupportedGroups) && !isNullOrEmpty(serverSupportedGroups))
        {
            for (int i = 0; i < clientShares.size(); ++i)
            {
                KeyShareEntry clientShare = (KeyShareEntry)clientShares.elementAt(i);

                int group = clientShare.getNamedGroup();

                if (!NamedGroup.canBeNegotiated(group, negotiatedVersion))
                {
                    continue;
                }

                if (!Arrays.contains(serverSupportedGroups, group) ||
                    !Arrays.contains(clientSupportedGroups, group))
                {
                    continue;
                }

                if (!crypto.hasNamedGroup(group))
                {
                    continue;
                }

                if ((NamedGroup.refersToAnECDHCurve(group) && !crypto.hasECDHAgreement()) ||
                    (NamedGroup.refersToASpecificFiniteField(group) && !crypto.hasDHAgreement()) ||
                    (NamedGroup.refersToASpecificKem(group) && !crypto.hasKemAgreement()))
                {
                    continue;
                }

                return clientShare;
            }
        }
        return null;
    }

    static int selectKeyShareGroup(TlsCrypto crypto, ProtocolVersion negotiatedVersion,
        int[] clientSupportedGroups, int[] serverSupportedGroups)
    {
        if (!isNullOrEmpty(clientSupportedGroups) && !isNullOrEmpty(serverSupportedGroups))
        {
            for (int i = 0; i < clientSupportedGroups.length; ++i)
            {
                int group = clientSupportedGroups[i];

                if (!NamedGroup.canBeNegotiated(group, negotiatedVersion))
                {
                    continue;
                }

                if (!Arrays.contains(serverSupportedGroups, group))
                {
                    continue;
                }

                if (!crypto.hasNamedGroup(group))
                {
                    continue;
                }

                if ((NamedGroup.refersToAnECDHCurve(group) && !crypto.hasECDHAgreement()) ||
                    (NamedGroup.refersToASpecificFiniteField(group) && !crypto.hasDHAgreement()) ||
                    (NamedGroup.refersToASpecificKem(group) && !crypto.hasKemAgreement()))
                {
                    continue;
                }

                return group;
            }
        }
        return -1;
    }

    static byte[] readEncryptedPMS(TlsContext context, InputStream input) throws IOException
    {
        if (isSSL(context))
        {
            return SSL3Utils.readEncryptedPMS(input);
        }

        return readOpaque16(input);
    }

    static void writeEncryptedPMS(TlsContext context, byte[] encryptedPMS, OutputStream output) throws IOException
    {
        if (isSSL(context))
        {
            SSL3Utils.writeEncryptedPMS(encryptedPMS, output);
        }
        else
        {
            writeOpaque16(encryptedPMS, output);
        }
    }

    static byte[] getSessionID(TlsSession tlsSession)
    {
        if (null != tlsSession)
        {
            byte[] sessionID = tlsSession.getSessionID();
            if (null != sessionID
                && sessionID.length > 0
                && sessionID.length <= 32)
            {
                return sessionID;
            }
        }
        return EMPTY_BYTES;
    }

    static void adjustTranscriptForRetry(TlsHandshakeHash handshakeHash)
        throws IOException
    {
        byte[] clientHelloHash = getCurrentPRFHash(handshakeHash);
        handshakeHash.reset();

        int length = clientHelloHash.length;
        checkUint8(length);

        byte[] synthetic = new byte[4 + length];
        writeUint8(HandshakeType.message_hash, synthetic, 0);
        writeUint24(length, synthetic, 1);
        System.arraycopy(clientHelloHash, 0, synthetic, 4, length);

        handshakeHash.update(synthetic, 0, synthetic.length);
    }

    static TlsCredentials establishClientCredentials(TlsAuthentication clientAuthentication,
        CertificateRequest certificateRequest) throws IOException
    {
        return validateCredentials(clientAuthentication.getClientCredentials(certificateRequest));
    }

    static TlsCredentialedSigner establish13ClientCredentials(TlsAuthentication clientAuthentication,
        CertificateRequest certificateRequest) throws IOException
    {
        return validate13Credentials(clientAuthentication.getClientCredentials(certificateRequest));
    }

    static void establishClientSigAlgs(SecurityParameters securityParameters, Hashtable clientExtensions)
        throws IOException
    {
        securityParameters.clientSigAlgs = TlsExtensionsUtils.getSignatureAlgorithmsExtension(clientExtensions);
        securityParameters.clientSigAlgsCert = TlsExtensionsUtils.getSignatureAlgorithmsCertExtension(clientExtensions);
    }

    static TlsCredentials establishServerCredentials(TlsServer server) throws IOException
    {
        return validateCredentials(server.getCredentials());
    }

    static TlsCredentialedSigner establish13ServerCredentials(TlsServer server) throws IOException
    {
        return validate13Credentials(server.getCredentials());
    }

    static void establishServerSigAlgs(SecurityParameters securityParameters, CertificateRequest certificateRequest)
        throws IOException
    {
        securityParameters.clientCertTypes = certificateRequest.getCertificateTypes();
        securityParameters.serverSigAlgs = certificateRequest.getSupportedSignatureAlgorithms();
        securityParameters.serverSigAlgsCert = certificateRequest.getSupportedSignatureAlgorithmsCert();

        if (null == securityParameters.getServerSigAlgsCert())
        {
            securityParameters.serverSigAlgsCert = securityParameters.getServerSigAlgs();
        }
    }

    static TlsCredentials validateCredentials(TlsCredentials credentials) throws IOException
    {
        if (null != credentials)
        {
            int count = 0;
            count += (credentials instanceof TlsCredentialedAgreement) ? 1 : 0;
            count += (credentials instanceof TlsCredentialedDecryptor) ? 1 : 0;
            count += (credentials instanceof TlsCredentialedSigner) ? 1 : 0;
            if (count != 1)
            {
                throw new TlsFatalAlert(AlertDescription.internal_error);
            }
        }
        return credentials;
    }

    static TlsCredentialedSigner validate13Credentials(TlsCredentials credentials) throws IOException
    {
        if (null == credentials)
        {
            return null;
        }
        if (!(credentials instanceof TlsCredentialedSigner))
        {
            throw new TlsFatalAlert(AlertDescription.internal_error);
        }
        return (TlsCredentialedSigner)credentials;
    }

    static void negotiatedCipherSuite(SecurityParameters securityParameters, int cipherSuite) throws IOException
    {
        securityParameters.cipherSuite = cipherSuite;
        securityParameters.keyExchangeAlgorithm = getKeyExchangeAlgorithm(cipherSuite);

        int prfAlgorithm = getPRFAlgorithm(securityParameters, cipherSuite);
        securityParameters.prfAlgorithm = prfAlgorithm;

        switch (prfAlgorithm)
        {
        case PRFAlgorithm.ssl_prf_legacy:
        case PRFAlgorithm.tls_prf_legacy:
        {
            securityParameters.prfCryptoHashAlgorithm = -1;
            securityParameters.prfHashLength = -1;
            break;
        }
        default:
        {
            int prfCryptoHashAlgorithm = TlsCryptoUtils.getHashForPRF(prfAlgorithm);

            securityParameters.prfCryptoHashAlgorithm = prfCryptoHashAlgorithm;
            securityParameters.prfHashLength = TlsCryptoUtils.getHashOutputSize(prfCryptoHashAlgorithm);
            break;
        }
        }

        /*
         * TODO[tls13] We're slowly moving towards negotiating cipherSuite THEN version. We could
         * move this to "after parameter negotiation" i.e. after ServerHello/EncryptedExtensions.
         */
        ProtocolVersion negotiatedVersion = securityParameters.getNegotiatedVersion();
        if (isTLSv13(negotiatedVersion))
        {
            securityParameters.verifyDataLength = securityParameters.getPRFHashLength();
        }
        else
        {
            securityParameters.verifyDataLength = negotiatedVersion.isSSL() ? 36 : 12;
        }
    }

    static void negotiatedVersion(SecurityParameters securityParameters) throws IOException
    {
        if (!isSignatureAlgorithmsExtensionAllowed(securityParameters.getNegotiatedVersion()))
        {
            securityParameters.clientSigAlgs = null;
            securityParameters.clientSigAlgsCert = null;
            return;
        }

        if (null == securityParameters.getClientSigAlgs())
        {
            securityParameters.clientSigAlgs = getLegacySupportedSignatureAlgorithms();
        }

        if (null == securityParameters.getClientSigAlgsCert())
        {
            securityParameters.clientSigAlgsCert = securityParameters.getClientSigAlgs();
        }
    }

    static void negotiatedVersionDTLSClient(TlsClientContext clientContext, TlsClient client) throws IOException
    {
        SecurityParameters securityParameters = clientContext.getSecurityParametersHandshake();
        ProtocolVersion negotiatedVersion = securityParameters.getNegotiatedVersion();

        if (!ProtocolVersion.isSupportedDTLSVersionClient(negotiatedVersion))
        {
            throw new TlsFatalAlert(AlertDescription.internal_error);
        }

        negotiatedVersion(securityParameters);

        client.notifyServerVersion(negotiatedVersion);
    }

    static void negotiatedVersionDTLSServer(TlsServerContext serverContext) throws IOException
    {
        SecurityParameters securityParameters = serverContext.getSecurityParametersHandshake();
        ProtocolVersion negotiatedVersion = securityParameters.getNegotiatedVersion();

        if (!ProtocolVersion.isSupportedDTLSVersionServer(negotiatedVersion))
        {
            throw new TlsFatalAlert(AlertDescription.internal_error);
        }

        negotiatedVersion(securityParameters);
    }

    static void negotiatedVersionTLSClient(TlsClientContext clientContext, TlsClient client) throws IOException
    {
        SecurityParameters securityParameters = clientContext.getSecurityParametersHandshake();
        ProtocolVersion negotiatedVersion = securityParameters.getNegotiatedVersion();

        if (!ProtocolVersion.isSupportedTLSVersionClient(negotiatedVersion))
        {
            throw new TlsFatalAlert(AlertDescription.internal_error);
        }

        negotiatedVersion(securityParameters);

        client.notifyServerVersion(negotiatedVersion);
    }

    static void negotiatedVersionTLSServer(TlsServerContext serverContext) throws IOException
    {
        SecurityParameters securityParameters = serverContext.getSecurityParametersHandshake();
        ProtocolVersion negotiatedVersion = securityParameters.getNegotiatedVersion();

        if (!ProtocolVersion.isSupportedTLSVersionServer(negotiatedVersion))
        {
            throw new TlsFatalAlert(AlertDescription.internal_error);
        }

        negotiatedVersion(securityParameters);
    }

    static TlsSecret deriveSecret(SecurityParameters securityParameters, TlsSecret secret, String label,
        byte[] transcriptHash) throws IOException
    {
        int prfCryptoHashAlgorithm = securityParameters.getPRFCryptoHashAlgorithm();
        int prfHashLength = securityParameters.getPRFHashLength();

        return deriveSecret(prfCryptoHashAlgorithm, prfHashLength, secret, label, transcriptHash);
    }

    static TlsSecret deriveSecret(int prfCryptoHashAlgorithm, int prfHashLength, TlsSecret secret, String label,
        byte[] transcriptHash) throws IOException
    {
        if (transcriptHash.length != prfHashLength)
        {
            throw new TlsFatalAlert(AlertDescription.internal_error);
        }

        return TlsCryptoUtils.hkdfExpandLabel(secret, prfCryptoHashAlgorithm, label, transcriptHash, prfHashLength);
    }

    static TlsSecret getSessionMasterSecret(TlsCrypto crypto, TlsSecret masterSecret)
    {
        if (null != masterSecret)
        {
            synchronized (masterSecret)
            {
                if (masterSecret.isAlive())
                {
                    return crypto.adoptSecret(masterSecret);
                }
            }
        }

        return null;
    }

    static boolean isPermittedExtensionType13(int handshakeType, int extensionType)
    {
        switch (extensionType)
        {
        case ExtensionType.server_name:
        case ExtensionType.max_fragment_length:
        case ExtensionType.supported_groups:
        case ExtensionType.use_srtp:
        case ExtensionType.heartbeat:
        case ExtensionType.application_layer_protocol_negotiation:
        case ExtensionType.client_certificate_type:
        case ExtensionType.server_certificate_type:
        {
            switch (handshakeType)
            {
            case HandshakeType.client_hello:
            case HandshakeType.encrypted_extensions:
                return true;
            default:
                return false;
            }
        }
        case ExtensionType.status_request:
        case ExtensionType.signed_certificate_timestamp:
        {
            switch (handshakeType)
            {
            case HandshakeType.client_hello:
            case HandshakeType.certificate_request:
            case HandshakeType.certificate:
                return true;
            default:
                return false;
            }
        }
        case ExtensionType.signature_algorithms:
        case ExtensionType.compress_certificate:
        case ExtensionType.certificate_authorities:
        case ExtensionType.signature_algorithms_cert:
        {
            switch (handshakeType)
            {
            case HandshakeType.client_hello:
            case HandshakeType.certificate_request:
                return true;
            default:
                return false;
            }
        }
        case ExtensionType.padding:
        case ExtensionType.psk_key_exchange_modes:
        case ExtensionType.post_handshake_auth:
        {
            switch (handshakeType)
            {
            case HandshakeType.client_hello:
                return true;
            default:
                return false;
            }
        }
        case ExtensionType.key_share:
        case ExtensionType.supported_versions:
        {
            switch (handshakeType)
            {
            case HandshakeType.client_hello:
            case HandshakeType.server_hello:
            case HandshakeType.hello_retry_request:
                return true;
            default:
                return false;
            }
        }
        case ExtensionType.pre_shared_key:
        {
            switch (handshakeType)
            {
            case HandshakeType.client_hello:
            case HandshakeType.server_hello:
                return true;
            default:
                return false;
            }
        }
        case ExtensionType.early_data:
        {
            switch (handshakeType)
            {
            case HandshakeType.client_hello:
            case HandshakeType.encrypted_extensions:
            case HandshakeType.new_session_ticket:
                return true;
            default:
                return false;
            }
        }
        case ExtensionType.cookie:
        {
            switch (handshakeType)
            {
            case HandshakeType.client_hello:
            case HandshakeType.hello_retry_request:
                return true;
            default:
                return false;
            }
        }
        case ExtensionType.oid_filters:
        {
            switch (handshakeType)
            {
            case HandshakeType.certificate_request:
                return true;
            default:
                return false;
            }
        }
        default:
        {
            return !ExtensionType.isRecognized(extensionType);
        }
        }
    }

    static void checkExtensionData13(Hashtable extensions, int handshakeType, short alertDescription) throws IOException
    {
        Enumeration e = extensions.keys();
        while (e.hasMoreElements())
        {
            Integer extensionType = (Integer)e.nextElement();
            if (null == extensionType || !isPermittedExtensionType13(handshakeType, extensionType.intValue()))
            {
                throw new TlsFatalAlert(alertDescription, "Invalid extension: " + ExtensionType.getText(extensionType.intValue()));
            }
        }
    }

    /**
     * Generate a pre_master_secret and send it encrypted to the server.
     */
    public static TlsSecret generateEncryptedPreMasterSecret(TlsContext context, TlsEncryptor encryptor,
        OutputStream output) throws IOException
    {
        ProtocolVersion version = context.getRSAPreMasterSecretVersion();
        TlsSecret preMasterSecret = context.getCrypto().generateRSAPreMasterSecret(version);
        byte[] encryptedPreMasterSecret = preMasterSecret.encrypt(encryptor);
        writeEncryptedPMS(context, encryptedPreMasterSecret, output);
        return preMasterSecret;
    }

    static void addPreSharedKeyToClientExtensions(TlsPSK[] psks, Hashtable clientExtensions) throws IOException
    {
        Vector identities = new Vector(psks.length);
        for (int i = 0; i < psks.length; ++i)
        {
            TlsPSK psk = psks[i];

            // TODO[tls13-psk] Handle obfuscated_ticket_age for resumption PSKs
            identities.add(new PskIdentity(psk.getIdentity(), 0L));
        }

        TlsExtensionsUtils.addPreSharedKeyClientHello(clientExtensions, new OfferedPsks(identities));
    }

    static OfferedPsks.BindersConfig addPreSharedKeyToClientHello(TlsClientContext clientContext, TlsClient client,
        Hashtable clientExtensions, int[] offeredCipherSuites) throws IOException
    {
        if (!isTLSv13(clientContext.getClientVersion()))
        {
            return null;
        }

        TlsPSKExternal[] pskExternals = getPSKExternalsClient(client, offeredCipherSuites);
        if (null == pskExternals)
        {
            return null;
        }

        short[] pskKeyExchangeModes = client.getPskKeyExchangeModes();
        if (isNullOrEmpty(pskKeyExchangeModes))
        {
            throw new TlsFatalAlert(AlertDescription.internal_error,
                "External PSKs configured but no PskKeyExchangeMode available");
        }

        TlsSecret[] pskEarlySecrets = getPSKEarlySecrets(clientContext.getCrypto(), pskExternals);

        int bindersSize = OfferedPsks.getBindersSize(pskExternals);

        addPreSharedKeyToClientExtensions(pskExternals, clientExtensions);
        TlsExtensionsUtils.addPSKKeyExchangeModesExtension(clientExtensions, pskKeyExchangeModes);

        return new OfferedPsks.BindersConfig(pskExternals, pskKeyExchangeModes, pskEarlySecrets, bindersSize);
    }

    static OfferedPsks.BindersConfig addPreSharedKeyToClientHelloRetry(TlsClientContext clientContext,
        OfferedPsks.BindersConfig clientBinders, Hashtable clientExtensions) throws IOException
    {
        SecurityParameters securityParameters = clientContext.getSecurityParametersHandshake();

        int prfAlgorithm = getPRFAlgorithm13(securityParameters.getCipherSuite());

        Vector pskIndices = getPSKIndices(clientBinders.psks, prfAlgorithm);
        if (pskIndices.isEmpty())
        {
            return null;
        }

        OfferedPsks.BindersConfig result = clientBinders;

        int count = pskIndices.size();
        if (count < clientBinders.psks.length)
        {
            TlsPSK[] psks = new TlsPSK[count];
            TlsSecret[] earlySecrets = new TlsSecret[count];
    
            for (int i = 0; i < count; ++i)
            {
                int j = ((Integer)pskIndices.elementAt(i)).intValue();
    
                psks[i] = clientBinders.psks[j];
                earlySecrets[i] = clientBinders.earlySecrets[j];
            }

            int bindersSize = OfferedPsks.getBindersSize(psks);

            result = new OfferedPsks.BindersConfig(psks, clientBinders.pskKeyExchangeModes, earlySecrets, bindersSize);
        }

        addPreSharedKeyToClientExtensions(result.psks, clientExtensions);
        // NOTE: psk_key_exchange_modes should already be in 'clientExtensions' from the ClientHello

        return result;
    }

    static OfferedPsks.SelectedConfig selectPreSharedKey(TlsServerContext serverContext, TlsServer server,
        Hashtable clientHelloExtensions, HandshakeMessageInput clientHelloMessage, TlsHandshakeHash handshakeHash,
        boolean afterHelloRetryRequest) throws IOException
    {
        boolean handshakeHashUpdated = false;

        OfferedPsks offeredPsks = TlsExtensionsUtils.getPreSharedKeyClientHello(clientHelloExtensions);
        if (null != offeredPsks)
        {
            short[] pskKeyExchangeModes = TlsExtensionsUtils.getPSKKeyExchangeModesExtension(clientHelloExtensions);
            if (isNullOrEmpty(pskKeyExchangeModes))
            {
                throw new TlsFatalAlert(AlertDescription.missing_extension);
            }

            // TODO[tls13] Add support for psk_ke?
            if (Arrays.contains(pskKeyExchangeModes, PskKeyExchangeMode.psk_dhe_ke))
            {
                // TODO[tls13] Prefer to get the exact index from the server?
                TlsPSKExternal psk = server.getExternalPSK(offeredPsks.getIdentities());
                if (null != psk)
                {
                    int index = offeredPsks.getIndexOfIdentity(new PskIdentity(psk.getIdentity(), 0L));
                    if (index >= 0)
                    {
                        byte[] binder = (byte[])offeredPsks.getBinders().elementAt(index);

                        TlsCrypto crypto = serverContext.getCrypto();
                        TlsSecret earlySecret = getPSKEarlySecret(crypto, psk);

                        // TODO[tls13-psk] Handle resumption PSKs
                        boolean isExternalPSK = true;
                        int pskCryptoHashAlgorithm = TlsCryptoUtils.getHashForPRF(psk.getPRFAlgorithm());

                        byte[] transcriptHash;
                        {
                            handshakeHashUpdated = true;
                            int bindersSize = offeredPsks.getBindersSize();
                            clientHelloMessage.updateHashPrefix(handshakeHash, bindersSize);

                            if (afterHelloRetryRequest)
                            {
                                transcriptHash = handshakeHash.getFinalHash(pskCryptoHashAlgorithm);
                            }
                            else
                            {
                                TlsHash hash = crypto.createHash(pskCryptoHashAlgorithm);
                                handshakeHash.copyBufferTo(new TlsHashOutputStream(hash));
                                transcriptHash = hash.calculateHash();
                            }

                            clientHelloMessage.updateHashSuffix(handshakeHash, bindersSize);
                        }

                        byte[] calculatedBinder = calculatePSKBinder(crypto, isExternalPSK, pskCryptoHashAlgorithm,
                            earlySecret, transcriptHash);

                        if (Arrays.constantTimeAreEqual(calculatedBinder, binder))
                        {
                            return new OfferedPsks.SelectedConfig(index, psk, pskKeyExchangeModes, earlySecret);
                        }
                    }
                }
            }
        }

        if (!handshakeHashUpdated)
        {
            clientHelloMessage.updateHash(handshakeHash);
        }

        return null;
    }

    static TlsSecret getPSKEarlySecret(TlsCrypto crypto, TlsPSK psk)
    {
        int cryptoHashAlgorithm = TlsCryptoUtils.getHashForPRF(psk.getPRFAlgorithm());

        return crypto
            .hkdfInit(cryptoHashAlgorithm)
            .hkdfExtract(cryptoHashAlgorithm, psk.getKey());
    }

    static TlsSecret[] getPSKEarlySecrets(TlsCrypto crypto, TlsPSK[] psks)
    {
        int count = psks.length;
        TlsSecret[] earlySecrets = new TlsSecret[count];
        for (int i = 0; i < count; ++i)
        {
            earlySecrets[i] = getPSKEarlySecret(crypto, psks[i]);
        }
        return earlySecrets;
    }

    static TlsPSKExternal[] getPSKExternalsClient(TlsClient client, int[] offeredCipherSuites) throws IOException
    {
        Vector externalPSKs = client.getExternalPSKs();
        if (isNullOrEmpty(externalPSKs))
        {
            return null;
        }

        int[] prfAlgorithms = getPRFAlgorithms13(offeredCipherSuites);

        int count = externalPSKs.size();
        TlsPSKExternal[] result = new TlsPSKExternal[count];

        for (int i = 0; i < count; ++i)
        {
            Object element = externalPSKs.elementAt(i);
            if (!(element instanceof TlsPSKExternal))
            {
                throw new TlsFatalAlert(AlertDescription.internal_error,
                    "External PSKs element is not a TlsPSKExternal");
            }

            TlsPSKExternal pskExternal = (TlsPSKExternal)element;
            if (!Arrays.contains(prfAlgorithms, pskExternal.getPRFAlgorithm()))
            {
                throw new TlsFatalAlert(AlertDescription.internal_error,
                    "External PSK incompatible with offered cipher suites");
            }

            result[i] = pskExternal;
        }

        return result;
    }

    static Vector getPSKIndices(TlsPSK[] psks, int prfAlgorithm)
    {
        Vector v = new Vector(psks.length);
        for (int i = 0; i < psks.length; ++i)
        {
            if (psks[i].getPRFAlgorithm() == prfAlgorithm)
            {
                v.add(Integers.valueOf(i));
            }
        }
        return v;
    }

    static short processMaxFragmentLengthExtension(Hashtable clientExtensions, Hashtable serverExtensions,
        short alertDescription)
        throws IOException
    {
        short maxFragmentLength = TlsExtensionsUtils.getMaxFragmentLengthExtension(serverExtensions);
        if (maxFragmentLength >= 0)
        {
            if (!MaxFragmentLength.isValid(maxFragmentLength) ||
                (clientExtensions != null &&
                    maxFragmentLength != TlsExtensionsUtils.getMaxFragmentLengthExtension(clientExtensions)))
            {
                throw new TlsFatalAlert(alertDescription);
            }
        }
        return maxFragmentLength;
    }

    static short processClientCertificateTypeExtension(Hashtable clientExtensions, Hashtable serverExtensions,
        short alertDescription)
        throws IOException
    {
        short serverValue = TlsExtensionsUtils.getClientCertificateTypeExtensionServer(serverExtensions);
        if (serverValue < 0)
        {
            return CertificateType.X509;
        }

        if (!CertificateType.isValid(serverValue))
        {
            throw new TlsFatalAlert(alertDescription, "Unknown value for client_certificate_type");
        }

        short[] clientValues = TlsExtensionsUtils.getClientCertificateTypeExtensionClient(clientExtensions);
        if (clientValues == null || !contains(clientValues, 0, clientValues.length, serverValue))
        {
            throw new TlsFatalAlert(alertDescription, "Invalid selection for client_certificate_type");
        }

        return serverValue;
    }

    static short processClientCertificateTypeExtension13(Hashtable clientExtensions, Hashtable serverExtensions,
        short alertDescription)
        throws IOException
    {
        short certificateType = processClientCertificateTypeExtension(clientExtensions, serverExtensions,
            alertDescription);

        return validateCertificateType13(certificateType, alertDescription);
    }

    static short processServerCertificateTypeExtension(Hashtable clientExtensions, Hashtable serverExtensions,
        short alertDescription)
        throws IOException
    {
        short serverValue = TlsExtensionsUtils.getServerCertificateTypeExtensionServer(serverExtensions);
        if (serverValue < 0)
        {
            return CertificateType.X509;
        }

        if (!CertificateType.isValid(serverValue))
        {
            throw new TlsFatalAlert(alertDescription, "Unknown value for server_certificate_type");
        }

        short[] clientValues = TlsExtensionsUtils.getServerCertificateTypeExtensionClient(clientExtensions);
        if (clientValues == null || !contains(clientValues, 0, clientValues.length, serverValue))
        {
            throw new TlsFatalAlert(alertDescription, "Invalid selection for server_certificate_type");
        }

        return serverValue;
    }

    static short processServerCertificateTypeExtension13(Hashtable clientExtensions, Hashtable serverExtensions,
        short alertDescription)
        throws IOException
    {
        short certificateType = processServerCertificateTypeExtension(clientExtensions, serverExtensions,
            alertDescription);

        return validateCertificateType13(certificateType, alertDescription);
    }

    private static short validateCertificateType13(short certificateType, short alertDescription)
        throws IOException
    {
        if (CertificateType.OpenPGP == certificateType)
        {
            throw new TlsFatalAlert(alertDescription, "The OpenPGP certificate type MUST NOT be used with TLS 1.3");
        }

        return certificateType;
    }
}<|MERGE_RESOLUTION|>--- conflicted
+++ resolved
@@ -1252,7 +1252,7 @@
             addIfSupported(result, crypto, (SignatureAndHashAlgorithm)candidates.elementAt(i));
         }
 
-        // adding injected sig algorithms (to TLS client hello) #pqc-tls #injection
+        // adding injected sig algorithms (to TLS client hello) #tls-injection
         result.addAll(0, InjectionPoint.sigAlgs().asSigAndHashCollection());
         return result;
     }
@@ -5367,19 +5367,18 @@
                     agreement = crypto.createDHDomain(new TlsDHConfig(supportedGroup, true)).createDH();
                 }
             }
-<<<<<<< HEAD
-            else {
+            else if (InjectionPoint.kems().contain(supportedGroup))
+            {
                 // #tls-injection
                 assert (crypto instanceof JcaTlsCrypto);
                 agreement = InjectionPoint.kems().kemByCodePoint(supportedGroup).tlsAgreement((JcaTlsCrypto)crypto, false); // assume we are a client
-=======
+            }
             else if (NamedGroup.refersToASpecificKem(supportedGroup))
             {
                 if (crypto.hasKemAgreement())
                 {
                     agreement = crypto.createKemDomain(new TlsKemConfig(supportedGroup, false)).createKem();
                 }
->>>>>>> 5b136085
             }
 
             if (null != agreement)
