--- conflicted
+++ resolved
@@ -9,13 +9,7 @@
 import java.security.spec.AlgorithmParameterSpec;
 
 import org.bouncycastle.crypto.CipherParameters;
-<<<<<<< HEAD
-import org.bouncycastle.crypto.DSA;
-import org.bouncycastle.crypto.Digest;
-import org.bouncycastle.crypto.digests.NullDigest;
-=======
 import org.bouncycastle.crypto.CryptoException;
->>>>>>> ca4ab830
 import org.bouncycastle.crypto.params.ParametersWithID;
 import org.bouncycastle.crypto.params.ParametersWithRandom;
 import org.bouncycastle.crypto.signers.SM2Signer;
@@ -27,14 +21,6 @@
 public class GMSignatureSpi
     extends java.security.SignatureSpi
 {
-<<<<<<< HEAD
-    private final static byte[] DEFAULT_SM2_USERID = new byte[] {
-            0x31, 0x32, 0x33, 0x34, 0x35, 0x36, 0x37, 0x38,
-            0x31, 0x32, 0x33, 0x34, 0x35, 0x36, 0x37, 0x38
-    };
-
-    GMSignatureSpi(Digest digest, DSA signer, DSAEncoder encoder)
-=======
     private final JcaJceHelper helper = new BCJcaJceHelper();
 
     private AlgorithmParameters engineParams;
@@ -43,7 +29,6 @@
     private final SM2Signer signer;
 
     GMSignatureSpi(SM2Signer signer)
->>>>>>> ca4ab830
     {
         this.signer = signer;
     }
@@ -53,19 +38,12 @@
     {
         CipherParameters param = ECUtils.generatePublicKeyParameter(publicKey);
 
-<<<<<<< HEAD
-        ParametersWithID parametersWithID = new ParametersWithID(param, DEFAULT_SM2_USERID);
-
-        digest.reset();
-        signer.init(false, parametersWithID);
-=======
         if (paramSpec != null)
         {
             param = new ParametersWithID(param, paramSpec.getID());
         }
 
         signer.init(false, param);
->>>>>>> ca4ab830
     }
 
     protected void engineInitSign(
@@ -92,22 +70,11 @@
     protected void engineUpdate(byte b)
         throws SignatureException
     {
-<<<<<<< HEAD
-        public sm3WithSM2()
-        {
-            super(new NullDigest(), new SM2Signer(), new StdDSAEncoder());
-        }
-    }
-
-    private static class StdDSAEncoder
-        implements DSAEncoder
-=======
         signer.update(b);
     }
 
     protected void engineUpdate(byte[] bytes, int off, int length)
         throws SignatureException
->>>>>>> ca4ab830
     {
         signer.update(bytes, off, length);
     }
