--- conflicted
+++ resolved
@@ -41,11 +41,7 @@
             "SPHINCS", "LMS", "NH", "XMSS", "SPHINCSPlus",
             "CMCE", "Frodo", "SABER", "Picnic", "NTRU", "Falcon", "Kyber",
             "Dilithium", "NTRUPrime", "BIKE", "HQC", "Rainbow",
-<<<<<<< HEAD
-            "Mayo", "Snova", "Cross"
-=======
-            "Mayo", "Snova", "Mirath"
->>>>>>> 9bd3c2cf
+            "Mayo", "Snova", "Mirath", "Cross"
         };
 
     /**
