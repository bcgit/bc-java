package org.bouncycastle.jce.spec;

import java.security.spec.EncodedKeySpec;

<<<<<<< HEAD
import org.bouncycastle.crypto.util.OpenSSHPrivateKeyUtil;

/**
 * OpenSSHPrivateKeySpec holds and encoded OpenSSH private key.
 * The format of the key can be either ASN.1 or OpenSSH.
 */
=======
>>>>>>> 1d1304e4
public class OpenSSHPrivateKeySpec
    extends EncodedKeySpec
{
    private final String format;

    /**
     * Accept an encoded key and determine the format.
     * <p>
     * The encoded key should be the Base64 decoded blob between the "---BEGIN and ---END" markers.
     * This constructor will endeavour to find the OpenSSH format magic value. If it can not then it
     * will default to ASN.1. It does not attempt to validate the ASN.1
     * <p>
     * Example:
     * OpenSSHPrivateKeySpec privSpec = new OpenSSHPrivateKeySpec(rawPriv);
     * <p>
     * KeyFactory kpf = KeyFactory.getInstance("RSA", "BC");
     * PrivateKey prk = kpf.generatePrivate(privSpec);
     * <p>
     * OpenSSHPrivateKeySpec rcPrivateSpec = kpf.getKeySpec(prk, OpenSSHPrivateKeySpec.class);
     *
     * @param encodedKey The encoded key.
     */
    public OpenSSHPrivateKeySpec(byte[] encodedKey)
    {
        super(encodedKey);

        if  (encodedKey[0] == 0x30)   // DER SEQUENCE
        {
            format = "ASN.1";
        }
        else if (encodedKey[0] == 'o')
        {
            format = "OpenSSH";
        }
        else
        {
            throw new IllegalArgumentException("unknown byte encoding");
        }
    }

    /**
     * Return the format, either OpenSSH for the OpenSSH propriety format or ASN.1.
     *
     * @return the format OpenSSH or ASN.1
     */
    public String getFormat()
    {
        return format;
    }
}<|MERGE_RESOLUTION|>--- conflicted
+++ resolved
@@ -2,15 +2,12 @@
 
 import java.security.spec.EncodedKeySpec;
 
-<<<<<<< HEAD
 import org.bouncycastle.crypto.util.OpenSSHPrivateKeyUtil;
 
 /**
  * OpenSSHPrivateKeySpec holds and encoded OpenSSH private key.
  * The format of the key can be either ASN.1 or OpenSSH.
  */
-=======
->>>>>>> 1d1304e4
 public class OpenSSHPrivateKeySpec
     extends EncodedKeySpec
 {
