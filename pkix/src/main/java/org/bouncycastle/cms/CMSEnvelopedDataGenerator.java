package org.bouncycastle.cms;

import org.bouncycastle.asn1.ASN1EncodableVector;
import org.bouncycastle.asn1.ASN1Encoding;
import org.bouncycastle.asn1.ASN1ObjectIdentifier;
import org.bouncycastle.asn1.ASN1OctetString;
import org.bouncycastle.asn1.ASN1Set;
import org.bouncycastle.asn1.BEROctetString;
import org.bouncycastle.asn1.BERSet;
import org.bouncycastle.asn1.DEROctetString;
import org.bouncycastle.asn1.DERSet;
import org.bouncycastle.asn1.cms.AttributeTable;
import org.bouncycastle.asn1.cms.AuthEnvelopedData;
import org.bouncycastle.asn1.cms.CMSObjectIdentifiers;
import org.bouncycastle.asn1.cms.ContentInfo;
import org.bouncycastle.asn1.cms.EncryptedContentInfo;
import org.bouncycastle.asn1.cms.EnvelopedData;
import org.bouncycastle.asn1.x509.AlgorithmIdentifier;
import org.bouncycastle.cms.bc.BcCMSContentEncryptorBuilder;
import org.bouncycastle.operator.GenericKey;
import org.bouncycastle.operator.OutputEncryptor;

import java.io.ByteArrayOutputStream;
import java.io.IOException;
import java.io.OutputStream;
import java.util.Collections;
import java.util.HashMap;
import java.util.Iterator;
import java.util.Map;

/**
 * General class for generating a CMS enveloped-data message.
 *
 * A simple example of usage.
 *
 * <pre>
 *       CMSTypedData msg     = new CMSProcessableByteArray("Hello World!".getBytes());
 *
 *       CMSEnvelopedDataGenerator edGen = new CMSEnvelopedDataGenerator();
 *
 *       edGen.addRecipientInfoGenerator(new JceKeyTransRecipientInfoGenerator(recipientCert).setProvider("BC"));
 *
 *       CMSEnvelopedData ed = edGen.generate(
 *                                       msg,
 *                                       new JceCMSContentEncryptorBuilder(CMSAlgorithm.DES_EDE3_CBC)
 *                                              .setProvider("BC").build());
 *
 * </pre>
 */
public class CMSEnvelopedDataGenerator
    extends CMSEnvelopedGenerator
{
    /**
     * base constructor
     */
    public CMSEnvelopedDataGenerator()
    {
    }

    private CMSEnvelopedData doGenerate(
        CMSTypedData content,
        OutputEncryptor contentEncryptor)
        throws CMSException
    {
<<<<<<< HEAD
        if (!oldRecipientInfoGenerators.isEmpty())
        {
            throw new IllegalStateException("can only use addRecipientGenerator() with this method");
        }

        if(authenticatedAttributeGenerator != null
                && !(contentEncryptor instanceof BcCMSContentEncryptorBuilder.ProtectionProvider)){
            throw new IllegalStateException("can only protect attributes using authenticating encryption algorithms");
        }

=======
>>>>>>> ebda6ab5
        ASN1EncodableVector     recipientInfos = new ASN1EncodableVector();
        AlgorithmIdentifier     encAlgId;
        ASN1OctetString         encContent;

        ByteArrayOutputStream bOut = new ByteArrayOutputStream();

        try
        {
            OutputStream cOut = contentEncryptor.getOutputStream(bOut);

            content.write(cOut);

            cOut.close();
        }
        catch (IOException e)
        {
            throw new CMSException("");
        }

        byte[] encryptedContent = bOut.toByteArray();

        encAlgId = contentEncryptor.getAlgorithmIdentifier();

        encContent = new BEROctetString(encryptedContent);

        GenericKey encKey = contentEncryptor.getKey();

        for (Iterator it = recipientInfoGenerators.iterator(); it.hasNext();)
        {
            RecipientInfoGenerator recipient = (RecipientInfoGenerator)it.next();

            recipientInfos.add(recipient.generate(encKey));
        }

        EncryptedContentInfo  eci = new EncryptedContentInfo(
                        content.getContentType(),
                        encAlgId,
                        encContent);

        ASN1Set unprotectedAttrSet = null;
        if (unprotectedAttributeGenerator != null)
        {
            AttributeTable attrTable = unprotectedAttributeGenerator.getAttributes(new HashMap());

            unprotectedAttrSet = new BERSet(attrTable.toASN1EncodableVector());
        }

        if(contentEncryptor instanceof BcCMSContentEncryptorBuilder.ProtectionProvider){
            BcCMSContentEncryptorBuilder.ProtectionProvider protectionProvider = (BcCMSContentEncryptorBuilder.ProtectionProvider) contentEncryptor;
            Map<String, Object> parameters = getBaseAuthEnvelopedParameters(content.getContentType(), contentEncryptor.getAlgorithmIdentifier());
            ASN1Set authedAttrs = null;
            if (authenticatedAttributeGenerator != null){
                 authedAttrs = new DERSet(authenticatedAttributeGenerator.getAttributes(Collections.unmodifiableMap(parameters)).toASN1EncodableVector());
                try {
                    protectionProvider.additionalAuthenticatedAttributes(authedAttrs.getEncoded(ASN1Encoding.DER));
                } catch (IOException e) {
                    throw new CMSException("could not encode authenticated attirbutes", e);
                }
            }

            DEROctetString mac = new DEROctetString(protectionProvider.getMac());

            ContentInfo contentInfo = new ContentInfo(
                    CMSObjectIdentifiers.authEnvelopedData,
                    new AuthEnvelopedData(originatorInfo, new DERSet(recipientInfos), eci, authedAttrs, mac, unprotectedAttrSet));

            return new CMSAuthEnvelopedData(contentInfo);
        }

        ContentInfo contentInfo = new ContentInfo(
                CMSObjectIdentifiers.envelopedData,
                new EnvelopedData(originatorInfo, new DERSet(recipientInfos), eci, unprotectedAttrSet));

        return new CMSEnvelopedData(contentInfo);
    }
        protected Map<String, Object> getBaseAuthEnvelopedParameters(ASN1ObjectIdentifier contentType, AlgorithmIdentifier macAlgId){
            Map<String, Object> param = new HashMap<String, Object>();
            param.put(CMSAttributeTableGenerator.CONTENT_TYPE, contentType);
            param.put(CMSAttributeTableGenerator.MAC_ALGORITHM_IDENTIFIER,  macAlgId);
            return param;
        }

    /**
     * generate an enveloped object that contains an CMS Enveloped Data
     * object using the given provider.
     *
     * @param content the content to be encrypted
     * @param contentEncryptor the symmetric key based encryptor to encrypt the content with.
     */
    public CMSEnvelopedData generate(
        CMSTypedData content,
        OutputEncryptor contentEncryptor)
        throws CMSException
    {
        return doGenerate(content, contentEncryptor);
    }
}<|MERGE_RESOLUTION|>--- conflicted
+++ resolved
@@ -16,7 +16,7 @@
 import org.bouncycastle.asn1.cms.EncryptedContentInfo;
 import org.bouncycastle.asn1.cms.EnvelopedData;
 import org.bouncycastle.asn1.x509.AlgorithmIdentifier;
-import org.bouncycastle.cms.bc.BcCMSContentEncryptorBuilder;
+import org.bouncycastle.operator.AADProcessor;
 import org.bouncycastle.operator.GenericKey;
 import org.bouncycastle.operator.OutputEncryptor;
 
@@ -62,19 +62,6 @@
         OutputEncryptor contentEncryptor)
         throws CMSException
     {
-<<<<<<< HEAD
-        if (!oldRecipientInfoGenerators.isEmpty())
-        {
-            throw new IllegalStateException("can only use addRecipientGenerator() with this method");
-        }
-
-        if(authenticatedAttributeGenerator != null
-                && !(contentEncryptor instanceof BcCMSContentEncryptorBuilder.ProtectionProvider)){
-            throw new IllegalStateException("can only protect attributes using authenticating encryption algorithms");
-        }
-
-=======
->>>>>>> ebda6ab5
         ASN1EncodableVector     recipientInfos = new ASN1EncodableVector();
         AlgorithmIdentifier     encAlgId;
         ASN1OctetString         encContent;
@@ -122,20 +109,20 @@
             unprotectedAttrSet = new BERSet(attrTable.toASN1EncodableVector());
         }
 
-        if(contentEncryptor instanceof BcCMSContentEncryptorBuilder.ProtectionProvider){
-            BcCMSContentEncryptorBuilder.ProtectionProvider protectionProvider = (BcCMSContentEncryptorBuilder.ProtectionProvider) contentEncryptor;
+        if(contentEncryptor instanceof AADProcessor){
+            AADProcessor aadProcessor = (AADProcessor) contentEncryptor;
             Map<String, Object> parameters = getBaseAuthEnvelopedParameters(content.getContentType(), contentEncryptor.getAlgorithmIdentifier());
             ASN1Set authedAttrs = null;
             if (authenticatedAttributeGenerator != null){
                  authedAttrs = new DERSet(authenticatedAttributeGenerator.getAttributes(Collections.unmodifiableMap(parameters)).toASN1EncodableVector());
                 try {
-                    protectionProvider.additionalAuthenticatedAttributes(authedAttrs.getEncoded(ASN1Encoding.DER));
+                    aadProcessor.getAADStream().write(authedAttrs.getEncoded(ASN1Encoding.DER));
                 } catch (IOException e) {
                     throw new CMSException("could not encode authenticated attirbutes", e);
                 }
             }
 
-            DEROctetString mac = new DEROctetString(protectionProvider.getMac());
+            DEROctetString mac = new DEROctetString(aadProcessor.getMAC());
 
             ContentInfo contentInfo = new ContentInfo(
                     CMSObjectIdentifiers.authEnvelopedData,
