--- conflicted
+++ resolved
@@ -11,7 +11,6 @@
  */
 public class CMSAuthEnvelopedData extends CMSEnvelopedData
 {
-
     private ASN1Set             authAttrs;
     private byte[]              mac;
 
@@ -29,42 +28,11 @@
         this(contentInfo, AuthEnvelopedData.getInstance(contentInfo.getContent()));
     }
 
-<<<<<<< HEAD
    CMSAuthEnvelopedData(final ContentInfo contentInfo, final AuthEnvelopedData authEnvData) throws CMSException {
         super(contentInfo, authEnvData);
 
         this.authAttrs = authEnvData.getAuthAttrs();
         this.mac = authEnvData.getMac().getOctets();
-=======
-        this.authAttrs = authEnvData.getAuthAttrs();
-        this.mac = authEnvData.getMac().getOctets();
-        this.unauthAttrs = authEnvData.getUnauthAttrs();
-
-        //
-        // build the RecipientInformationStore
-        //
-        if (authAttrs != null)
-        {
-            this.recipientInfoStore = CMSEnvelopedHelper.buildRecipientInformationStore(
-                recipientInfos, this.authEncAlg, secureReadable, new AuthAttributesProvider()
-                {
-                    public ASN1Set getAuthAttributes()
-                    {
-                        return authAttrs;
-                    }
-
-                    public boolean isAead()
-                    {
-                        return true;
-                    }
-                });
-        }
-        else
-        {
-            this.recipientInfoStore = CMSEnvelopedHelper.buildRecipientInformationStore(
-                recipientInfos, this.authEncAlg, secureReadable);
-        }
->>>>>>> ebda6ab5
     }
 
 }