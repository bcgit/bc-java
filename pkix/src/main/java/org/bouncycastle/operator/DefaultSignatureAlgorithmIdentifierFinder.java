--- conflicted
+++ resolved
@@ -13,11 +13,8 @@
 import org.bouncycastle.asn1.bsi.BSIObjectIdentifiers;
 import org.bouncycastle.asn1.cryptopro.CryptoProObjectIdentifiers;
 import org.bouncycastle.asn1.eac.EACObjectIdentifiers;
-<<<<<<< HEAD
 import org.bouncycastle.asn1.edcurves.EdwardsCurvesObjectIdentifiers;
-=======
 import org.bouncycastle.asn1.gm.GMObjectIdentifiers;
->>>>>>> 6de1c17d
 import org.bouncycastle.asn1.nist.NISTObjectIdentifiers;
 import org.bouncycastle.asn1.oiw.OIWObjectIdentifiers;
 import org.bouncycastle.asn1.pkcs.PKCSObjectIdentifiers;
@@ -125,9 +122,6 @@
         algorithms.put("SHA256WITHCVC-ECDSA", EACObjectIdentifiers.id_TA_ECDSA_SHA_256);
         algorithms.put("SHA384WITHCVC-ECDSA", EACObjectIdentifiers.id_TA_ECDSA_SHA_384);
         algorithms.put("SHA512WITHCVC-ECDSA", EACObjectIdentifiers.id_TA_ECDSA_SHA_512);
-<<<<<<< HEAD
-        algorithms.put("SHA512WITHED25519", EdwardsCurvesObjectIdentifiers.id_Ed25519);
-=======
         algorithms.put("SHA3-512WITHSPHINCS256", BCObjectIdentifiers.sphincs256_with_SHA3_512);
         algorithms.put("SHA512WITHSPHINCS256", BCObjectIdentifiers.sphincs256_with_SHA512);
         algorithms.put("SM3WITHSM2", GMObjectIdentifiers.sm2sign_with_sm3);
@@ -142,7 +136,8 @@
         algorithms.put("SHAKE128WITHXMSSMT", BCObjectIdentifiers.xmss_mt_with_SHAKE128);
         algorithms.put("SHAKE256WITHXMSSMT", BCObjectIdentifiers.xmss_mt_with_SHAKE256);
 
->>>>>>> 6de1c17d
+        algorithms.put("SHA512WITHED25519", EdwardsCurvesObjectIdentifiers.id_Ed25519);
+
         //
         // According to RFC 3279, the ASN.1 encoding SHALL (id-dsa-with-sha1) or MUST (ecdsa-with-SHA*) omit the parameters field.
         // The parameters field SHALL be NULL for RSA based signature algorithms.
@@ -157,9 +152,6 @@
         noParams.add(NISTObjectIdentifiers.dsa_with_sha256);
         noParams.add(NISTObjectIdentifiers.dsa_with_sha384);
         noParams.add(NISTObjectIdentifiers.dsa_with_sha512);
-<<<<<<< HEAD
-        noParams.add(EdwardsCurvesObjectIdentifiers.id_Ed25519);
-=======
         noParams.add(NISTObjectIdentifiers.id_dsa_with_sha3_224);
         noParams.add(NISTObjectIdentifiers.id_dsa_with_sha3_256);
         noParams.add(NISTObjectIdentifiers.id_dsa_with_sha3_384);
@@ -168,7 +160,7 @@
         noParams.add(NISTObjectIdentifiers.id_ecdsa_with_sha3_256);
         noParams.add(NISTObjectIdentifiers.id_ecdsa_with_sha3_384);
         noParams.add(NISTObjectIdentifiers.id_ecdsa_with_sha3_512);
->>>>>>> 6de1c17d
+        noParams.add(EdwardsCurvesObjectIdentifiers.id_Ed25519);
 
         //
         // RFC 4491
