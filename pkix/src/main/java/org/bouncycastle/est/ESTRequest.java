package org.bouncycastle.est;

import java.net.URL;

/**
 * Implements a basic http request.
 */
public class ESTRequest
{
    final String method;
    final URL url;
    HttpUtil.Headers headers = new HttpUtil.Headers();
    final ESTClientRequestIdempotentInputSource writer;
    final ESTHijacker hijacker;
    final ESTClient estClient;
    final ESTSourceConnectionListener listener;

<<<<<<< HEAD

    public ESTRequest(String method, URL url, ESTClientRequestIdempotentInputSource writer, ESTSourceConnectionListener listener)
    {
        this.method = method;
        this.url = url;
        this.writer = writer;
        this.hijacker = null;
        this.listener = listener;
    }

    public ESTRequest(String method, URL url, ESTSourceConnectionListener listener)
    {
        this.method = method;
        this.url = url;
        this.listener = listener;
        this.hijacker = null;
        this.writer = null;
    }

    ESTRequest(String method, URL url, ESTClientRequestIdempotentInputSource writer, ESTHijacker hijacker, ESTSourceConnectionListener listener, HttpUtil.Headers headers)
=======
    ESTRequest(
        String method,
        URL url,
        ESTClientRequestIdempotentInputSource writer,
        ESTHijacker hijacker,
        ESTSourceConnectionListener listener,
        HttpUtil.Headers headers,
        ESTClient estClient)
>>>>>>> 4248e3f1
    {
        this.method = method;
        this.url = url;
        this.writer = writer;
        this.hijacker = hijacker;
        this.listener = listener;
        this.headers = headers;
<<<<<<< HEAD
    }
    
=======
        this.estClient = estClient;
    }


>>>>>>> 4248e3f1
    public String getMethod()
    {
        return method;
    }

    public URL getURL()
    {
        return url;
    }

    public HttpUtil.Headers getHeaders()
    {
        return headers;
    }

    public ESTClientRequestIdempotentInputSource getWriter()
    {
        return writer;
    }

    public ESTHijacker getHijacker()
    {
        return hijacker;
    }

    public ESTClient getEstClient()
    {
        return estClient;
    }

    public ESTSourceConnectionListener getListener()
    {
        return listener;
    }
}<|MERGE_RESOLUTION|>--- conflicted
+++ resolved
@@ -15,28 +15,7 @@
     final ESTClient estClient;
     final ESTSourceConnectionListener listener;
 
-<<<<<<< HEAD
 
-    public ESTRequest(String method, URL url, ESTClientRequestIdempotentInputSource writer, ESTSourceConnectionListener listener)
-    {
-        this.method = method;
-        this.url = url;
-        this.writer = writer;
-        this.hijacker = null;
-        this.listener = listener;
-    }
-
-    public ESTRequest(String method, URL url, ESTSourceConnectionListener listener)
-    {
-        this.method = method;
-        this.url = url;
-        this.listener = listener;
-        this.hijacker = null;
-        this.writer = null;
-    }
-
-    ESTRequest(String method, URL url, ESTClientRequestIdempotentInputSource writer, ESTHijacker hijacker, ESTSourceConnectionListener listener, HttpUtil.Headers headers)
-=======
     ESTRequest(
         String method,
         URL url,
@@ -45,7 +24,6 @@
         ESTSourceConnectionListener listener,
         HttpUtil.Headers headers,
         ESTClient estClient)
->>>>>>> 4248e3f1
     {
         this.method = method;
         this.url = url;
@@ -53,15 +31,9 @@
         this.hijacker = hijacker;
         this.listener = listener;
         this.headers = headers;
-<<<<<<< HEAD
+        this.estClient = estClient;
     }
     
-=======
-        this.estClient = estClient;
-    }
-
-
->>>>>>> 4248e3f1
     public String getMethod()
     {
         return method;
