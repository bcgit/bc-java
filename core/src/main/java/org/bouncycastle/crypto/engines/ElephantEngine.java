package org.bouncycastle.crypto.engines;

import java.io.ByteArrayOutputStream;
import java.util.Arrays;

import org.bouncycastle.crypto.CipherParameters;
import org.bouncycastle.crypto.DataLengthException;
import org.bouncycastle.crypto.InvalidCipherTextException;
import org.bouncycastle.crypto.OutputLengthException;

/**
 * Elephant AEAD v2, based on the current round 3 submission, https://www.esat.kuleuven.be/cosic/elephant/
 * Reference C implementation: https://github.com/TimBeyne/Elephant
 * Specification: https://csrc.nist.gov/CSRC/media/Projects/lightweight-cryptography/documents/finalist-round/updated-spec-doc/elephant-spec-final.pdf
 */
public class ElephantEngine
    extends AEADBaseEngine
{
    public enum ElephantParameters
    {
        elephant160,
        elephant176,
        elephant200
    }

    private enum State
    {
        Uninitialized,
        EncInit,
        EncAad, // can process AAD
        EncData, // cannot process AAD
        EncFinal,
        DecInit,
        DecAad, // can process AAD
        DecData, // cannot process AAD
        DecFinal,
    }
    private final ElephantParameters parameters;
    private final int BLOCK_SIZE;
    private int nBits;
    private int nSBox;
    private final int nRounds;
    private byte lfsrIV;
    private byte[] npub;
    private byte[] expanded_key;
    private boolean initialised;
    private int nb_its;
    private byte[] ad;
    private int adOff;
    private int adlen;
    private final byte[] tag_buffer;
    private byte[] previous_mask;
    private byte[] current_mask;
    private byte[] next_mask;
    private final byte[] buffer;
    private final byte[] previous_outputMessage;
    private State m_state = State.Uninitialized;
    private final ByteArrayOutputStream aadData = new ByteArrayOutputStream();
    private int inputOff;
    private byte[] inputMessage;
    private int messageLen;

    private final byte[] sBoxLayer = {
        (byte)0xee, (byte)0xed, (byte)0xeb, (byte)0xe0, (byte)0xe2, (byte)0xe1, (byte)0xe4, (byte)0xef, (byte)0xe7, (byte)0xea, (byte)0xe8, (byte)0xe5, (byte)0xe9, (byte)0xec, (byte)0xe3, (byte)0xe6,
        (byte)0xde, (byte)0xdd, (byte)0xdb, (byte)0xd0, (byte)0xd2, (byte)0xd1, (byte)0xd4, (byte)0xdf, (byte)0xd7, (byte)0xda, (byte)0xd8, (byte)0xd5, (byte)0xd9, (byte)0xdc, (byte)0xd3, (byte)0xd6,
        (byte)0xbe, (byte)0xbd, (byte)0xbb, (byte)0xb0, (byte)0xb2, (byte)0xb1, (byte)0xb4, (byte)0xbf, (byte)0xb7, (byte)0xba, (byte)0xb8, (byte)0xb5, (byte)0xb9, (byte)0xbc, (byte)0xb3, (byte)0xb6,
        (byte)0x0e, (byte)0x0d, (byte)0x0b, (byte)0x00, (byte)0x02, (byte)0x01, (byte)0x04, (byte)0x0f, (byte)0x07, (byte)0x0a, (byte)0x08, (byte)0x05, (byte)0x09, (byte)0x0c, (byte)0x03, (byte)0x06,
        (byte)0x2e, (byte)0x2d, (byte)0x2b, (byte)0x20, (byte)0x22, (byte)0x21, (byte)0x24, (byte)0x2f, (byte)0x27, (byte)0x2a, (byte)0x28, (byte)0x25, (byte)0x29, (byte)0x2c, (byte)0x23, (byte)0x26,
        (byte)0x1e, (byte)0x1d, (byte)0x1b, (byte)0x10, (byte)0x12, (byte)0x11, (byte)0x14, (byte)0x1f, (byte)0x17, (byte)0x1a, (byte)0x18, (byte)0x15, (byte)0x19, (byte)0x1c, (byte)0x13, (byte)0x16,
        (byte)0x4e, (byte)0x4d, (byte)0x4b, (byte)0x40, (byte)0x42, (byte)0x41, (byte)0x44, (byte)0x4f, (byte)0x47, (byte)0x4a, (byte)0x48, (byte)0x45, (byte)0x49, (byte)0x4c, (byte)0x43, (byte)0x46,
        (byte)0xfe, (byte)0xfd, (byte)0xfb, (byte)0xf0, (byte)0xf2, (byte)0xf1, (byte)0xf4, (byte)0xff, (byte)0xf7, (byte)0xfa, (byte)0xf8, (byte)0xf5, (byte)0xf9, (byte)0xfc, (byte)0xf3, (byte)0xf6,
        (byte)0x7e, (byte)0x7d, (byte)0x7b, (byte)0x70, (byte)0x72, (byte)0x71, (byte)0x74, (byte)0x7f, (byte)0x77, (byte)0x7a, (byte)0x78, (byte)0x75, (byte)0x79, (byte)0x7c, (byte)0x73, (byte)0x76,
        (byte)0xae, (byte)0xad, (byte)0xab, (byte)0xa0, (byte)0xa2, (byte)0xa1, (byte)0xa4, (byte)0xaf, (byte)0xa7, (byte)0xaa, (byte)0xa8, (byte)0xa5, (byte)0xa9, (byte)0xac, (byte)0xa3, (byte)0xa6,
        (byte)0x8e, (byte)0x8d, (byte)0x8b, (byte)0x80, (byte)0x82, (byte)0x81, (byte)0x84, (byte)0x8f, (byte)0x87, (byte)0x8a, (byte)0x88, (byte)0x85, (byte)0x89, (byte)0x8c, (byte)0x83, (byte)0x86,
        (byte)0x5e, (byte)0x5d, (byte)0x5b, (byte)0x50, (byte)0x52, (byte)0x51, (byte)0x54, (byte)0x5f, (byte)0x57, (byte)0x5a, (byte)0x58, (byte)0x55, (byte)0x59, (byte)0x5c, (byte)0x53, (byte)0x56,
        (byte)0x9e, (byte)0x9d, (byte)0x9b, (byte)0x90, (byte)0x92, (byte)0x91, (byte)0x94, (byte)0x9f, (byte)0x97, (byte)0x9a, (byte)0x98, (byte)0x95, (byte)0x99, (byte)0x9c, (byte)0x93, (byte)0x96,
        (byte)0xce, (byte)0xcd, (byte)0xcb, (byte)0xc0, (byte)0xc2, (byte)0xc1, (byte)0xc4, (byte)0xcf, (byte)0xc7, (byte)0xca, (byte)0xc8, (byte)0xc5, (byte)0xc9, (byte)0xcc, (byte)0xc3, (byte)0xc6,
        (byte)0x3e, (byte)0x3d, (byte)0x3b, (byte)0x30, (byte)0x32, (byte)0x31, (byte)0x34, (byte)0x3f, (byte)0x37, (byte)0x3a, (byte)0x38, (byte)0x35, (byte)0x39, (byte)0x3c, (byte)0x33, (byte)0x36,
        (byte)0x6e, (byte)0x6d, (byte)0x6b, (byte)0x60, (byte)0x62, (byte)0x61, (byte)0x64, (byte)0x6f, (byte)0x67, (byte)0x6a, (byte)0x68, (byte)0x65, (byte)0x69, (byte)0x6c, (byte)0x63, (byte)0x66
    };

    private final byte[] KeccakRoundConstants = {
        (byte)0x01, (byte)0x82, (byte)0x8a, (byte)0x00, (byte)0x8b, (byte)0x01, (byte)0x81, (byte)0x09, (byte)0x8a,
        (byte)0x88, (byte)0x09, (byte)0x0a, (byte)0x8b, (byte)0x8b, (byte)0x89, (byte)0x03, (byte)0x02, (byte)0x80
    };

    private final int[] KeccakRhoOffsets = {0, 1, 6, 4, 3, 4, 4, 6, 7, 4, 3, 2, 3, 1, 7, 1, 5, 7, 5, 0, 2, 2, 5, 0, 6};

    public ElephantEngine(ElephantParameters parameters)
    {
        KEY_SIZE = 16;
        IV_SIZE = 12;
        switch (parameters)
        {
        case elephant160:
            BLOCK_SIZE = 20;
            nBits = 160;
            nSBox = 20;
            nRounds = 80;
            lfsrIV = 0x75;
            MAC_SIZE = 8;
            algorithmName = "Elephant 160 AEAD";
            break;
        case elephant176:
            BLOCK_SIZE = 22;
            nBits = 176;
            nSBox = 22;
            nRounds = 90;
            lfsrIV = 0x45;
            algorithmName = "Elephant 176 AEAD";
            MAC_SIZE = 8;
            break;
        case elephant200:
            BLOCK_SIZE = 25;
            nRounds = 18;
            algorithmName = "Elephant 200 AEAD";
            MAC_SIZE = 16;
            break;
        default:
            throw new IllegalArgumentException("Invalid parameter settings for Elephant");
        }
        this.parameters = parameters;
        tag_buffer = new byte[BLOCK_SIZE];
        previous_mask = new byte[BLOCK_SIZE];
        current_mask = new byte[BLOCK_SIZE];
        next_mask = new byte[BLOCK_SIZE];
        buffer = new byte[BLOCK_SIZE];
        previous_outputMessage = new byte[BLOCK_SIZE];
        initialised = false;
        reset(false);
    }

    private void permutation(byte[] state)
    {
        switch (parameters)
        {
        case elephant160:
        case elephant176:
            byte IV = lfsrIV;
            byte[] tmp = new byte[nSBox];
            for (int i = 0; i < nRounds; i++)
            {
                /* Add counter values */
                state[0] ^= IV;
                state[nSBox - 1] ^= (byte)(((IV & 0x01) << 7) | ((IV & 0x02) << 5) | ((IV & 0x04) << 3) | ((IV & 0x08)
                    << 1) | ((IV & 0x10) >>> 1) | ((IV & 0x20) >>> 3) | ((IV & 0x40) >>> 5) | ((IV & 0x80) >>> 7));
                IV = (byte)(((IV << 1) | (((0x40 & IV) >>> 6) ^ ((0x20 & IV) >>> 5))) & 0x7f);
                /* sBoxLayer layer */
                for (int j = 0; j < nSBox; j++)
                {
                    state[j] = sBoxLayer[(state[j] & 0xFF)];
                }
                /* pLayer */
                int PermutedBitNo;
                Arrays.fill(tmp, (byte)0);
                for (int j = 0; j < nSBox; j++)
                {
                    for (int k = 0; k < 8; k++)
                    {
                        PermutedBitNo = (j << 3) + k;
                        if (PermutedBitNo != nBits - 1)
                        {
                            PermutedBitNo = ((PermutedBitNo * nBits) >> 2) % (nBits - 1);
                        }
                        tmp[PermutedBitNo >>> 3] ^= (((state[j] & 0xFF) >>> k) & 0x1) << (PermutedBitNo & 7);
                    }
                }
                System.arraycopy(tmp, 0, state, 0, nSBox);
            }
            break;
        case elephant200:
            for (int i = 0; i < nRounds; i++)
            {
                KeccakP200Round(state, i);
            }
            break;
        }
    }

    private byte rotl(byte b)
    {
        return (byte)(((b & 0xFF) << 1) | ((b & 0xFF) >>> 7));
    }

    private byte ROL8(byte a, int offset)
    {
        return (byte)((offset != 0) ? (((a & 0xFF) << offset) ^ ((a & 0xFF) >>> (8 - offset))) : a);
    }

    private int index(int x, int y)
    {
        return x + y * 5;
    }

    private void KeccakP200Round(byte[] state, int indexRound)
    {
        int x, y;
        byte[] tempA = new byte[25];
        //theta
        for (x = 0; x < 5; x++)
        {
            for (y = 0; y < 5; y++)
            {
                tempA[x] ^= state[index(x, y)];
            }
        }
        for (x = 0; x < 5; x++)
        {
            tempA[x + 5] = (byte)(ROL8(tempA[(x + 1) % 5], 1) ^ tempA[(x + 4) % 5]);
        }
        for (x = 0; x < 5; x++)
        {
            for (y = 0; y < 5; y++)
            {
                state[index(x, y)] ^= tempA[x + 5];
            }
        }
        //rho
        for (x = 0; x < 5; x++)
        {
            for (y = 0; y < 5; y++)
            {
                tempA[index(x, y)] = ROL8(state[index(x, y)], KeccakRhoOffsets[index(x, y)]);
            }
        }
        //pi
        for (x = 0; x < 5; x++)
        {
            for (y = 0; y < 5; y++)
            {
                state[index(y, (2 * x + 3 * y) % 5)] = tempA[index(x, y)];
            }
        }
        //chi
        for (y = 0; y < 5; y++)
        {
            for (x = 0; x < 5; x++)
            {
                tempA[x] = (byte)(state[index(x, y)] ^ ((~state[index((x + 1) % 5, y)]) & state[index((x + 2) % 5, y)]));
            }
            for (x = 0; x < 5; x++)
            {
                state[index(x, y)] = tempA[x];
            }
        }
        //iota
        state[0] ^= KeccakRoundConstants[indexRound];//index(0,0)
    }


    // State should be BLOCK_SIZE bytes long
    // Note: input may be equal to output
    private void lfsr_step(byte[] output, byte[] input)
    {
        switch (parameters)
        {
        case elephant160:
            output[BLOCK_SIZE - 1] = (byte)((((input[0] & 0xFF) << 3) | ((input[0] & 0xFF) >>> 5)) ^
                ((input[3] & 0xFF) << 7) ^ ((input[13] & 0xFF) >>> 7));
            break;
        case elephant176:
            output[BLOCK_SIZE - 1] = (byte)(rotl(input[0]) ^ ((input[3] & 0xFF) << 7) ^ ((input[19] & 0xFF) >>> 7));
            break;
        case elephant200:
            output[BLOCK_SIZE - 1] = (byte)(rotl(input[0]) ^ rotl(input[2]) ^ (input[13] << 1));
            break;
        }
        System.arraycopy(input, 1, output, 0, BLOCK_SIZE - 1);
    }

    private void xor_block(byte[] state, byte[] block, int bOff, int size)
    {
        for (int i = 0; i < size; ++i)
        {
            state[i] ^= block[i + bOff];
        }
    }

    @Override
    protected void init(byte[] k, byte[] iv)
        throws IllegalArgumentException
    {
        npub = iv;
        // Storage for the expanded key L
        expanded_key = new byte[BLOCK_SIZE];
        System.arraycopy(k, 0, expanded_key, 0, KEY_SIZE);
        permutation(expanded_key);
        initialised = true;
        m_state = forEncryption ? State.EncInit : State.DecInit;
        inputMessage = new byte[BLOCK_SIZE * 2 + (forEncryption ? 0 : MAC_SIZE)];
        reset(false);
    }

    @Override
    public void processAADByte(byte input)
    {
        aadData.write(input);
    }

    @Override
    public void processAADBytes(byte[] input, int inOff, int len)
    {
        if (inOff + len > input.length)
        {
            throw new DataLengthException("input buffer too short");
        }
        aadData.write(input, inOff, len);
    }

    @Override
    public int processBytes(byte[] input, int inOff, int len, byte[] output, int outOff)
        throws DataLengthException
    {
        if (inOff + len > input.length)
        {
            throw new DataLengthException("input buffer too short");
        }

        if (inputOff + len - (forEncryption ? 0 : MAC_SIZE) >= BLOCK_SIZE)
        {
<<<<<<< HEAD
            int mlen = inputOff + len - (forEncryption ? 0 : MAC_SIZE);
=======
            int mlen = inputOff + messageLen + len - (forEncryption ? 0 : CRYPTO_ABYTES);
>>>>>>> dcf93ea6
            int adlen = processAADBytes();
            int nblocks_c = 1 + mlen / BLOCK_SIZE;
            int nblocks_m = ((mlen % BLOCK_SIZE) != 0 ? nblocks_c : nblocks_c - 1);
            int nblocks_ad = 1 + (IV_SIZE + adlen) / BLOCK_SIZE;
            int nb_it = Math.max(nblocks_c + 1, nblocks_ad - 1);
            byte[] tempInput = new byte[Math.max(nblocks_c, 1) * BLOCK_SIZE];
            System.arraycopy(inputMessage, 0, tempInput, 0, inputOff);
            System.arraycopy(input, inOff, tempInput, inputOff, Math.min(len, tempInput.length - inputOff));
            int rv = processBytes(tempInput, output, outOff, nb_it, nblocks_m, nblocks_c, mlen, nblocks_ad, false);
            int copyLen = rv - inputOff;
            if (copyLen >= 0)
            {
                inputOff = inputOff + len - rv;
                System.arraycopy(input, inOff + copyLen, inputMessage, 0, inputOff);
            }
            else
            {
                System.arraycopy(inputMessage, inputOff + copyLen, inputMessage, 0, -copyLen);
                System.arraycopy(input, inOff, inputMessage, -copyLen, len);
                inputOff = len - copyLen;
            }
            messageLen += rv;
            return rv;
        }
        else
        {
            System.arraycopy(input, inOff, inputMessage, inputOff, len);
            inputOff += len;
            return 0;
        }
    }

    @Override
    public int doFinal(byte[] output, int outOff)
        throws IllegalStateException, InvalidCipherTextException
    {
        if (!initialised)
        {
            throw new IllegalArgumentException(algorithmName + " needs call init function before doFinal");
        }
        int len = inputOff;
        if ((forEncryption && len + outOff + MAC_SIZE > output.length) ||
            (!forEncryption && len + outOff - MAC_SIZE > output.length))
        {
            throw new OutputLengthException("output buffer is too short");
        }
        int mlen = len + messageLen - (forEncryption ? 0 : MAC_SIZE);
        int rv = mlen - messageLen;
        int adlen = processAADBytes();
        int nblocks_c = 1 + mlen / BLOCK_SIZE;
        int nblocks_m = (mlen % BLOCK_SIZE) != 0 ? nblocks_c : nblocks_c - 1;
        int nblocks_ad = 1 + (IV_SIZE + adlen) / BLOCK_SIZE;
        int nb_it = Math.max(nblocks_c + 1, nblocks_ad - 1);
        outOff += processBytes(inputMessage, output, outOff, nb_it, nblocks_m, nblocks_c, mlen, nblocks_ad, true);
        mac = new byte[MAC_SIZE];
        xor_block(tag_buffer, expanded_key, 0, BLOCK_SIZE);
        permutation(tag_buffer);
        xor_block(tag_buffer, expanded_key, 0, BLOCK_SIZE);
        if (forEncryption)
        {
            System.arraycopy(tag_buffer, 0, mac, 0, MAC_SIZE);
            System.arraycopy(mac, 0, output, outOff, mac.length);
            rv += MAC_SIZE;
        }
        else
        {
            inputOff -= MAC_SIZE;
            for (int i = 0; i < MAC_SIZE; ++i)
            {
                if (tag_buffer[i] != inputMessage[inputOff + i])
                {
                    throw new IllegalArgumentException("Mac does not match");
                }
            }
        }
        reset(false);
        return rv;
    }

    @Override
    public int getUpdateOutputSize(int len)
    {
        switch (m_state)
        {
        case Uninitialized:
            throw new IllegalArgumentException(algorithmName + " needs call init function before getUpdateOutputSize");
        case DecFinal:
        case EncFinal:
            return 0;
        case EncAad:
        case EncData:
        case EncInit:
        {
            int total = inputOff + len;
            return total - total % BLOCK_SIZE;
        }
        case DecAad:
        case DecData:
        case DecInit:
        {
            int total = Math.max(0, inputOff + len - MAC_SIZE);
            return total - total % BLOCK_SIZE;
        }
        }
        return Math.max(0, len + inputOff - MAC_SIZE);
    }

    @Override
    public int getOutputSize(int len)
    {
        switch (m_state)
        {
        case Uninitialized:
            throw new IllegalArgumentException(algorithmName + " needs call init function before getUpdateOutputSize");
        case DecFinal:
        case EncFinal:
            return 0;
        case EncAad:
        case EncData:
        case EncInit:
            return len + inputOff + MAC_SIZE;
        }
        return Math.max(0, len + inputOff - MAC_SIZE);
    }

    private int processAADBytes()
    {
        byte[] ad = aadData.toByteArray();
        switch (m_state)
        {
        case EncInit:
        case DecInit:
            processAADBytes(tag_buffer);
            break;
        }
        return ad.length;
    }

    protected void reset(boolean clearMac)
    {
        aadData.reset();
        Arrays.fill(tag_buffer, (byte)0);
        Arrays.fill(previous_outputMessage, (byte)0);
        inputOff = 0;
        nb_its = 0;
        adOff = -1;
        messageLen = 0;
        super.reset(clearMac);
    }

    public int getBlockSize()
    {
        return BLOCK_SIZE;
    }

    private void checkAad()
    {
        switch (m_state)
        {
        case DecData:
            throw new IllegalArgumentException(algorithmName + " cannot process AAD when the length of the plaintext to be processed exceeds the a block size");
        case EncData:
            throw new IllegalArgumentException(algorithmName + " cannot process AAD when the length of the ciphertext to be processed exceeds the a block size");
        case EncFinal:
            throw new IllegalArgumentException(algorithmName + " cannot be reused for encryption");
        default:
            break;
        }
    }

    private void processAADBytes(byte[] output)
    {
        checkAad();

        if (adOff == -1)
        {
            adlen = aadData.size();
            ad = aadData.toByteArray();
            adOff = 0;
        }
        int len = 0;
        switch (m_state)
        {
        case DecInit:
            System.arraycopy(expanded_key, 0, current_mask, 0, BLOCK_SIZE);
            System.arraycopy(npub, 0, output, 0, IV_SIZE);
            len += IV_SIZE;
            m_state = State.DecAad;
            break;
        case EncInit:
            System.arraycopy(expanded_key, 0, current_mask, 0, BLOCK_SIZE);
            System.arraycopy(npub, 0, output, 0, IV_SIZE);
            len += IV_SIZE;
            m_state = State.EncAad;
            break;
        case DecAad:
        case EncAad:
            // If adlen is divisible by BLOCK_SIZE, add an additional padding block
            if (adOff == adlen)
            {
                Arrays.fill(output, 0, BLOCK_SIZE, (byte)0);
                output[0] = 0x01;
                return;
            }
            break;
        case DecData:
            throw new IllegalArgumentException(algorithmName + " cannot process AAD when the length of the plaintext to be processed exceeds the a block size");
        case EncData:
            throw new IllegalArgumentException(algorithmName + " cannot process AAD when the length of the ciphertext to be processed exceeds the a block size");
        case EncFinal:
            throw new IllegalArgumentException(algorithmName + " cannot be reused for encryption");
        }
        int r_outlen = BLOCK_SIZE - len;
        int r_adlen = adlen - adOff;
        // Fill with associated data if available
        if (r_outlen <= r_adlen)
        { // enough AD
            System.arraycopy(ad, adOff, output, len, r_outlen);
            adOff += r_outlen;
        }
        else
        { // not enough AD, need to pad
            if (r_adlen > 0) // ad might be nullptr
            {
                System.arraycopy(ad, adOff, output, len, r_adlen);
                adOff += r_adlen;
            }
            Arrays.fill(output, len + r_adlen, len + r_outlen, (byte)0);
            output[len + r_adlen] = 0x01;
            switch (m_state)
            {
            case DecAad:
                m_state = State.DecData;
                break;
            case EncAad:
                m_state = State.EncData;
                break;
            }
        }
    }

    private int processBytes(byte[] m, byte[] output, int outOff, int nb_it, int nblocks_m, int nblocks_c, int mlen,
                             int nblocks_ad, boolean isDofinal)
    {
        int rv = 0;
        byte[] outputMessage = new byte[BLOCK_SIZE];
        int i;
        for (i = nb_its; i < nb_it; ++i)
        {
            int r_size = (i == nblocks_m - 1) ? mlen - i * BLOCK_SIZE : BLOCK_SIZE;
            if (!isDofinal && (mlen <= i * BLOCK_SIZE || r_size % BLOCK_SIZE != 0))
            {
                break;
            }
            // Compute mask for the next message
            lfsr_step(next_mask, current_mask);
            if (i < nblocks_m)
            {
                // Compute ciphertext block
                System.arraycopy(npub, 0, buffer, 0, IV_SIZE);
                Arrays.fill(buffer, IV_SIZE, BLOCK_SIZE, (byte)0);
                xor_block(buffer, current_mask, 0, BLOCK_SIZE);
                xor_block(buffer, next_mask, 0, BLOCK_SIZE);
                permutation(buffer);
                xor_block(buffer, current_mask, 0, BLOCK_SIZE);
                xor_block(buffer, next_mask, 0, BLOCK_SIZE);

                xor_block(buffer, m, rv, r_size);
                System.arraycopy(buffer, 0, output, outOff, r_size);
                if (forEncryption)
                {
                    System.arraycopy(buffer, 0, outputMessage, 0, r_size);
                }
                else
                {
                    System.arraycopy(m, rv, outputMessage, 0, r_size);
                }

                outOff += r_size;
                rv += r_size;
            }
            if (i > 0 && i <= nblocks_c)
            {
                //get_c_block: Compute tag for ciphertext block
                int block_offset = (i - 1) * BLOCK_SIZE;
                // If clen is divisible by BLOCK_SIZE, add an additional padding block
                if (block_offset == mlen)
                {
                    Arrays.fill(buffer, 0, BLOCK_SIZE, (byte)0);
                    buffer[0] = 0x01;
                }
                else
                {
                    int r_clen = mlen - block_offset;
                    // Fill with ciphertext if available
                    if (BLOCK_SIZE <= r_clen)
                    { // enough ciphertext
                        System.arraycopy(previous_outputMessage, 0, buffer, 0, BLOCK_SIZE);
                    }
                    else
                    { // not enough ciphertext, need to pad
                        if (r_clen > 0) // c might be nullptr
                        {
                            System.arraycopy(previous_outputMessage, 0, buffer, 0, r_clen);
                            Arrays.fill(buffer, r_clen, BLOCK_SIZE, (byte)0);
                            buffer[r_clen] = 0x01;
                        }
                    }
                }

                xor_block(buffer, previous_mask, 0, BLOCK_SIZE);
                xor_block(buffer, next_mask, 0, BLOCK_SIZE);
                permutation(buffer);
                xor_block(buffer, previous_mask, 0, BLOCK_SIZE);
                xor_block(buffer, next_mask, 0, BLOCK_SIZE);
                xor_block(tag_buffer, buffer, 0, BLOCK_SIZE);
            }
            // If there is any AD left, compute tag for AD block
            if (i + 1 < nblocks_ad)
            {
                processAADBytes(buffer);
                xor_block(buffer, next_mask, 0, BLOCK_SIZE);
                permutation(buffer);
                xor_block(buffer, next_mask, 0, BLOCK_SIZE);
                xor_block(tag_buffer, buffer, 0, BLOCK_SIZE);
            }
            // Cyclically shift the mask buffers
            // Value of next_mask will be computed in the next iteration
            byte[] temp = previous_mask;
            previous_mask = current_mask;
            current_mask = next_mask;
            next_mask = temp;
            System.arraycopy(outputMessage, 0, previous_outputMessage, 0, BLOCK_SIZE);
        }
        nb_its = i;
        return rv;
    }
}<|MERGE_RESOLUTION|>--- conflicted
+++ resolved
@@ -3,7 +3,6 @@
 import java.io.ByteArrayOutputStream;
 import java.util.Arrays;
 
-import org.bouncycastle.crypto.CipherParameters;
 import org.bouncycastle.crypto.DataLengthException;
 import org.bouncycastle.crypto.InvalidCipherTextException;
 import org.bouncycastle.crypto.OutputLengthException;
@@ -318,11 +317,7 @@
 
         if (inputOff + len - (forEncryption ? 0 : MAC_SIZE) >= BLOCK_SIZE)
         {
-<<<<<<< HEAD
-            int mlen = inputOff + len - (forEncryption ? 0 : MAC_SIZE);
-=======
-            int mlen = inputOff + messageLen + len - (forEncryption ? 0 : CRYPTO_ABYTES);
->>>>>>> dcf93ea6
+            int mlen = inputOff + messageLen + len - (forEncryption ? 0 : MAC_SIZE);
             int adlen = processAADBytes();
             int nblocks_c = 1 + mlen / BLOCK_SIZE;
             int nblocks_m = ((mlen % BLOCK_SIZE) != 0 ? nblocks_c : nblocks_c - 1);
