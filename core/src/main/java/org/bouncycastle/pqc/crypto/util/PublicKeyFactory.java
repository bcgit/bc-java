--- conflicted
+++ resolved
@@ -311,7 +311,19 @@
         converters.put(BCObjectIdentifiers.snova_75_33_2_shake_esk, new SnovaConverter());
         converters.put(BCObjectIdentifiers.snova_75_33_2_shake_ssk, new SnovaConverter());
 
-<<<<<<< HEAD
+        converters.put(BCObjectIdentifiers.mirath_1a_fast, new MirathConverter());
+        converters.put(BCObjectIdentifiers.mirath_1a_short, new MirathConverter());
+        converters.put(BCObjectIdentifiers.mirath_1b_fast, new MirathConverter());
+        converters.put(BCObjectIdentifiers.mirath_1b_short, new MirathConverter());
+        converters.put(BCObjectIdentifiers.mirath_3a_fast, new MirathConverter());
+        converters.put(BCObjectIdentifiers.mirath_3a_short, new MirathConverter());
+        converters.put(BCObjectIdentifiers.mirath_3b_fast, new MirathConverter());
+        converters.put(BCObjectIdentifiers.mirath_3b_short, new MirathConverter());
+        converters.put(BCObjectIdentifiers.mirath_5a_fast, new MirathConverter());
+        converters.put(BCObjectIdentifiers.mirath_5a_short, new MirathConverter());
+        converters.put(BCObjectIdentifiers.mirath_5b_fast, new MirathConverter());
+        converters.put(BCObjectIdentifiers.mirath_5b_short, new MirathConverter());
+
         converters.put(BCObjectIdentifiers.cross_rsdp_1_small, new CrossConverter());
         converters.put(BCObjectIdentifiers.cross_rsdp_1_balanced, new CrossConverter());
         converters.put(BCObjectIdentifiers.cross_rsdp_1_fast, new CrossConverter());
@@ -330,20 +342,6 @@
         converters.put(BCObjectIdentifiers.cross_rsdpg_5_small, new CrossConverter());
         converters.put(BCObjectIdentifiers.cross_rsdpg_5_balanced, new CrossConverter());
         converters.put(BCObjectIdentifiers.cross_rsdpg_5_fast, new CrossConverter());
-=======
-        converters.put(BCObjectIdentifiers.mirath_1a_fast, new MirathConverter());
-        converters.put(BCObjectIdentifiers.mirath_1a_short, new MirathConverter());
-        converters.put(BCObjectIdentifiers.mirath_1b_fast, new MirathConverter());
-        converters.put(BCObjectIdentifiers.mirath_1b_short, new MirathConverter());
-        converters.put(BCObjectIdentifiers.mirath_3a_fast, new MirathConverter());
-        converters.put(BCObjectIdentifiers.mirath_3a_short, new MirathConverter());
-        converters.put(BCObjectIdentifiers.mirath_3b_fast, new MirathConverter());
-        converters.put(BCObjectIdentifiers.mirath_3b_short, new MirathConverter());
-        converters.put(BCObjectIdentifiers.mirath_5a_fast, new MirathConverter());
-        converters.put(BCObjectIdentifiers.mirath_5a_short, new MirathConverter());
-        converters.put(BCObjectIdentifiers.mirath_5b_fast, new MirathConverter());
-        converters.put(BCObjectIdentifiers.mirath_5b_short, new MirathConverter());
->>>>>>> 9bd3c2cf
     }
 
     /**
@@ -957,11 +955,21 @@
         }
     }
 
-<<<<<<< HEAD
+    private static class MirathConverter
+        extends SubjectPublicKeyInfoConverter
+    {
+        AsymmetricKeyParameter getPublicKeyParameters(SubjectPublicKeyInfo keyInfo, Object defaultParams)
+            throws IOException
+        {
+            byte[] keyEnc = ASN1OctetString.getInstance(keyInfo.parsePublicKey()).getOctets();
+
+            MirathParameters mirathParams = Utils.mirathParamsLookup(keyInfo.getAlgorithm().getAlgorithm());
+
+            return new MirathPublicKeyParameters(mirathParams, keyEnc);
+        }
+    }
+
     private static class CrossConverter
-=======
-    private static class MirathConverter
->>>>>>> 9bd3c2cf
         extends SubjectPublicKeyInfoConverter
     {
         AsymmetricKeyParameter getPublicKeyParameters(SubjectPublicKeyInfo keyInfo, Object defaultParams)
@@ -969,15 +977,9 @@
         {
             byte[] keyEnc = ASN1OctetString.getInstance(keyInfo.parsePublicKey()).getOctets();
 
-<<<<<<< HEAD
             CrossParameters crossParams = Utils.crossParamsLookup(keyInfo.getAlgorithm().getAlgorithm());
 
             return new CrossPublicKeyParameters(crossParams, keyEnc);
-=======
-            MirathParameters mirathParams = Utils.mirathParamsLookup(keyInfo.getAlgorithm().getAlgorithm());
-
-            return new MirathPublicKeyParameters(mirathParams, keyEnc);
->>>>>>> 9bd3c2cf
         }
     }
 }