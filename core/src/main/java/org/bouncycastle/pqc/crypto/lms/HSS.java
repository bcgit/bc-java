package org.bouncycastle.pqc.crypto.lms;

import java.util.Arrays;
import java.util.List;

import org.bouncycastle.pqc.crypto.ExhaustedPrivateKeyException;

class HSS
{

    public static HSSPrivateKeyParameters generateHSSKeyPair(HSSKeyGenerationParameters parameters)
    {
        //
        // LmsPrivateKey can derive and hold the public key so we just use an array of those.
        //
        LMSPrivateKeyParameters[] keys = new LMSPrivateKeyParameters[parameters.getDepth()];
        LMSSignature[] sig = new LMSSignature[parameters.getDepth() - 1];

        byte[] rootSeed = new byte[32];
        parameters.getRandom().nextBytes(rootSeed);

        byte[] I = new byte[16];
        parameters.getRandom().nextBytes(I);

        //
        // Set the HSS key up with a valid root LMSPrivateKeyParameters and placeholders for the remaining LMS keys.
        // The placeholders pass enough information to allow the HSSPrivateKeyParameters to be properly reset to an
        // index of zero. Rather than repeat the same reset-to-index logic in this static method.
        //

        byte[] zero = new byte[0];

        int hssKeyMaxIndex = 1;
        for (int t = 0; t < keys.length; t++)
        {
            if (t == 0)
            {
                keys[t] = new LMSPrivateKeyParameters(
                    parameters.getLmsParameters()[t].getLmsParam(),
                    parameters.getLmsParameters()[t].getLmOTSParam(),
                    0,
                    I,
                    1 << parameters.getLmsParameters()[t].getLmsParam().getH(),
                    rootSeed);
            }
            else
            {
                keys[t] = new PlaceholderLMSPrivateKey(
                    parameters.getLmsParameters()[t].getLmsParam(),
                    parameters.getLmsParameters()[t].getLmOTSParam(),
                    -1,
                    zero,
                    1 << parameters.getLmsParameters()[t].getLmsParam().getH(),
                    zero);
            }
            hssKeyMaxIndex *= 1 << parameters.getLmsParameters()[t].getLmsParam().getH();
        }

        //
        // New key with dummy values.
        //
        HSSPrivateKeyParameters pk = new HSSPrivateKeyParameters(parameters.getDepth(), Arrays.asList(keys), Arrays.asList(sig), 0, hssKeyMaxIndex, false);

        //
        // Correct Intermediate LMS values will be constructed during reset to index.
        //
        pk.resetKeyToIndex();

        return pk;
    }

    /**
     * Increments an HSS private key without doing any work on it.
     * HSS private keys are automatically incremented when when used to create signatures.
     * <p>
     * The HSS private key is ranged tested before this incrementation is applied.
     * LMS keys will be replaced as required.
     *
     * @param keyPair
     */
    public static void incrementIndex(HSSPrivateKeyParameters keyPair)
    {
        synchronized (keyPair)
        {
            rangeTestKeys(keyPair);
            keyPair.incIndex();
            keyPair.getKeys().get(keyPair.getL() - 1).incIndex();
        }
    }


    static void rangeTestKeys(HSSPrivateKeyParameters keyPair)
    {
        synchronized (keyPair)
        {
            if (keyPair.getIndex() >= keyPair.getIndexLimit())
            {
                throw new ExhaustedPrivateKeyException(
                    "hss private key" +
                        ((keyPair.isLimited()) ? " shard" : "") +
                        " is exhausted");
            }


            int L = keyPair.getL();
            int d = L;
            List<LMSPrivateKeyParameters> prv = keyPair.getKeys();
            while (prv.get(d - 1).getIndex() == 1 << (prv.get(d - 1).getSigParameters().getH()))
            {
                d = d - 1;
                if (d == 0)
                {
                    throw new ExhaustedPrivateKeyException(
                        "hss private key" +
                            ((keyPair.isLimited()) ? " shard" : "") +
                            " is exhausted the maximum limit for this HSS private key");
                }
            }

<<<<<<< HEAD

            while (d < L)
=======
            boolean changed = false;
            LMSPrivateKeyParameters[] keys = originalKeys.toArray(new LMSPrivateKeyParameters[originalKeys.size()]);//  new LMSPrivateKeyParameters[originalKeys.size()];
            LMSSignature[] sig = keyPair.getSig().toArray(new LMSSignature[keyPair.getSig().size()]);//   new LMSSignature[originalKeys.size() - 1];

            LMSPrivateKeyParameters originalRootKey = keyPair.getRootKey();

            //
            // We need to replace the root key to a new q value.
            //
            if (keys[0].getIndex() - 1 != qTreePath[0])
>>>>>>> 1c1080e2
            {
                keyPair.replaceConsumedKey(d);
                d = d + 1;
            }
        }
    }

<<<<<<< HEAD

    public static HSSSignature generateSignature(HSSPrivateKeyParameters keyPair, byte[] message)
    {

        synchronized (keyPair)
        {
=======
            for (int i = 1; i < qTreePath.length; i++)
            {
                LMSPrivateKeyParameters intermediateKey = keys[i - 1];

                byte[] childI = new byte[16];
                byte[] childSeed = new byte[32];
                SeedDerive derive = new SeedDerive(
                    intermediateKey.getI(),
                    intermediateKey.getMasterSecret(),
                    DigestUtil.getDigest(intermediateKey.getOtsParameters().getDigestOID()));
                derive.setQ((int)qTreePath[i - 1]);
                derive.setJ(~1);

                derive.deriveSeed(childSeed, true);
                byte[] postImage = new byte[32];
                derive.deriveSeed(postImage, false);
                System.arraycopy(postImage, 0, childI, 0, childI.length);

                //
                // Q values in LMS keys post increment after they are used.
                // For intermediate keys they will always be out by one from the derived q value (qValues[i])
                // For the end key its value will match so no correction is required.
                //
                boolean lmsQMatch =
                    (i < qTreePath.length - 1) ? qTreePath[i] == keys[i].getIndex() - 1 : qTreePath[i] == keys[i].getIndex();

                //
                // Equality is I and seed being equal and the lmsQMath.
                // I and seed are derived from this nodes parent and will change if the parent q, I, seed changes.
                //
                boolean seedEquals = Arrays.areEqual(childI, keys[i].getI())
                    && Arrays.areEqual(childSeed, keys[i].getMasterSecret());


                if (!seedEquals)
                {
                    //
                    // This means the parent has changed.
                    //
                    keys[i] = LMS.generateKeys(
                        originalKeys.get(i).getSigParameters(),
                        originalKeys.get(i).getOtsParameters(),
                        (int)qTreePath[i], childI, childSeed);

                    //
                    // Ensure post increment occurs on parent and the new public key is signed.
                    //
                    sig[i - 1] = LMS.generateSign(keys[i - 1], keys[i].getPublicKey().toByteArray());
                    changed = true;
                }
                else if (!lmsQMatch)
                {

                    //
                    // Q is different so we can generate a new private key but it will have the same public
                    // key so we do not need to sign it again.
                    //
                    keys[i] = LMS.generateKeys(
                        originalKeys.get(i).getSigParameters(),
                        originalKeys.get(i).getOtsParameters(),
                        (int)qTreePath[i], childI, childSeed);
                    changed = true;
                }
            }

            if (changed)
            {
                // We mutate the HSS key here!
                keyPair.updateHierarchy(keys, sig);
            }
>>>>>>> 1c1080e2

            rangeTestKeys(keyPair);

            List<LMSPrivateKeyParameters> keys = keyPair.getKeys();
            List<LMSSignature> sig = keyPair.getSig();
            int L = keyPair.getL();

            LMSPrivateKeyParameters nextKey = keyPair.getKeys().get(L - 1);

            // Step 2. Stand in for sig[L-1]

            LMSSignature signatureResult = LMS.generateSign(nextKey, message);


            int i = 0;
            LMSSignedPubKey[] signed_pub_key = new LMSSignedPubKey[L - 1];
            while (i < L - 1)
            {
                signed_pub_key[i] = new LMSSignedPubKey(
                    sig.get(i),
                    keys.get(i + 1).getPublicKey());
                i = i + 1;
            }

            //
            // increment the index.
            //
            keyPair.incIndex();

            if (L == 1)
            {
                return new HSSSignature(L - 1, signed_pub_key, signatureResult);
            }

            return new HSSSignature(
                L - 1,
                signed_pub_key,
                signatureResult);
        }
    }


//    public static HSSSignature generateSignature(HSSPrivateKeyParameters keyPair, byte[] message)
//    {
//        int L = keyPair.getL();
//
//        //
//        // Algorithm 8
//        //
//        // Step 1.
//        LMSPrivateKeyParameters nextKey = keyPair.getNextSigningKey();
//
//        // Step 2. Stand in for sig[L-1]
//
//        LMSSignature signatureResult = LMS.generateSign(nextKey, message);
//
//        int i = 0;
//        LMSSignedPubKey[] signed_pub_key = new LMSSignedPubKey[L - 1];
//        while (i < L - 1)
//        {
//            signed_pub_key[i] = new LMSSignedPubKey(
//                keyPair.getSig().get(i),
//                keyPair.getKeys().get(i + 1).getPublicKey());
//            i = i + 1;
//        }
//
//        if (L == 1)
//        {
//            return new HSSSignature(L - 1, signed_pub_key, signatureResult);
//        }
//
//        return new HSSSignature(
//            L - 1,
//            signed_pub_key,
//            signatureResult);
//    }


    public static boolean verifySignature(HSSPublicKeyParameters publicKey, HSSSignature signature, byte[] message)
    {
        int Nspk = signature.getlMinus1();
        if (Nspk + 1 != publicKey.getL())
        {
            return false;
        }

        LMSSignature[] sigList = new LMSSignature[Nspk + 1];
        LMSPublicKeyParameters[] pubList = new LMSPublicKeyParameters[Nspk];

        for (int i = 0; i < Nspk; i++)
        {
            sigList[i] = signature.getSignedPubKey()[i].getSignature();
            pubList[i] = signature.getSignedPubKey()[i].getPublicKey();
        }
        sigList[Nspk] = signature.getSignature();

        LMSPublicKeyParameters key = publicKey.getLmsPublicKey();

        for (int i = 0; i < Nspk; i++)
        {
            LMSSignature sig = sigList[i];
            byte[] msg = pubList[i].toByteArray();
            if (!LMS.verifySignature(key, sig, msg))
            {
                return false;
            }
            try
            {
                key = pubList[i];
            }
            catch (Exception ex)
            {
                throw new IllegalStateException(ex.getMessage(), ex);
            }
        }
        return LMS.verifySignature(key, sigList[Nspk], message);
    }


    static class PlaceholderLMSPrivateKey
        extends LMSPrivateKeyParameters
    {

        public PlaceholderLMSPrivateKey(LMSigParameters lmsParameter, LMOtsParameters otsParameters, int q, byte[] I, int maxQ, byte[] masterSecret)
        {
            super(lmsParameter, otsParameters, q, I, maxQ, masterSecret);
        }

        @Override
        LMOtsPrivateKey getNextOtsPrivateKey()
        {
            throw new RuntimeException("placeholder only");
        }

        @Override
        public LMSPublicKeyParameters getPublicKey()
        {
            throw new RuntimeException("placeholder only");
        }
    }

}<|MERGE_RESOLUTION|>--- conflicted
+++ resolved
@@ -1,9 +1,9 @@
 package org.bouncycastle.pqc.crypto.lms;
 
-import java.util.Arrays;
 import java.util.List;
 
 import org.bouncycastle.pqc.crypto.ExhaustedPrivateKeyException;
+import org.bouncycastle.util.Arrays;
 
 class HSS
 {
@@ -117,21 +117,8 @@
                 }
             }
 
-<<<<<<< HEAD
 
             while (d < L)
-=======
-            boolean changed = false;
-            LMSPrivateKeyParameters[] keys = originalKeys.toArray(new LMSPrivateKeyParameters[originalKeys.size()]);//  new LMSPrivateKeyParameters[originalKeys.size()];
-            LMSSignature[] sig = keyPair.getSig().toArray(new LMSSignature[keyPair.getSig().size()]);//   new LMSSignature[originalKeys.size() - 1];
-
-            LMSPrivateKeyParameters originalRootKey = keyPair.getRootKey();
-
-            //
-            // We need to replace the root key to a new q value.
-            //
-            if (keys[0].getIndex() - 1 != qTreePath[0])
->>>>>>> 1c1080e2
             {
                 keyPair.replaceConsumedKey(d);
                 d = d + 1;
@@ -139,85 +126,12 @@
         }
     }
 
-<<<<<<< HEAD
 
     public static HSSSignature generateSignature(HSSPrivateKeyParameters keyPair, byte[] message)
     {
 
         synchronized (keyPair)
         {
-=======
-            for (int i = 1; i < qTreePath.length; i++)
-            {
-                LMSPrivateKeyParameters intermediateKey = keys[i - 1];
-
-                byte[] childI = new byte[16];
-                byte[] childSeed = new byte[32];
-                SeedDerive derive = new SeedDerive(
-                    intermediateKey.getI(),
-                    intermediateKey.getMasterSecret(),
-                    DigestUtil.getDigest(intermediateKey.getOtsParameters().getDigestOID()));
-                derive.setQ((int)qTreePath[i - 1]);
-                derive.setJ(~1);
-
-                derive.deriveSeed(childSeed, true);
-                byte[] postImage = new byte[32];
-                derive.deriveSeed(postImage, false);
-                System.arraycopy(postImage, 0, childI, 0, childI.length);
-
-                //
-                // Q values in LMS keys post increment after they are used.
-                // For intermediate keys they will always be out by one from the derived q value (qValues[i])
-                // For the end key its value will match so no correction is required.
-                //
-                boolean lmsQMatch =
-                    (i < qTreePath.length - 1) ? qTreePath[i] == keys[i].getIndex() - 1 : qTreePath[i] == keys[i].getIndex();
-
-                //
-                // Equality is I and seed being equal and the lmsQMath.
-                // I and seed are derived from this nodes parent and will change if the parent q, I, seed changes.
-                //
-                boolean seedEquals = Arrays.areEqual(childI, keys[i].getI())
-                    && Arrays.areEqual(childSeed, keys[i].getMasterSecret());
-
-
-                if (!seedEquals)
-                {
-                    //
-                    // This means the parent has changed.
-                    //
-                    keys[i] = LMS.generateKeys(
-                        originalKeys.get(i).getSigParameters(),
-                        originalKeys.get(i).getOtsParameters(),
-                        (int)qTreePath[i], childI, childSeed);
-
-                    //
-                    // Ensure post increment occurs on parent and the new public key is signed.
-                    //
-                    sig[i - 1] = LMS.generateSign(keys[i - 1], keys[i].getPublicKey().toByteArray());
-                    changed = true;
-                }
-                else if (!lmsQMatch)
-                {
-
-                    //
-                    // Q is different so we can generate a new private key but it will have the same public
-                    // key so we do not need to sign it again.
-                    //
-                    keys[i] = LMS.generateKeys(
-                        originalKeys.get(i).getSigParameters(),
-                        originalKeys.get(i).getOtsParameters(),
-                        (int)qTreePath[i], childI, childSeed);
-                    changed = true;
-                }
-            }
-
-            if (changed)
-            {
-                // We mutate the HSS key here!
-                keyPair.updateHierarchy(keys, sig);
-            }
->>>>>>> 1c1080e2
 
             rangeTestKeys(keyPair);
 
