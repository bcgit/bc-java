--- conflicted
+++ resolved
@@ -354,17 +354,17 @@
             byte[] encoding = params.getEncoded();
             return new PrivateKeyInfo(algorithmIdentifier, new DEROctetString(encoding), attributes);
         }
-<<<<<<< HEAD
+        else if (privateKey instanceof MirathPrivateKeyParameters)
+        {
+            MirathPrivateKeyParameters params = (MirathPrivateKeyParameters)privateKey;
+            AlgorithmIdentifier algorithmIdentifier = new AlgorithmIdentifier(Utils.mirathOidLookup(params.getParameters()));
+            byte[] encoding = params.getEncoded();
+            return new PrivateKeyInfo(algorithmIdentifier, new DEROctetString(encoding), attributes);
+        }
         else if (privateKey instanceof CrossPrivateKeyParameters)
         {
             CrossPrivateKeyParameters params = (CrossPrivateKeyParameters)privateKey;
             AlgorithmIdentifier algorithmIdentifier = new AlgorithmIdentifier(Utils.crossOidLookup(params.getParameters()));
-=======
-        else if (privateKey instanceof MirathPrivateKeyParameters)
-        {
-            MirathPrivateKeyParameters params = (MirathPrivateKeyParameters)privateKey;
-            AlgorithmIdentifier algorithmIdentifier = new AlgorithmIdentifier(Utils.mirathOidLookup(params.getParameters()));
->>>>>>> 9bd3c2cf
             byte[] encoding = params.getEncoded();
             return new PrivateKeyInfo(algorithmIdentifier, new DEROctetString(encoding), attributes);
         }
