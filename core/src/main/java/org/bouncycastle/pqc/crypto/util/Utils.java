--- conflicted
+++ resolved
@@ -118,13 +118,11 @@
     static final Map snovaOids = new HashMap<ASN1ObjectIdentifier, SnovaParameters>();
     static final Map snovaParams = new HashMap<SnovaParameters, ASN1ObjectIdentifier>();
 
-<<<<<<< HEAD
+    static final Map mirathOids = new HashMap<ASN1ObjectIdentifier, MirathParameters>();
+    static final Map mirathParams = new HashMap<MirathParameters, ASN1ObjectIdentifier>();
+
     static final Map crossOids = new HashMap<ASN1ObjectIdentifier, CrossParameters>();
     static final Map crossParams = new HashMap<CrossParameters, ASN1ObjectIdentifier>();
-=======
-    static final Map mirathOids = new HashMap<ASN1ObjectIdentifier, MirathParameters>();
-    static final Map mirathParams = new HashMap<MirathParameters, ASN1ObjectIdentifier>();
->>>>>>> 9bd3c2cf
 
     static
     {
@@ -592,7 +590,32 @@
         snovaParams.put(BCObjectIdentifiers.snova_75_33_2_shake_ssk, SnovaParameters.SNOVA_75_33_2_SHAKE_SSK);
         snovaParams.put(BCObjectIdentifiers.snova_75_33_2_shake_esk, SnovaParameters.SNOVA_75_33_2_SHAKE_ESK);
 
-<<<<<<< HEAD
+        mirathOids.put(MirathParameters.mirath_1a_fast, BCObjectIdentifiers.mirath_1a_fast);
+        mirathOids.put(MirathParameters.mirath_1a_short, BCObjectIdentifiers.mirath_1a_short);
+        mirathOids.put(MirathParameters.mirath_1b_fast, BCObjectIdentifiers.mirath_1b_fast);
+        mirathOids.put(MirathParameters.mirath_1b_short, BCObjectIdentifiers.mirath_1b_short);
+        mirathOids.put(MirathParameters.mirath_3a_fast, BCObjectIdentifiers.mirath_3a_fast);
+        mirathOids.put(MirathParameters.mirath_3a_short, BCObjectIdentifiers.mirath_3a_short);
+        mirathOids.put(MirathParameters.mirath_3b_fast, BCObjectIdentifiers.mirath_3b_fast);
+        mirathOids.put(MirathParameters.mirath_3b_short, BCObjectIdentifiers.mirath_3b_short);
+        mirathOids.put(MirathParameters.mirath_5a_fast, BCObjectIdentifiers.mirath_5a_fast);
+        mirathOids.put(MirathParameters.mirath_5a_short, BCObjectIdentifiers.mirath_5a_short);
+        mirathOids.put(MirathParameters.mirath_5b_fast, BCObjectIdentifiers.mirath_5b_fast);
+        mirathOids.put(MirathParameters.mirath_5b_short, BCObjectIdentifiers.mirath_5b_short);
+
+        mirathParams.put(BCObjectIdentifiers.mirath_1a_fast, MirathParameters.mirath_1a_fast);
+        mirathParams.put(BCObjectIdentifiers.mirath_1a_short, MirathParameters.mirath_1a_short);
+        mirathParams.put(BCObjectIdentifiers.mirath_1b_fast, MirathParameters.mirath_1b_fast);
+        mirathParams.put(BCObjectIdentifiers.mirath_1b_short, MirathParameters.mirath_1b_short);
+        mirathParams.put(BCObjectIdentifiers.mirath_3a_fast, MirathParameters.mirath_3a_fast);
+        mirathParams.put(BCObjectIdentifiers.mirath_3a_short, MirathParameters.mirath_3a_short);
+        mirathParams.put(BCObjectIdentifiers.mirath_3b_fast, MirathParameters.mirath_3b_fast);
+        mirathParams.put(BCObjectIdentifiers.mirath_3b_short, MirathParameters.mirath_3b_short);
+        mirathParams.put(BCObjectIdentifiers.mirath_5a_fast, MirathParameters.mirath_5a_fast);
+        mirathParams.put(BCObjectIdentifiers.mirath_5a_short, MirathParameters.mirath_5a_short);
+        mirathParams.put(BCObjectIdentifiers.mirath_5b_fast, MirathParameters.mirath_5b_fast);
+        mirathParams.put(BCObjectIdentifiers.mirath_5b_short, MirathParameters.mirath_5b_short);
+
         crossOids.put(CrossParameters.cross_rsdp_1_small, BCObjectIdentifiers.cross_rsdp_1_small);
         crossOids.put(CrossParameters.cross_rsdp_1_balanced, BCObjectIdentifiers.cross_rsdp_1_balanced);
         crossOids.put(CrossParameters.cross_rsdp_1_fast, BCObjectIdentifiers.cross_rsdp_1_fast);
@@ -630,33 +653,6 @@
         crossParams.put(BCObjectIdentifiers.cross_rsdpg_5_small, CrossParameters.cross_rsdpg_5_small);
         crossParams.put(BCObjectIdentifiers.cross_rsdpg_5_balanced, CrossParameters.cross_rsdpg_5_balanced);
         crossParams.put(BCObjectIdentifiers.cross_rsdpg_5_fast, CrossParameters.cross_rsdpg_5_fast);
-=======
-        mirathOids.put(MirathParameters.mirath_1a_fast, BCObjectIdentifiers.mirath_1a_fast);
-        mirathOids.put(MirathParameters.mirath_1a_short, BCObjectIdentifiers.mirath_1a_short);
-        mirathOids.put(MirathParameters.mirath_1b_fast, BCObjectIdentifiers.mirath_1b_fast);
-        mirathOids.put(MirathParameters.mirath_1b_short, BCObjectIdentifiers.mirath_1b_short);
-        mirathOids.put(MirathParameters.mirath_3a_fast, BCObjectIdentifiers.mirath_3a_fast);
-        mirathOids.put(MirathParameters.mirath_3a_short, BCObjectIdentifiers.mirath_3a_short);
-        mirathOids.put(MirathParameters.mirath_3b_fast, BCObjectIdentifiers.mirath_3b_fast);
-        mirathOids.put(MirathParameters.mirath_3b_short, BCObjectIdentifiers.mirath_3b_short);
-        mirathOids.put(MirathParameters.mirath_5a_fast, BCObjectIdentifiers.mirath_5a_fast);
-        mirathOids.put(MirathParameters.mirath_5a_short, BCObjectIdentifiers.mirath_5a_short);
-        mirathOids.put(MirathParameters.mirath_5b_fast, BCObjectIdentifiers.mirath_5b_fast);
-        mirathOids.put(MirathParameters.mirath_5b_short, BCObjectIdentifiers.mirath_5b_short);
-
-        mirathParams.put(BCObjectIdentifiers.mirath_1a_fast, MirathParameters.mirath_1a_fast);
-        mirathParams.put(BCObjectIdentifiers.mirath_1a_short, MirathParameters.mirath_1a_short);
-        mirathParams.put(BCObjectIdentifiers.mirath_1b_fast, MirathParameters.mirath_1b_fast);
-        mirathParams.put(BCObjectIdentifiers.mirath_1b_short, MirathParameters.mirath_1b_short);
-        mirathParams.put(BCObjectIdentifiers.mirath_3a_fast, MirathParameters.mirath_3a_fast);
-        mirathParams.put(BCObjectIdentifiers.mirath_3a_short, MirathParameters.mirath_3a_short);
-        mirathParams.put(BCObjectIdentifiers.mirath_3b_fast, MirathParameters.mirath_3b_fast);
-        mirathParams.put(BCObjectIdentifiers.mirath_3b_short, MirathParameters.mirath_3b_short);
-        mirathParams.put(BCObjectIdentifiers.mirath_5a_fast, MirathParameters.mirath_5a_fast);
-        mirathParams.put(BCObjectIdentifiers.mirath_5a_short, MirathParameters.mirath_5a_short);
-        mirathParams.put(BCObjectIdentifiers.mirath_5b_fast, MirathParameters.mirath_5b_fast);
-        mirathParams.put(BCObjectIdentifiers.mirath_5b_short, MirathParameters.mirath_5b_short);
->>>>>>> 9bd3c2cf
     }
 
     static ASN1ObjectIdentifier slhdsaOidLookup(SLHDSAParameters params)
@@ -989,7 +985,15 @@
         return (SnovaParameters)snovaParams.get(oid);
     }
 
-<<<<<<< HEAD
+    static ASN1ObjectIdentifier mirathOidLookup(MirathParameters params)
+    {
+        return (ASN1ObjectIdentifier)mirathOids.get(params);
+    }
+
+    static MirathParameters mirathParamsLookup(ASN1ObjectIdentifier oid)
+    {
+        return (MirathParameters)mirathParams.get(oid);
+    }
 
     static ASN1ObjectIdentifier crossOidLookup(CrossParameters params)
     {
@@ -1001,19 +1005,6 @@
         return (CrossParameters)crossParams.get(oid);
     }
 
-=======
-    static ASN1ObjectIdentifier mirathOidLookup(MirathParameters params)
-    {
-        return (ASN1ObjectIdentifier)mirathOids.get(params);
-    }
-
-    static MirathParameters mirathParamsLookup(ASN1ObjectIdentifier oid)
-    {
-        return (MirathParameters)mirathParams.get(oid);
-    }
-
-
->>>>>>> 9bd3c2cf
     private static boolean isRaw(byte[] data)
     {
         // check well-formed first
