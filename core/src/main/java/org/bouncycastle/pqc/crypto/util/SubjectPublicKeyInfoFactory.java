--- conflicted
+++ resolved
@@ -320,19 +320,18 @@
             AlgorithmIdentifier algorithmIdentifier = new AlgorithmIdentifier(Utils.snovaOidLookup(params.getParameters()));
             return new SubjectPublicKeyInfo(algorithmIdentifier, new DEROctetString(encoding));
         }
-<<<<<<< HEAD
+        else if (publicKey instanceof MirathPublicKeyParameters)
+        {
+            MirathPublicKeyParameters params = (MirathPublicKeyParameters)publicKey;
+            byte[] encoding = params.getEncoded();
+            AlgorithmIdentifier algorithmIdentifier = new AlgorithmIdentifier(Utils.mirathOidLookup(params.getParameters()));
+            return new SubjectPublicKeyInfo(algorithmIdentifier, new DEROctetString(encoding));
+        }
         else if (publicKey instanceof CrossPublicKeyParameters)
         {
             CrossPublicKeyParameters params = (CrossPublicKeyParameters)publicKey;
             byte[] encoding = params.getEncoded();
             AlgorithmIdentifier algorithmIdentifier = new AlgorithmIdentifier(Utils.crossOidLookup(params.getParameters()));
-=======
-        else if (publicKey instanceof MirathPublicKeyParameters)
-        {
-            MirathPublicKeyParameters params = (MirathPublicKeyParameters)publicKey;
-            byte[] encoding = params.getEncoded();
-            AlgorithmIdentifier algorithmIdentifier = new AlgorithmIdentifier(Utils.mirathOidLookup(params.getParameters()));
->>>>>>> 9bd3c2cf
             return new SubjectPublicKeyInfo(algorithmIdentifier, new DEROctetString(encoding));
         }
         else
