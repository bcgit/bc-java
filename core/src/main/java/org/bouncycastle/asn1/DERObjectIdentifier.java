--- conflicted
+++ resolved
@@ -12,7 +12,8 @@
 public class DERObjectIdentifier
     extends ASN1Primitive
 {
-    private String identifier;
+    String identifier;
+
     private byte[] body;
 
     /**
@@ -54,7 +55,7 @@
             }
             else
             {    // TODO: this really shouldn't be supported here...
-                return DERObjectIdentifier.fromOctetString((byte[])obj);
+                return ASN1ObjectIdentifier.fromOctetString((byte[])obj);
             }
         }
 
@@ -82,7 +83,7 @@
         }
         else
         {
-            return DERObjectIdentifier.fromOctetString(ASN1OctetString.getInstance(obj.getObject()).getOctets());
+            return ASN1ObjectIdentifier.fromOctetString(ASN1OctetString.getInstance(obj.getObject()).getOctets());
         }
     }
 
@@ -91,131 +92,14 @@
     DERObjectIdentifier(
         byte[] bytes)
     {
-        this.body = Arrays.copyOf(bytes, bytes.length);
-    }
-
-    public DERObjectIdentifier(
-        String identifier)
-    {
-        if (identifier == null)
-        {
-            throw new IllegalArgumentException("'identifier' cannot be null");
-        }
-        if (!isValidIdentifier(identifier))
-        {
-            throw new IllegalArgumentException("string " + identifier + " not an OID");
-        }
-
-        this.identifier = identifier;
-    }
-
-    DERObjectIdentifier(DERObjectIdentifier oid, String branchID)
-    {
-        if (!isValidBranchID(branchID, 0))
-        {
-            throw new IllegalArgumentException("string " + branchID + " not a valid OID branch");
-        }
-
-        this.identifier = oid.getId() + "." + branchID;
-    }
-
-    /**
-     * Extend OID on a byte-array stem with one integer value.
-     * The extending value must be positive (0..LONG_MAX)
-     */
-    DERObjectIdentifier(DERObjectIdentifier oid, long branchID1)
-    {
-        if (branchID1 < 0) {
-            throw new IllegalArgumentException("long "+branchID1+" is not a valid OID branch value");
-        }
-        // Get stem
-        byte[] oid_stem  = oid.getBody();
-        // Find out necessary new space
-        int    encodeLen = encodeLength(branchID1);
-        // Allocate new array + copy over the stem
-        this.body = Arrays.copyOf(oid_stem, oid_stem.length + encodeLen);
-        // Encode the new value
-        encodeValue(this.body, oid_stem.length, encodeLen, branchID1);
-    }
-
-    /**
-     * Extend OID on a byte-array stem with two integer values.
-     * <p>
-     * The extending values must be positive (0..LONG_MAX)
-     */
-    DERObjectIdentifier(DERObjectIdentifier oid, long branchID1, long branchID2)
-    {
-        if (branchID1 < 0) {
-            throw new IllegalArgumentException("long "+branchID1+" is not a valid OID branch value");
-        }
-        if (branchID2 < 0) {
-            throw new IllegalArgumentException("long "+branchID2+" is not a valid OID branch value");
-        }
-        // Get stem
-        byte[] oid_stem  = oid.getBody();
-        // Find out necessary new space
-        int    encodeLen1 = encodeLength(branchID1);
-        int    encodeLen2 = encodeLength(branchID2);
-        // Allocate new array + copy over the stem
-        this.body = Arrays.copyOf(oid_stem, oid_stem.length + encodeLen1 + encodeLen2);
-        // Encode first
-        int offset = encodeValue(this.body, oid_stem.length, encodeLen1, branchID1);
-        // Encode second
-        encodeValue(this.body, offset, encodeLen2, branchID2);
-    }
-
-    /**
-     * Calculate encoding length for a value
-     */
-    private int encodeLength(long val) {
-        int n = 1;
-        while (val > 127) {
-            val >>= 7;
-            ++n;
-        }
-        return n;
-    }
-
-    /**
-     * Encode positive long value to pre-existing space at OID byte array.
-     *
-     * @param buf where to encode
-     * @param offset start offset within the buffer
-     * @param len how long was this encode calculated to be?
-     * @param val the value being encoded
-     * @returns offset at the end of the encode
-     */
-    private int encodeValue(final byte[] buf, final int offset, final int len, long val) {
-        int n = len;
-        for ( ; n > 0 ; ) {
-            --n;
-            if (val < 128) {
-                buf[offset+n] = (byte)val;
-            } else {
-                buf[offset+n] = (byte)(0x80 | (val & 0x7F));
-            }
-            val >>= 7;
-        }
-        return offset+len;
-    }
-
-    /**
-     * Get String form of the OID value
-     */
-    public String getId()
-    {
-        // Return it, if it already exists
-        if (identifier != null) return identifier;
-
-        // Produce it..
         StringBuffer objId = new StringBuffer();
         long value = 0;
         BigInteger bigValue = null;
         boolean first = true;
 
-        for (int i = 0; i < body.length; ++i)
-        {
-            int b = body[i] & 0xff;
+        for (int i = 0; i != bytes.length; i++)
+        {
+            int b = bytes[i] & 0xff;
 
             if (value <= LONG_LIMIT)
             {
@@ -279,9 +163,9 @@
         }
 
         this.identifier = objId.toString();
-
-<<<<<<< HEAD
-=======
+        this.body = Arrays.clone(bytes);
+    }
+
     /**
      * @deprecated use ASN1ObjectIdentifier constructor.
      */
@@ -312,7 +196,6 @@
 
     public String getId()
     {
->>>>>>> 98841837
         return identifier;
     }
 
