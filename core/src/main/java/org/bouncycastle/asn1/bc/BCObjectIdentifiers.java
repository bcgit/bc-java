--- conflicted
+++ resolved
@@ -533,57 +533,6 @@
     ASN1ObjectIdentifier mayo2 = mayo.branch("2");
     ASN1ObjectIdentifier mayo3 = mayo.branch("3");
     ASN1ObjectIdentifier mayo5 = mayo.branch("4");
-<<<<<<< HEAD
-
-    /**
-     * Snova
-     */
-    ASN1ObjectIdentifier snova = bc_sig.branch("11");
-    ASN1ObjectIdentifier snova_24_5_4_ssk = snova.branch("1");
-    ASN1ObjectIdentifier snova_24_5_4_esk = snova.branch("2");
-    ASN1ObjectIdentifier snova_24_5_4_shake_ssk = snova.branch("3");
-    ASN1ObjectIdentifier snova_24_5_4_shake_esk = snova.branch("4");
-    ASN1ObjectIdentifier snova_24_5_5_ssk = snova.branch("5");
-    ASN1ObjectIdentifier snova_24_5_5_esk = snova.branch("6");
-    ASN1ObjectIdentifier snova_24_5_5_shake_ssk = snova.branch("7");
-    ASN1ObjectIdentifier snova_24_5_5_shake_esk = snova.branch("8");
-    ASN1ObjectIdentifier snova_25_8_3_ssk = snova.branch("9");
-    ASN1ObjectIdentifier snova_25_8_3_esk = snova.branch("10");
-    ASN1ObjectIdentifier snova_25_8_3_shake_ssk = snova.branch("11");
-    ASN1ObjectIdentifier snova_25_8_3_shake_esk = snova.branch("12");
-    ASN1ObjectIdentifier snova_29_6_5_ssk = snova.branch("13");
-    ASN1ObjectIdentifier snova_29_6_5_esk = snova.branch("14");
-    ASN1ObjectIdentifier snova_29_6_5_shake_ssk = snova.branch("15");
-    ASN1ObjectIdentifier snova_29_6_5_shake_esk = snova.branch("16");
-    ASN1ObjectIdentifier snova_37_8_4_ssk = snova.branch("17");
-    ASN1ObjectIdentifier snova_37_8_4_esk = snova.branch("18");
-    ASN1ObjectIdentifier snova_37_8_4_shake_ssk = snova.branch("19");
-    ASN1ObjectIdentifier snova_37_8_4_shake_esk = snova.branch("20");
-    ASN1ObjectIdentifier snova_37_17_2_ssk = snova.branch("21");
-    ASN1ObjectIdentifier snova_37_17_2_esk = snova.branch("22");
-    ASN1ObjectIdentifier snova_37_17_2_shake_ssk = snova.branch("23");
-    ASN1ObjectIdentifier snova_37_17_2_shake_esk = snova.branch("24");
-    ASN1ObjectIdentifier snova_49_11_3_ssk = snova.branch("25");
-    ASN1ObjectIdentifier snova_49_11_3_esk = snova.branch("26");
-    ASN1ObjectIdentifier snova_49_11_3_shake_ssk = snova.branch("27");
-    ASN1ObjectIdentifier snova_49_11_3_shake_esk = snova.branch("28");
-    ASN1ObjectIdentifier snova_56_25_2_ssk = snova.branch("29");
-    ASN1ObjectIdentifier snova_56_25_2_esk = snova.branch("30");
-    ASN1ObjectIdentifier snova_56_25_2_shake_ssk = snova.branch("31");
-    ASN1ObjectIdentifier snova_56_25_2_shake_esk = snova.branch("32");
-    ASN1ObjectIdentifier snova_60_10_4_ssk = snova.branch("33");
-    ASN1ObjectIdentifier snova_60_10_4_esk = snova.branch("34");
-    ASN1ObjectIdentifier snova_60_10_4_shake_ssk = snova.branch("35");
-    ASN1ObjectIdentifier snova_60_10_4_shake_esk = snova.branch("36");
-    ASN1ObjectIdentifier snova_66_15_3_ssk = snova.branch("37");
-    ASN1ObjectIdentifier snova_66_15_3_esk = snova.branch("38");
-    ASN1ObjectIdentifier snova_66_15_3_shake_ssk = snova.branch("39");
-    ASN1ObjectIdentifier snova_66_15_3_shake_esk = snova.branch("40");
-    ASN1ObjectIdentifier snova_75_33_2_ssk = snova.branch("41");
-    ASN1ObjectIdentifier snova_75_33_2_esk = snova.branch("42");
-    ASN1ObjectIdentifier snova_75_33_2_shake_ssk = snova.branch("43");
-    ASN1ObjectIdentifier snova_75_33_2_shake_esk = snova.branch("44");
-=======
     /** 1.3.9999.8.1.3 OQS_OID_MAYO1 */
     ASN1ObjectIdentifier mayo_1 = new ASN1ObjectIdentifier("1.3.9999.8.1.3");
     /** 1.3.9999.8.1.4 OQS_OID_P256_MAYO1 */
@@ -688,5 +637,53 @@
 //    ASN1ObjectIdentifier ov_v_pkc_skc = new ASN1ObjectIdentifier("1.3.9999.9.12.1");
 //    /** 1.3.9999.9.12.2 OQS_OID_P521_OV_V_PKC_SKC */
 //    ASN1ObjectIdentifier p521_ov_v_pkc_skc = new ASN1ObjectIdentifier("1.3.9999.9.12.2");
->>>>>>> 547257e8
+
+    /**
+     * Snova
+     */
+    ASN1ObjectIdentifier snova = bc_sig.branch("11");
+    ASN1ObjectIdentifier snova_24_5_4_ssk = snova.branch("1");
+    ASN1ObjectIdentifier snova_24_5_4_esk = snova.branch("2");
+    ASN1ObjectIdentifier snova_24_5_4_shake_ssk = snova.branch("3");
+    ASN1ObjectIdentifier snova_24_5_4_shake_esk = snova.branch("4");
+    ASN1ObjectIdentifier snova_24_5_5_ssk = snova.branch("5");
+    ASN1ObjectIdentifier snova_24_5_5_esk = snova.branch("6");
+    ASN1ObjectIdentifier snova_24_5_5_shake_ssk = snova.branch("7");
+    ASN1ObjectIdentifier snova_24_5_5_shake_esk = snova.branch("8");
+    ASN1ObjectIdentifier snova_25_8_3_ssk = snova.branch("9");
+    ASN1ObjectIdentifier snova_25_8_3_esk = snova.branch("10");
+    ASN1ObjectIdentifier snova_25_8_3_shake_ssk = snova.branch("11");
+    ASN1ObjectIdentifier snova_25_8_3_shake_esk = snova.branch("12");
+    ASN1ObjectIdentifier snova_29_6_5_ssk = snova.branch("13");
+    ASN1ObjectIdentifier snova_29_6_5_esk = snova.branch("14");
+    ASN1ObjectIdentifier snova_29_6_5_shake_ssk = snova.branch("15");
+    ASN1ObjectIdentifier snova_29_6_5_shake_esk = snova.branch("16");
+    ASN1ObjectIdentifier snova_37_8_4_ssk = snova.branch("17");
+    ASN1ObjectIdentifier snova_37_8_4_esk = snova.branch("18");
+    ASN1ObjectIdentifier snova_37_8_4_shake_ssk = snova.branch("19");
+    ASN1ObjectIdentifier snova_37_8_4_shake_esk = snova.branch("20");
+    ASN1ObjectIdentifier snova_37_17_2_ssk = snova.branch("21");
+    ASN1ObjectIdentifier snova_37_17_2_esk = snova.branch("22");
+    ASN1ObjectIdentifier snova_37_17_2_shake_ssk = snova.branch("23");
+    ASN1ObjectIdentifier snova_37_17_2_shake_esk = snova.branch("24");
+    ASN1ObjectIdentifier snova_49_11_3_ssk = snova.branch("25");
+    ASN1ObjectIdentifier snova_49_11_3_esk = snova.branch("26");
+    ASN1ObjectIdentifier snova_49_11_3_shake_ssk = snova.branch("27");
+    ASN1ObjectIdentifier snova_49_11_3_shake_esk = snova.branch("28");
+    ASN1ObjectIdentifier snova_56_25_2_ssk = snova.branch("29");
+    ASN1ObjectIdentifier snova_56_25_2_esk = snova.branch("30");
+    ASN1ObjectIdentifier snova_56_25_2_shake_ssk = snova.branch("31");
+    ASN1ObjectIdentifier snova_56_25_2_shake_esk = snova.branch("32");
+    ASN1ObjectIdentifier snova_60_10_4_ssk = snova.branch("33");
+    ASN1ObjectIdentifier snova_60_10_4_esk = snova.branch("34");
+    ASN1ObjectIdentifier snova_60_10_4_shake_ssk = snova.branch("35");
+    ASN1ObjectIdentifier snova_60_10_4_shake_esk = snova.branch("36");
+    ASN1ObjectIdentifier snova_66_15_3_ssk = snova.branch("37");
+    ASN1ObjectIdentifier snova_66_15_3_esk = snova.branch("38");
+    ASN1ObjectIdentifier snova_66_15_3_shake_ssk = snova.branch("39");
+    ASN1ObjectIdentifier snova_66_15_3_shake_esk = snova.branch("40");
+    ASN1ObjectIdentifier snova_75_33_2_ssk = snova.branch("41");
+    ASN1ObjectIdentifier snova_75_33_2_esk = snova.branch("42");
+    ASN1ObjectIdentifier snova_75_33_2_shake_ssk = snova.branch("43");
+    ASN1ObjectIdentifier snova_75_33_2_shake_esk = snova.branch("44");
 }