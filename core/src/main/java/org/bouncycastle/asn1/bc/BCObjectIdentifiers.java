--- conflicted
+++ resolved
@@ -533,8 +533,6 @@
     ASN1ObjectIdentifier mayo2 = mayo.branch("2");
     ASN1ObjectIdentifier mayo3 = mayo.branch("3");
     ASN1ObjectIdentifier mayo5 = mayo.branch("4");
-<<<<<<< HEAD
-=======
     /** 1.3.9999.8.1.3 OQS_OID_MAYO1 */
     ASN1ObjectIdentifier mayo_1 = new ASN1ObjectIdentifier("1.3.9999.8.1.3");
     /** 1.3.9999.8.1.4 OQS_OID_P256_MAYO1 */
@@ -639,7 +637,6 @@
 //    ASN1ObjectIdentifier ov_v_pkc_skc = new ASN1ObjectIdentifier("1.3.9999.9.12.1");
 //    /** 1.3.9999.9.12.2 OQS_OID_P521_OV_V_PKC_SKC */
 //    ASN1ObjectIdentifier p521_ov_v_pkc_skc = new ASN1ObjectIdentifier("1.3.9999.9.12.2");
->>>>>>> fc496aab
 
     /**
      * Snova
