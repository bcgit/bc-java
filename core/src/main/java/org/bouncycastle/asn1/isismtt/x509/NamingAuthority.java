--- conflicted
+++ resolved
@@ -11,6 +11,7 @@
 import org.bouncycastle.asn1.ASN1String;
 import org.bouncycastle.asn1.ASN1TaggedObject;
 import org.bouncycastle.asn1.DERIA5String;
+import org.bouncycastle.asn1.DERObjectIdentifier;
 import org.bouncycastle.asn1.DERSequence;
 import org.bouncycastle.asn1.isismtt.ISISMTTObjectIdentifiers;
 import org.bouncycastle.asn1.x500.DirectoryString;
@@ -172,8 +173,6 @@
         return namingAuthorityUrl;
     }
 
-<<<<<<< HEAD
-=======
     /**
      * Constructor from given details.
      * <p>
@@ -192,7 +191,6 @@
         this.namingAuthorityText = namingAuthorityText;
     }
 
->>>>>>> c97eb1fb
     /**
      * Constructor from given details.
      * <p>
