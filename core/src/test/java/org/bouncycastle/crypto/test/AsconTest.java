package org.bouncycastle.crypto.test;

import java.io.BufferedReader;
import java.io.InputStream;
import java.io.InputStreamReader;
import java.util.HashMap;
import java.util.Random;

import org.bouncycastle.crypto.CipherParameters;
import org.bouncycastle.crypto.DataLengthException;
import org.bouncycastle.crypto.InvalidCipherTextException;
import org.bouncycastle.crypto.OutputLengthException;
import org.bouncycastle.crypto.digests.AsconDigest;
import org.bouncycastle.crypto.digests.AsconXof;
import org.bouncycastle.crypto.engines.AsconEngine;
import org.bouncycastle.crypto.params.AEADParameters;
import org.bouncycastle.crypto.params.KeyParameter;
import org.bouncycastle.crypto.params.ParametersWithIV;
import org.bouncycastle.test.TestResourceFinder;
import org.bouncycastle.util.Arrays;
import org.bouncycastle.util.encoders.Hex;
import org.bouncycastle.util.test.SimpleTest;

public class AsconTest
    extends SimpleTest
{
    public static void main(String[] args)
    {
        runTest(new AsconTest());
    }
    
    public String getName()
    {
        return "Ascon";
    }

    public void performTest()
        throws Exception
    {
        testBufferingEngine_ascon128();
        testBufferingEngine_ascon128a();
        testBufferingEngine_ascon80();

        testExceptionsDigest_AsconHash();
        testExceptionsDigest_AsconHashA();

        testExceptionsEngine_ascon128();
        testExceptionsEngine_ascon128a();
        testExceptionsEngine_ascon80pq();

        testExceptionsXof_AsconXof();
        testExceptionsXof_AsconXofA();

        testParametersDigest_AsconHash();
        testParametersDigest_AsconHashA();

        testParametersEngine_ascon128();
        testParametersEngine_ascon128a();
        testParametersEngine_ascon80pq();

        testParametersXof_AsconXof();
        testParametersXof_AsconXofA();

        testVectorsDigest_AsconHash();
        testVectorsDigest_AsconHashA();

        testVectorsEngine_ascon128();
        testVectorsEngine_ascon128a();
        testVectorsEngine_ascon80pq();

        testVectorsXof_AsconXof();
        testVectorsXof_AsconXofA();
<<<<<<< HEAD

        CipherTest.checkCipher(32, 16, 100, 128, new CipherTest.Instace()
        {
            @Override
            public AEADCipher createInstance()
            {
                return new AsconAEAD128();
            }
        });

        CipherTest.checkCipher(32, 16, 100, 128, new CipherTest.Instace()
        {
            @Override
            public AEADCipher createInstance()
            {
                return new AsconEngine(AsconEngine.AsconParameters.ascon128);
            }
        });

        CipherTest.checkCipher(32, 16, 100, 128, new CipherTest.Instace()
        {
            @Override
            public AEADCipher createInstance()
            {
                return new AsconEngine(AsconEngine.AsconParameters.ascon128a);
            }
        });

        CipherTest.checkCipher(32, 16, 100, 160, new CipherTest.Instace()
        {
            @Override
            public AEADCipher createInstance()
            {
                return new AsconEngine(AsconEngine.AsconParameters.ascon80pq);
            }
        });

        DigestTest.checkDigestReset(this, new AsconHash256());
        DigestTest.checkDigestReset(this, new AsconXof128());
        DigestTest.checkDigestReset(this, new AsconCXof128());
        DigestTest.checkDigestReset(this, new AsconCXof128());
        DigestTest.checkDigestReset(this, new AsconXof(AsconXof.AsconParameters.AsconXof));
        DigestTest.checkDigestReset(this, new AsconXof(AsconXof.AsconParameters.AsconXofA));
        DigestTest.checkDigestReset(this, new AsconDigest(AsconDigest.AsconParameters.AsconHash));
        DigestTest.checkDigestReset(this, new AsconDigest(AsconDigest.AsconParameters.AsconHashA));
    }

    public void testBufferingEngine_ascon128()
        throws Exception
    {
        implTestBufferingEngine(new CreateEngine()
        {
            @Override
            public AEADCipher createEngine()
            {
                return new AsconEngine(AsconEngine.AsconParameters.ascon128);
            }
        });
    }

    public void testBufferingEngine_ascon128a()
        throws Exception
    {
        implTestBufferingEngine(new CreateEngine()
        {
            @Override
            public AEADCipher createEngine()
            {
                return new AsconEngine(AsconEngine.AsconParameters.ascon128a);
            }
        });
    }

    public void testBufferingEngine_ascon80()
        throws Exception
    {
        implTestBufferingEngine(new CreateEngine()
        {
            @Override
            public AEADCipher createEngine()
            {
                return new AsconEngine(AsconEngine.AsconParameters.ascon80pq);
            }
        });
    }

    public void testBufferingEngine_asconaead128()
        throws Exception
    {
        implTestBufferingEngine(new CreateEngine()
        {
            @Override
            public AEADCipher createEngine()
            {
                return new AsconAEAD128();
            }
        });
    }

    public void testExceptionsDigest_AsconHash()
        throws Exception
    {
        implTestExceptionsDigest(new CreateDigest()
        {
            @Override
            public ExtendedDigest createDigest()
            {
                return new AsconDigest(AsconDigest.AsconParameters.AsconHash);
            }
        });
=======
>>>>>>> cec37aa5
    }

    public void testBufferingEngine_ascon128() throws Exception
    {
        implTestBufferingEngine(AsconEngine.AsconParameters.ascon128);
    }

    public void testBufferingEngine_ascon128a() throws Exception
    {
        implTestBufferingEngine(AsconEngine.AsconParameters.ascon128a);
    }

    public void testBufferingEngine_ascon80() throws Exception
    {
        implTestBufferingEngine(AsconEngine.AsconParameters.ascon80pq);
    }

    public void testExceptionsDigest_AsconHash() throws Exception
    {
        implTestExceptionsDigest(AsconDigest.AsconParameters.AsconHash);
    }

    public void testExceptionsDigest_AsconHashA() throws Exception
    {
        implTestExceptionsDigest(AsconDigest.AsconParameters.AsconHashA);
    }

    public void testExceptionsEngine_ascon128() throws Exception
    {
        implTestExceptionsEngine(AsconEngine.AsconParameters.ascon128);
    }

    public void testExceptionsEngine_ascon128a() throws Exception
    {
        implTestExceptionsEngine(AsconEngine.AsconParameters.ascon128a);
    }

    public void testExceptionsEngine_ascon80pq() throws Exception
    {
        implTestExceptionsEngine(AsconEngine.AsconParameters.ascon80pq);
    }

    public void testExceptionsXof_AsconXof() throws Exception
    {
        implTestExceptionsXof(AsconXof.AsconParameters.AsconXof);
    }

    public void testExceptionsXof_AsconXofA() throws Exception
    {
        implTestExceptionsXof(AsconXof.AsconParameters.AsconXofA);
    }

    public void testParametersDigest_AsconHash() throws Exception
    {
        implTestParametersDigest(AsconDigest.AsconParameters.AsconHash, 32);
    }

    public void testParametersDigest_AsconHashA() throws Exception
    {
        implTestParametersDigest(AsconDigest.AsconParameters.AsconHashA, 32);
    }

    public void testParametersEngine_ascon128() throws Exception
    {
        implTestParametersEngine(AsconEngine.AsconParameters.ascon128, 16, 16, 16);
    }

    public void testParametersEngine_ascon128a() throws Exception
    {
        implTestParametersEngine(AsconEngine.AsconParameters.ascon128a, 16, 16, 16);
    }

    public void testParametersEngine_ascon80pq() throws Exception
    {
        implTestParametersEngine(AsconEngine.AsconParameters.ascon80pq, 20, 16, 16);
    }

    public void testParametersXof_AsconXof() throws Exception
    {
        implTestParametersXof(AsconXof.AsconParameters.AsconXof, 32);
    }

    public void testParametersXof_AsconXofA() throws Exception
    {
        implTestParametersXof(AsconXof.AsconParameters.AsconXofA, 32);
    }

    public void testVectorsDigest_AsconHash() throws Exception
    {
        implTestVectorsDigest(AsconDigest.AsconParameters.AsconHash, "asconhash");
    }

    public void testVectorsDigest_AsconHashA() throws Exception
    {
        implTestVectorsDigest(AsconDigest.AsconParameters.AsconHashA, "asconhasha");
    }

    public void testVectorsEngine_ascon128() throws Exception
    {
        implTestVectorsEngine(AsconEngine.AsconParameters.ascon128, "128_128");
    }

    public void testVectorsEngine_ascon128a() throws Exception
    {
        implTestVectorsEngine(AsconEngine.AsconParameters.ascon128a, "128_128_a");
    }

    public void testVectorsEngine_ascon80pq() throws Exception
    {
        implTestVectorsEngine(AsconEngine.AsconParameters.ascon80pq, "160_128");
    }

    public void testVectorsXof_AsconXof() throws Exception
    {
        implTestVectorsXof(AsconXof.AsconParameters.AsconXof, "asconxof");
    }

    public void testVectorsXof_AsconXofA() throws Exception
    {
        implTestVectorsXof(AsconXof.AsconParameters.AsconXofA, "asconxofa");
    }

    private static AsconDigest createDigest(AsconDigest.AsconParameters asconParameters)
    {
        return new AsconDigest(asconParameters);
    }

    private static AsconEngine createEngine(AsconEngine.AsconParameters asconParameters)
    {
        return new AsconEngine(asconParameters);
    }

    private static AsconXof createXof(AsconXof.AsconParameters asconParameters)
    {
        return new AsconXof(asconParameters);
    }

    private void implTestBufferingEngine(AsconEngine.AsconParameters asconParameters)
        throws Exception
    {
        Random random = new Random();

        int plaintextLength = 256;
        byte[] plaintext = new byte[plaintextLength];
        random.nextBytes(plaintext);

        AsconEngine ascon0 = createEngine(asconParameters);
        initEngine(ascon0, true);

        byte[] ciphertext = new byte[ascon0.getOutputSize(plaintextLength)];
        random.nextBytes(ciphertext);

        int ciphertextLength = ascon0.processBytes(plaintext, 0, plaintextLength, ciphertext, 0);
        ciphertextLength += ascon0.doFinal(ciphertext, ciphertextLength);

        byte[] output = new byte[ciphertextLength];

        // Encryption
        for (int split = 1; split < plaintextLength; ++split)
        {
            AsconEngine ascon = createEngine(asconParameters);
            initEngine(ascon, true);

            random.nextBytes(output);

            int length = ascon.processBytes(plaintext, 0, split, output, 0);

            if (0 != ascon.getUpdateOutputSize(0))
            {
                fail("");
            }
            
            length += ascon.processBytes(plaintext, split, plaintextLength - split, output, length);
            length += ascon.doFinal(output, length);

            if (!Arrays.areEqual(ciphertext, 0, ciphertextLength, output, 0, length))
            {
                fail("encryption failed with split: " + split);
            }
        }

        // Decryption
        for (int split = 1; split < ciphertextLength; ++split)
        {
            AsconEngine ascon = createEngine(asconParameters);
            initEngine(ascon, false);

            random.nextBytes(output);

            int length = ascon.processBytes(ciphertext, 0, split, output, 0);

            if (0 != ascon.getUpdateOutputSize(0))
            {
                fail("");
            }

            length += ascon.processBytes(ciphertext, split, ciphertextLength - split, output, length);
            length += ascon.doFinal(output, length);

            if (!Arrays.areEqual(plaintext, 0, plaintextLength, output, 0, length))
            {
                fail("decryption failed with split: " + split);
            }
        }
    }

    private void implTestExceptionsDigest(AsconDigest.AsconParameters asconParameters)
    {
        AsconDigest ascon = createDigest(asconParameters);

        try
        {
            ascon.update(new byte[1], 1, 1);
            fail(ascon.getAlgorithmName() + ": input for update is too short");
        }
        catch (DataLengthException e)
        {
            //expected
        }

        try
        {
            ascon.doFinal(new byte[ascon.getDigestSize() - 1], 2);
            fail(ascon.getAlgorithmName() + ": output for dofinal is too short");
        }
        catch (OutputLengthException e)
        {
            //expected
        }
    }

    private void implTestExceptionsEngine(AsconEngine.AsconParameters asconParameters)
        throws Exception
    {
        AsconEngine ascon = createEngine(asconParameters);
        int keySize = ascon.getKeyBytesSize(), ivSize = ascon.getIVBytesSize();
        int offset;
        byte[] k = new byte[keySize];
        byte[] iv = new byte[ivSize];
        byte[] m = new byte[0];
        CipherParameters params = new ParametersWithIV(new KeyParameter(k), iv);
        try
        {
            ascon.processBytes(m, 0, m.length, null, 0);
            fail(ascon.getAlgorithmName() + " need to be initialized before processBytes");
        }
        catch (IllegalStateException e)
        {
            //expected
        }

        try
        {
            ascon.processByte((byte)0, null, 0);
            fail(ascon.getAlgorithmName() + " need to be initialized before processByte");
        }
        catch (IllegalStateException e)
        {
            //expected
        }

        try
        {
            ascon.reset();
            fail(ascon.getAlgorithmName() + " need to be initialized before reset");
        }
        catch (IllegalStateException e)
        {
            //expected
        }

        try
        {
            ascon.doFinal(null, m.length);
            fail(ascon.getAlgorithmName() + " need to be initialized before dofinal");
        }
        catch (IllegalStateException e)
        {
            //expected
        }

        try
        {
            ascon.getMac();
            ascon.getOutputSize(0);
            ascon.getUpdateOutputSize(0);
        }
        catch (IllegalStateException e)
        {
            //expected
            fail(ascon.getAlgorithmName() + " functions can be called before initialization");
        }

        Random rand = new Random();
        int randomNum;
        while ((randomNum = rand.nextInt(100)) == keySize) ;
        byte[] k1 = new byte[randomNum];
        while ((randomNum = rand.nextInt(100)) == ivSize) ;
        byte[] iv1 = new byte[randomNum];
        try
        {
            ascon.init(true, new ParametersWithIV(new KeyParameter(k1), iv));
            fail(ascon.getAlgorithmName() + " k size does not match");
        }
        catch (IllegalArgumentException e)
        {
            //expected
        }
        try
        {
            ascon.init(true, new ParametersWithIV(new KeyParameter(k), iv1));
            fail(ascon.getAlgorithmName() + "iv size does not match");
        }
        catch (IllegalArgumentException e)
        {
            //expected
        }

        try
        {
            ascon.init(true, new AEADParameters(new KeyParameter(k), 0, iv));
            fail(ascon.getAlgorithmName() + " wrong type of CipherParameters");
        }
        catch (IllegalArgumentException e)
        {
            //expected
        }

        ascon.init(true, params);
        byte[] c1 = new byte[ascon.getOutputSize(m.length)];
        try
        {
            ascon.doFinal(c1, m.length);
        }
        catch (Exception e)
        {
            fail(ascon.getAlgorithmName() + " allows no input for AAD and plaintext");
        }
        byte[] mac2 = ascon.getMac();
        if (mac2 == null)
        {
            fail("mac should not be empty after dofinal");
        }
        if (!areEqual(mac2, c1))
        {
            fail("mac should be equal when calling dofinal and getMac");
        }
        ascon.init(true, params);
        ascon.processAADByte((byte)0);
        byte[] mac1 = new byte[ascon.getOutputSize(0)];
        ascon.doFinal(mac1, 0);
        if (areEqual(mac1, mac2))
        {
            fail("mac should not match");
        }
        ascon.init(true, params);
        ascon.processByte((byte)0, null, 0);
        try
        {
            ascon.processAADByte((byte)0);
            fail("processAADByte(s) cannot be called after encryption/decryption");
        }
        catch (IllegalStateException e)
        {
            //expected
        }
        try
        {
            ascon.processAADBytes(new byte[]{0}, 0, 1);
            fail("processAADByte(s) cannot be called once only");
        }
        catch (IllegalStateException e)
        {
            //expected
        }

        ascon.reset();
        try
        {
            ascon.processAADBytes(new byte[]{0}, 1, 1);
            fail("input for processAADBytes is too short");
        }
        catch (DataLengthException e)
        {
            //expected
        }
        try
        {
            ascon.processBytes(new byte[]{0}, 1, 1, c1, 0);
            fail("input for processBytes is too short");
        }
        catch (DataLengthException e)
        {
            //expected
        }
        ascon.init(true, params);
        try
        {
            int need = ascon.getUpdateOutputSize(64);
            ascon.processBytes(new byte[64], 0, 64, new byte[need], 1);
            fail("output for processBytes is too short");
        }
        catch (OutputLengthException e)
        {
            //expected
        }
        try
        {
            ascon.doFinal(new byte[2], 2);
            fail("output for dofinal is too short");
        }
        catch (OutputLengthException e)
        {
            //expected
        }

        implTestExceptionsGetUpdateOutputSize(ascon, false, params, 100);
        implTestExceptionsGetUpdateOutputSize(ascon, true, params, 100);

        mac1 = new byte[ascon.getOutputSize(0)];
        mac2 = new byte[ascon.getOutputSize(0)];
        ascon.init(true, params);
        ascon.processAADBytes(new byte[]{0, 0}, 0, 2);
        ascon.doFinal(mac1, 0);
        ascon.init(true, params);
        ascon.processAADByte((byte)0);
        ascon.processAADByte((byte)0);
        ascon.doFinal(mac2, 0);
        if (!areEqual(mac1, mac2))
        {
            fail("mac should match for the same AAD with different ways of inputing");
        }

        byte[] c2 = new byte[ascon.getOutputSize(10)];
        byte[] c3 = new byte[ascon.getOutputSize(10) + 2];

        byte[] aad2 = {0, 1, 2, 3, 4};
        byte[] aad3 = {0, 0, 1, 2, 3, 4, 5};
        byte[] m2 = {0, 1, 2, 3, 4, 5, 6, 7, 8, 9};
        byte[] m3 = {0, 0, 1, 2, 3, 4, 5, 6, 7, 8, 9, 10};
        byte[] m4 = new byte[m2.length];
        ascon.init(true, params);
        ascon.processAADBytes(aad2, 0, aad2.length);
        offset = ascon.processBytes(m2, 0, m2.length, c2, 0);
        ascon.doFinal(c2, offset);
        ascon.init(true, params);
        ascon.processAADBytes(aad3, 1, aad2.length);
        offset = ascon.processBytes(m3, 1, m2.length, c3, 1);
        ascon.doFinal(c3, offset + 1);
        byte[] c3_partial = new byte[c2.length];
        System.arraycopy(c3, 1, c3_partial, 0, c2.length);
        if (!areEqual(c2, c3_partial))
        {
            fail("mac should match for the same AAD and message with different offset for both input and output");
        }
        ascon.init(false, params);
        ascon.processAADBytes(aad2, 0, aad2.length);
        offset = ascon.processBytes(c2, 0, c2.length, m4, 0);
        ascon.doFinal(m4, offset);
        if (!areEqual(m2, m4))
        {
            fail("The encryption and decryption does not recover the plaintext");
        }
        c2[c2.length - 1] ^= 1;
        ascon.init(false, params);
        ascon.processAADBytes(aad2, 0, aad2.length);
        offset = ascon.processBytes(c2, 0, c2.length, m4, 0);
        try
        {
            ascon.doFinal(m4, offset);
            fail("The decryption should fail");
        }
        catch (InvalidCipherTextException e)
        {
            //expected;
        }

        byte[] m7 = new byte[32 + rand.nextInt(32)];
        rand.nextBytes(m7);

        ascon.init(true, params);
        byte[] c7 = new byte[ascon.getOutputSize(m7.length)];
        byte[] c8 = new byte[c7.length];
        byte[] c9 = new byte[c7.length];
        ascon.processAADBytes(aad2, 0, aad2.length);
        offset = ascon.processBytes(m7, 0, m7.length, c7, 0);
        ascon.doFinal(c7, offset);

        ascon.init(true, params);
        ascon.processAADBytes(aad2, 0, aad2.length);
        offset = ascon.processBytes(m7, 0, m7.length / 2, c8, 0);
        offset += ascon.processBytes(m7, m7.length / 2, m7.length - m7.length / 2, c8, offset);
        offset += ascon.doFinal(c8, offset);

        ascon.init(true, params);
        int split = rand.nextInt(m7.length - 1) + 1;
        ascon.processAADBytes(aad2, 0, aad2.length);
        offset = ascon.processBytes(m7, 0, split, c9, 0);
        offset += ascon.processBytes(m7, split, m7.length - split, c9, offset);
        offset += ascon.doFinal(c9, offset);

        if (!areEqual(c7, c8) || !areEqual(c7, c9))
        {
            fail("Splitting input of plaintext should output the same ciphertext");
        }
    }

    private void implTestExceptionsGetUpdateOutputSize(AsconEngine ascon, boolean forEncryption,
        CipherParameters parameters, int maxInputSize)
    {
        ascon.init(forEncryption, parameters);

        int maxOutputSize = ascon.getUpdateOutputSize(maxInputSize);

        byte[] input = new byte[maxInputSize];
        byte[] output = new byte[maxOutputSize];

        for (int inputSize = 0; inputSize <= maxInputSize; ++inputSize)
        {
            ascon.init(forEncryption, parameters);

            int outputSize = ascon.getUpdateOutputSize(inputSize);
            if (outputSize > 0)
            {
                try
                {
                    ascon.processBytes(input, 0, inputSize, output, maxOutputSize - outputSize + 1);
                    fail("output for processBytes is too short");
                }
                catch (OutputLengthException e)
                {
                    //expected
                }
            }
            else
            {
                ascon.processBytes(input, 0, inputSize, null, 0);
            }
        }
    }

    private void implTestExceptionsXof(AsconXof.AsconParameters asconParameters)
    {
        AsconXof ascon = createXof(asconParameters);

        try
        {
            ascon.update(new byte[1], 1, 1);
            fail(ascon.getAlgorithmName() + ": input for update is too short");
        }
        catch (DataLengthException e)
        {
            //expected
        }

        try
        {
            ascon.doFinal(new byte[ascon.getDigestSize() - 1], 2);
            fail(ascon.getAlgorithmName() + ": output for dofinal is too short");
        }
        catch (OutputLengthException e)
        {
            //expected
        }
    }

    private void implTestParametersDigest(AsconDigest.AsconParameters asconParameters, int digestSize)
    {
        AsconDigest ascon = createDigest(asconParameters);

        if (ascon.getDigestSize() != digestSize)
        {
            fail(ascon.getAlgorithmName() + ": digest size is not correct");
        }
    }

    private void implTestParametersEngine(AsconEngine.AsconParameters asconParameters, int keySize, int ivSize,
        int macSize)
    {
        AsconEngine ascon = createEngine(asconParameters);

        if (ascon.getKeyBytesSize() != keySize)
        {
            fail("key bytes of " + ascon.getAlgorithmName() + " is not correct");
        }
        if (ascon.getIVBytesSize() != ivSize)
        {
            fail("iv bytes of " + ascon.getAlgorithmName() + " is not correct");
        }

        CipherParameters parameters = new ParametersWithIV(new KeyParameter(new byte[keySize]), new byte[ivSize]);

        ascon.init(true, parameters);
        if (ascon.getOutputSize(0) != macSize)
        {
            fail("getOutputSize of " + ascon.getAlgorithmName() + " is incorrect for encryption");
        }

        ascon.init(false, parameters);
        if (ascon.getOutputSize(macSize) != 0)
        {
            fail("getOutputSize of " + ascon.getAlgorithmName() + " is incorrect for decryption");
        }
    }

    private void implTestParametersXof(AsconXof.AsconParameters asconParameters, int digestSize)
    {
        AsconXof ascon = createXof(asconParameters);

        if (ascon.getDigestSize() != digestSize)
        {
            fail(ascon.getAlgorithmName() + ": digest size is not correct");
        }
    }

    private void implTestVectorsDigest(AsconDigest.AsconParameters asconParameters, String filename)
        throws Exception
    {
        Random random = new Random();
        AsconDigest ascon = createDigest(asconParameters);
        InputStream src = TestResourceFinder.findTestResource("crypto/ascon", filename + "_LWC_HASH_KAT_256.txt");
        BufferedReader bin = new BufferedReader(new InputStreamReader(src));
        String line;
        HashMap<String, String> map = new HashMap<String, String>();
        while ((line = bin.readLine()) != null)
        {
            int a = line.indexOf('=');
            if (a < 0)
            {
                byte[] ptByte = Hex.decode((String)map.get("Msg"));
                byte[] expected = Hex.decode((String)map.get("MD"));

                byte[] hash = new byte[ascon.getDigestSize()];

                ascon.update(ptByte, 0, ptByte.length);
                ascon.doFinal(hash, 0);
                if (!areEqual(hash, expected))
                {
                    mismatch("Keystream " + map.get("Count"), (String)map.get("MD"), hash);
                }

                if (ptByte.length > 1)
                {
                    int split = random.nextInt(ptByte.length - 1) + 1;
                    ascon.update(ptByte, 0, split);
                    ascon.update(ptByte, split, ptByte.length - split);
                    ascon.doFinal(hash, 0);
                    if (!areEqual(hash, expected))
                    {
                        mismatch("Keystream " + map.get("Count"), (String)map.get("MD"), hash);
                    }
                }

                map.clear();
            }
            else
            {
                map.put(line.substring(0, a).trim(), line.substring(a + 1).trim());
            }
        }
    }

    private void implTestVectorsEngine(AsconEngine.AsconParameters asconParameters, String filename)
        throws Exception
    {
        Random random = new Random();
        AsconEngine ascon = createEngine(asconParameters);
        InputStream src = TestResourceFinder.findTestResource("crypto/ascon", "LWC_AEAD_KAT_" + filename + ".txt");
        BufferedReader bin = new BufferedReader(new InputStreamReader(src));
        String line;
        HashMap<String, String> map = new HashMap<String, String>();
        while ((line = bin.readLine()) != null)
        {
            int a = line.indexOf('=');
            if (a < 0)
            {
                byte[] key = Hex.decode((String)map.get("Key"));
                byte[] nonce = Hex.decode((String)map.get("Nonce"));
                byte[] ad = Hex.decode((String)map.get("AD"));
                byte[] pt = Hex.decode((String)map.get("PT"));
                byte[] ct = Hex.decode((String)map.get("CT"));

                CipherParameters parameters = new ParametersWithIV(new KeyParameter(key), nonce);

                // Encrypt
                {
                    ascon.init(true, parameters);

                    byte[] rv = new byte[ascon.getOutputSize(pt.length)];
                    random.nextBytes(rv); // should overwrite any existing data

                    ascon.processAADBytes(ad, 0, ad.length);
                    int len = ascon.processBytes(pt, 0, pt.length, rv, 0);
                    len += ascon.doFinal(rv, len);

                    if (!areEqual(rv, 0, len, ct, 0, ct.length))
                    {
                        mismatch("Keystream " + map.get("Count"), (String)map.get("CT"), rv);
                    }
                }

                // Decrypt
                {
                    ascon.init(false, parameters);

                    byte[] rv = new byte[ascon.getOutputSize(ct.length)];
                    random.nextBytes(rv); // should overwrite any existing data

                    ascon.processAADBytes(ad, 0, ad.length);
                    int len = ascon.processBytes(ct, 0, ct.length, rv, 0);
                    len += ascon.doFinal(rv, len);

                    if (!areEqual(rv, 0, len, pt, 0, pt.length))
                    {
                        mismatch("Reccover Keystream " + map.get("Count"), (String)map.get("PT"), rv);
                    }
                }

                map.clear();
            }
            else
            {
                map.put(line.substring(0, a).trim(), line.substring(a + 1).trim());
            }
        }
    }

    private void implTestVectorsXof(AsconXof.AsconParameters asconParameters, String filename)
        throws Exception
    {
        Random random = new Random();
        AsconXof ascon = createXof(asconParameters);
        InputStream src = TestResourceFinder.findTestResource("crypto/ascon", filename + "_LWC_HASH_KAT_256.txt");
        BufferedReader bin = new BufferedReader(new InputStreamReader(src));
        String line;
        HashMap<String, String> map = new HashMap<String, String>();
        while ((line = bin.readLine()) != null)
        {
            int a = line.indexOf('=');
            if (a < 0)
            {
                byte[] ptByte = Hex.decode((String)map.get("Msg"));
                byte[] expected = Hex.decode((String)map.get("MD"));

                byte[] hash = new byte[ascon.getDigestSize()];

                ascon.update(ptByte, 0, ptByte.length);
                ascon.doFinal(hash, 0);
                if (!areEqual(hash, expected))
                {
                    mismatch("Keystream " + map.get("Count"), (String)map.get("MD"), hash);
                }

                if (ptByte.length > 1)
                {
                    int split = random.nextInt(ptByte.length - 1) + 1;
                    ascon.update(ptByte, 0, split);
                    ascon.update(ptByte, split, ptByte.length - split);
                    ascon.doFinal(hash, 0);
                    if (!areEqual(hash, expected))
                    {
                        mismatch("Keystream " + map.get("Count"), (String)map.get("MD"), hash);
                    }
                }
            }
            else
            {
                map.put(line.substring(0, a).trim(), line.substring(a + 1).trim());
            }
        }
    }

    private void mismatch(String name, String expected, byte[] found)
    {
        fail("mismatch on " + name, expected, new String(Hex.encode(found)));
    }

    private static void initEngine(AsconEngine ascon, boolean forEncryption)
    {
        int keySize = ascon.getKeyBytesSize();
        int ivSize = ascon.getIVBytesSize();
        int macSize = ivSize * 8;

        AEADParameters parameters = new AEADParameters(new KeyParameter(new byte[keySize]), macSize, new byte[ivSize], null);
        ascon.init(forEncryption, parameters);
    }
}<|MERGE_RESOLUTION|>--- conflicted
+++ resolved
@@ -70,119 +70,6 @@
 
         testVectorsXof_AsconXof();
         testVectorsXof_AsconXofA();
-<<<<<<< HEAD
-
-        CipherTest.checkCipher(32, 16, 100, 128, new CipherTest.Instace()
-        {
-            @Override
-            public AEADCipher createInstance()
-            {
-                return new AsconAEAD128();
-            }
-        });
-
-        CipherTest.checkCipher(32, 16, 100, 128, new CipherTest.Instace()
-        {
-            @Override
-            public AEADCipher createInstance()
-            {
-                return new AsconEngine(AsconEngine.AsconParameters.ascon128);
-            }
-        });
-
-        CipherTest.checkCipher(32, 16, 100, 128, new CipherTest.Instace()
-        {
-            @Override
-            public AEADCipher createInstance()
-            {
-                return new AsconEngine(AsconEngine.AsconParameters.ascon128a);
-            }
-        });
-
-        CipherTest.checkCipher(32, 16, 100, 160, new CipherTest.Instace()
-        {
-            @Override
-            public AEADCipher createInstance()
-            {
-                return new AsconEngine(AsconEngine.AsconParameters.ascon80pq);
-            }
-        });
-
-        DigestTest.checkDigestReset(this, new AsconHash256());
-        DigestTest.checkDigestReset(this, new AsconXof128());
-        DigestTest.checkDigestReset(this, new AsconCXof128());
-        DigestTest.checkDigestReset(this, new AsconCXof128());
-        DigestTest.checkDigestReset(this, new AsconXof(AsconXof.AsconParameters.AsconXof));
-        DigestTest.checkDigestReset(this, new AsconXof(AsconXof.AsconParameters.AsconXofA));
-        DigestTest.checkDigestReset(this, new AsconDigest(AsconDigest.AsconParameters.AsconHash));
-        DigestTest.checkDigestReset(this, new AsconDigest(AsconDigest.AsconParameters.AsconHashA));
-    }
-
-    public void testBufferingEngine_ascon128()
-        throws Exception
-    {
-        implTestBufferingEngine(new CreateEngine()
-        {
-            @Override
-            public AEADCipher createEngine()
-            {
-                return new AsconEngine(AsconEngine.AsconParameters.ascon128);
-            }
-        });
-    }
-
-    public void testBufferingEngine_ascon128a()
-        throws Exception
-    {
-        implTestBufferingEngine(new CreateEngine()
-        {
-            @Override
-            public AEADCipher createEngine()
-            {
-                return new AsconEngine(AsconEngine.AsconParameters.ascon128a);
-            }
-        });
-    }
-
-    public void testBufferingEngine_ascon80()
-        throws Exception
-    {
-        implTestBufferingEngine(new CreateEngine()
-        {
-            @Override
-            public AEADCipher createEngine()
-            {
-                return new AsconEngine(AsconEngine.AsconParameters.ascon80pq);
-            }
-        });
-    }
-
-    public void testBufferingEngine_asconaead128()
-        throws Exception
-    {
-        implTestBufferingEngine(new CreateEngine()
-        {
-            @Override
-            public AEADCipher createEngine()
-            {
-                return new AsconAEAD128();
-            }
-        });
-    }
-
-    public void testExceptionsDigest_AsconHash()
-        throws Exception
-    {
-        implTestExceptionsDigest(new CreateDigest()
-        {
-            @Override
-            public ExtendedDigest createDigest()
-            {
-                return new AsconDigest(AsconDigest.AsconParameters.AsconHash);
-            }
-        });
-=======
->>>>>>> cec37aa5
     }
 
     public void testBufferingEngine_ascon128() throws Exception
