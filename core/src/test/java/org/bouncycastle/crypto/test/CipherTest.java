--- conflicted
+++ resolved
@@ -3,10 +3,8 @@
 import java.security.SecureRandom;
 
 import org.bouncycastle.crypto.BlockCipher;
-import org.bouncycastle.crypto.BufferedBlockCipher;
 import org.bouncycastle.crypto.CipherKeyGenerator;
 import org.bouncycastle.crypto.DataLengthException;
-import org.bouncycastle.crypto.DefaultBufferedBlockCipher;
 import org.bouncycastle.crypto.InvalidCipherTextException;
 import org.bouncycastle.crypto.KeyGenerationParameters;
 import org.bouncycastle.crypto.modes.AEADCipher;
@@ -17,7 +15,6 @@
 import org.bouncycastle.util.test.SimpleTest;
 import org.bouncycastle.util.test.SimpleTestResult;
 import org.bouncycastle.util.test.TestFailedException;
-import org.junit.Assert;
 
 public abstract class CipherTest
     extends SimpleTest
@@ -256,7 +253,54 @@
         }
     }
 
-<<<<<<< HEAD
+    static void checkCipher(final BlockCipher pCipher, final int datalen)
+        throws Exception
+    {
+        final SecureRandom random = new SecureRandom();
+        /* Create the data */
+        final byte[] myData = new byte[datalen];
+        random.nextBytes(myData);
+
+        /* Create the Key parameters */
+        final CipherKeyGenerator myGenerator = new CipherKeyGenerator();
+        final KeyGenerationParameters myGenParams = new KeyGenerationParameters(random, 256);
+        myGenerator.init(myGenParams);
+        final byte[] myKey = myGenerator.generateKey();
+        final KeyParameter myKeyParams = new KeyParameter(myKey);
+
+        /* Create the IV */
+        final byte[] myIV = new byte[16];
+        random.nextBytes(myIV);
+
+        /* Create the initParams */
+        final ParametersWithIV myParams = new ParametersWithIV(myKeyParams, myIV);
+
+        /* Wrap Block Cipher with buffered BlockCipher */
+        final BufferedBlockCipher myCipher = new DefaultBufferedBlockCipher(pCipher);
+
+        /* Initialise the cipher for encryption */
+        myCipher.init(true, myParams);
+
+        /* Encipher the text */
+        final byte[] myOutput = new byte[myCipher.getOutputSize(datalen)];
+        int myOutLen = myCipher.processBytes(myData, 0, datalen, myOutput, 0);
+        myCipher.doFinal(myOutput, myOutLen);
+
+        /* Re-Encipher the text (after implicit reset) */
+        final byte[] myOutput2 = new byte[myCipher.getOutputSize(datalen)];
+        myOutLen = myCipher.processBytes(myData, 0, datalen, myOutput2, 0);
+        myCipher.doFinal(myOutput2, myOutLen);
+
+        myCipher.init(false, myParams);
+        final byte[] plaintext = new byte[myCipher.getOutputSize(myOutput.length)];
+        myOutLen = myCipher.processBytes(myOutput2, 0, datalen, plaintext, 0);
+        myCipher.doFinal(plaintext, myOutLen);
+
+        /* Check that the cipherTexts are identical */
+        Assert.assertArrayEquals(myOutput, myOutput2);
+        Assert.assertArrayEquals(myData, plaintext);
+    }
+
     static void checkAEADParemeter(SimpleTest test, int keySize, int ivSize, final int macSize, int blockSize, final AEADCipher cipher)
         throws Exception
     {
@@ -301,53 +345,5 @@
             }
         });
 
-=======
-    static void checkCipher(final BlockCipher pCipher, final int datalen)
-        throws Exception
-    {
-        final SecureRandom random = new SecureRandom();
-        /* Create the data */
-        final byte[] myData = new byte[datalen];
-        random.nextBytes(myData);
-
-        /* Create the Key parameters */
-        final CipherKeyGenerator myGenerator = new CipherKeyGenerator();
-        final KeyGenerationParameters myGenParams = new KeyGenerationParameters(random, 256);
-        myGenerator.init(myGenParams);
-        final byte[] myKey = myGenerator.generateKey();
-        final KeyParameter myKeyParams = new KeyParameter(myKey);
-
-        /* Create the IV */
-        final byte[] myIV = new byte[16];
-        random.nextBytes(myIV);
-
-        /* Create the initParams */
-        final ParametersWithIV myParams = new ParametersWithIV(myKeyParams, myIV);
-
-        /* Wrap Block Cipher with buffered BlockCipher */
-        final BufferedBlockCipher myCipher = new DefaultBufferedBlockCipher(pCipher);
-
-        /* Initialise the cipher for encryption */
-        myCipher.init(true, myParams);
-
-        /* Encipher the text */
-        final byte[] myOutput = new byte[myCipher.getOutputSize(datalen)];
-        int myOutLen = myCipher.processBytes(myData, 0, datalen, myOutput, 0);
-        myCipher.doFinal(myOutput, myOutLen);
-
-        /* Re-Encipher the text (after implicit reset) */
-        final byte[] myOutput2 = new byte[myCipher.getOutputSize(datalen)];
-        myOutLen = myCipher.processBytes(myData, 0, datalen, myOutput2, 0);
-        myCipher.doFinal(myOutput2, myOutLen);
-
-        myCipher.init(false, myParams);
-        final byte[] plaintext = new byte[myCipher.getOutputSize(myOutput.length)];
-        myOutLen = myCipher.processBytes(myOutput2, 0, datalen, plaintext, 0);
-        myCipher.doFinal(plaintext, myOutLen);
-
-        /* Check that the cipherTexts are identical */
-        Assert.assertArrayEquals(myOutput, myOutput2);
-        Assert.assertArrayEquals(myData, plaintext);
->>>>>>> b4fbdaca
     }
 }