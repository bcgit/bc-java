package org.bouncycastle.crypto.test;

import java.security.SecureRandom;

import org.bouncycastle.crypto.BlockCipher;
import org.bouncycastle.crypto.CipherKeyGenerator;
import org.bouncycastle.crypto.DataLengthException;
import org.bouncycastle.crypto.InvalidCipherTextException;
import org.bouncycastle.crypto.KeyGenerationParameters;
import org.bouncycastle.crypto.modes.AEADCipher;
import org.bouncycastle.crypto.params.KeyParameter;
import org.bouncycastle.crypto.params.ParametersWithIV;
import org.bouncycastle.util.Arrays;
import org.bouncycastle.util.test.SimpleTest;
import org.bouncycastle.util.test.SimpleTestResult;
import org.bouncycastle.util.test.TestFailedException;

public abstract class CipherTest
    extends SimpleTest
{
    private SimpleTest[] _tests;
    private BlockCipher _engine;
    private KeyParameter _validKey;

//    protected CipherTest(
//        SimpleTest[]  tests)
//    {
//        _tests = tests;
//    }

    protected CipherTest(
        SimpleTest[] tests,
        BlockCipher engine,
        KeyParameter validKey)
    {
        _tests = tests;
        _engine = engine;
        _validKey = validKey;
    }

    public abstract String getName();

    public void performTest()
        throws Exception
    {
        for (int i = 0; i != _tests.length; i++)
        {
            _tests[i].performTest();
        }

        if (_engine != null)
        {
            //
            // state tests
            //
            byte[] buf = new byte[128];

            try
            {
                _engine.processBlock(buf, 0, buf, 0);

                fail("failed initialisation check");
            }
            catch (IllegalStateException e)
            {
                // expected 
            }

            bufferSizeCheck((_engine));
        }
    }

    private void bufferSizeCheck(
        BlockCipher engine)
    {
        byte[] correctBuf = new byte[engine.getBlockSize()];
        byte[] shortBuf = new byte[correctBuf.length / 2];

        engine.init(true, _validKey);

        try
        {
            engine.processBlock(shortBuf, 0, correctBuf, 0);

            fail("failed short input check");
        }
        catch (DataLengthException e)
        {
            // expected 
        }

        try
        {
            engine.processBlock(correctBuf, 0, shortBuf, 0);

            fail("failed short output check");
        }
        catch (DataLengthException e)
        {
            // expected 
        }

        engine.init(false, _validKey);

        try
        {
            engine.processBlock(shortBuf, 0, correctBuf, 0);

            fail("failed short input check");
        }
        catch (DataLengthException e)
        {
            // expected 
        }

        try
        {
            engine.processBlock(correctBuf, 0, shortBuf, 0);

            fail("failed short output check");
        }
        catch (DataLengthException e)
        {
            // expected 
        }
    }

    interface Instance
    {
        AEADCipher createInstance();
    }

    static void checkCipher(int aeadLen, int ivLen, int msgLen, int strength, Instance instance)
    {
<<<<<<< HEAD
        AEADCipher pCipher = instace.createInstance();
=======
        AEADCipher pCipher = instance.createInstance();
>>>>>>> cec37aa5

        try
        {
            /* Obtain some random data */
            final byte[] myData = new byte[msgLen];
            final SecureRandom myRandom = new SecureRandom();
            myRandom.nextBytes(myData);

            /* Obtain some random AEAD */
            final byte[] myAEAD = new byte[aeadLen];
            myRandom.nextBytes(myAEAD);

            /* Create the Key parameters */
            final CipherKeyGenerator myGenerator = new CipherKeyGenerator();
            final KeyGenerationParameters myGenParams = new KeyGenerationParameters(myRandom, strength);
            myGenerator.init(myGenParams);
            final byte[] myKey = myGenerator.generateKey();
            final KeyParameter myKeyParams = new KeyParameter(myKey);

            /* Create the nonce */
            final byte[] myNonce = new byte[ivLen];
            myRandom.nextBytes(myNonce);
            final ParametersWithIV myParams = new ParametersWithIV(myKeyParams, myNonce);

            /* Initialise the cipher for encryption */
            pCipher.init(true, myParams);
            final int myMaxOutLen = pCipher.getOutputSize(msgLen);
            final byte[] myEncrypted = new byte[myMaxOutLen];
            pCipher.processAADBytes(myAEAD, 0, aeadLen);
            int myOutLen = pCipher.processBytes(myData, 0, msgLen, myEncrypted, 0);
            myOutLen += pCipher.doFinal(myEncrypted, myOutLen);

            /* Note that myOutLen is too large by DATALEN  */
<<<<<<< HEAD
            pCipher = instace.createInstance();
=======
            pCipher = instance.createInstance();
>>>>>>> cec37aa5
            /* Initialise the cipher for decryption */
            pCipher.init(false, myParams);
            final int myMaxClearLen = pCipher.getOutputSize(myOutLen);
            final byte[] myDecrypted = new byte[myMaxClearLen];
            pCipher.processAADBytes(myAEAD, 0, aeadLen);
            int myClearLen = pCipher.processBytes(myEncrypted, 0, myEncrypted.length, myDecrypted, 0);
            myClearLen += pCipher.doFinal(myDecrypted, myClearLen);
            final byte[] myResult = Arrays.copyOf(myDecrypted, msgLen);

            /* Check that we have the same result */
            if (!Arrays.areEqual(myData, myResult))
            {
                System.out.println("Cipher " + pCipher.getAlgorithmName() + " failed");
            }
        }
        catch (InvalidCipherTextException e)
        {
            throw new RuntimeException(e);
        }
    }

    static void checkAEADCipherOutputSize(SimpleTest parent, int keySize, int ivSize, int blockSize, int tagSize, AEADCipher cipher)
        throws InvalidCipherTextException
    {
        final SecureRandom random = new SecureRandom();
        int tmpLength = random.nextInt(blockSize - 1) + 1;
        final byte[] plaintext = new byte[blockSize * 2 + tmpLength];
        byte[] key = new byte[keySize];
        byte[] iv = new byte[ivSize];
        random.nextBytes(key);
        random.nextBytes(iv);
        random.nextBytes(plaintext);
        cipher.init(true, new ParametersWithIV(new KeyParameter(key), iv));
        byte[] ciphertext = new byte[cipher.getOutputSize(plaintext.length)];
        //before the encrypt
        isEqualTo(parent, plaintext.length + tagSize, ciphertext.length);
        isEqualTo(parent, plaintext.length, cipher.getUpdateOutputSize(plaintext.length) + tmpLength);
        //during the encrypt process of the first block
        int len = cipher.processBytes(plaintext, 0, tmpLength, ciphertext, 0);
        isEqualTo(parent, plaintext.length + tagSize, len + cipher.getOutputSize(plaintext.length - tmpLength));
        isEqualTo(parent, plaintext.length, len + cipher.getUpdateOutputSize(plaintext.length - tmpLength) + tmpLength);
        //during the encrypt process of the second block
        len += cipher.processBytes(plaintext, tmpLength, blockSize, ciphertext, len);
        isEqualTo(parent, plaintext.length + tagSize, len + cipher.getOutputSize(plaintext.length - tmpLength - blockSize));
        isEqualTo(parent, plaintext.length, len + cipher.getUpdateOutputSize(plaintext.length - tmpLength - blockSize) + tmpLength);
        //process the remaining bytes
        len += cipher.processBytes(plaintext, tmpLength + blockSize, blockSize, ciphertext, len);
        isEqualTo(parent, plaintext.length + tagSize, len + cipher.getOutputSize(0));
        isEqualTo(parent, plaintext.length, len + cipher.getUpdateOutputSize(0) + tmpLength);
        //process doFinal
        len += cipher.doFinal(ciphertext, len);
        isEqualTo(parent, len, ciphertext.length);

        cipher.init(false, new ParametersWithIV(new KeyParameter(key), iv));
        //before the encrypt
        isEqualTo(parent, plaintext.length, cipher.getOutputSize(ciphertext.length));
        isEqualTo(parent, plaintext.length, cipher.getUpdateOutputSize(ciphertext.length) + tmpLength);
        //during the encrypt process of the first block
        len = cipher.processBytes(ciphertext, 0, tmpLength, plaintext, 0);
        isEqualTo(parent, plaintext.length, len + cipher.getOutputSize(ciphertext.length - tmpLength));
        isEqualTo(parent, plaintext.length, len + cipher.getUpdateOutputSize(ciphertext.length - tmpLength) + tmpLength);
        //during the encrypt process of the second block
        len += cipher.processBytes(ciphertext, tmpLength, blockSize, plaintext, len);
        isEqualTo(parent, plaintext.length, len + cipher.getOutputSize(ciphertext.length - tmpLength - blockSize));
        isEqualTo(parent, plaintext.length, len + cipher.getUpdateOutputSize(ciphertext.length - tmpLength - blockSize) + tmpLength);
        //process the remaining bytes
        len += cipher.processBytes(ciphertext, tmpLength + blockSize, blockSize + tagSize, plaintext, len);
        isEqualTo(parent, plaintext.length, len + cipher.getOutputSize(0));
        isEqualTo(parent, plaintext.length, len + cipher.getUpdateOutputSize(0) + tmpLength);
        //process doFinal
        len += cipher.doFinal(plaintext, len);
        isEqualTo(parent, len, plaintext.length);
    }

    static void isEqualTo(
        SimpleTest parent,
        int a,
        int b)
    {
        if (a != b)
        {
            throw new TestFailedException(SimpleTestResult.failed(parent, "no message"));
        }
    }
}<|MERGE_RESOLUTION|>--- conflicted
+++ resolved
@@ -132,11 +132,7 @@
 
     static void checkCipher(int aeadLen, int ivLen, int msgLen, int strength, Instance instance)
     {
-<<<<<<< HEAD
-        AEADCipher pCipher = instace.createInstance();
-=======
         AEADCipher pCipher = instance.createInstance();
->>>>>>> cec37aa5
 
         try
         {
@@ -170,11 +166,7 @@
             myOutLen += pCipher.doFinal(myEncrypted, myOutLen);
 
             /* Note that myOutLen is too large by DATALEN  */
-<<<<<<< HEAD
-            pCipher = instace.createInstance();
-=======
             pCipher = instance.createInstance();
->>>>>>> cec37aa5
             /* Initialise the cipher for decryption */
             pCipher.init(false, myParams);
             final int myMaxClearLen = pCipher.getOutputSize(myOutLen);
