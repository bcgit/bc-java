package org.bouncycastle.crypto.test;

import org.bouncycastle.util.test.SimpleTest;
import org.bouncycastle.util.test.Test;

public class RegressionTest
{
    public static Test[] tests =
        {
            new AESTest(),
            new AESLightTest(),
            new AESFastTest(),
            new AESWrapTest(),
            new AESWrapPadTest(),
            new ARIATest(),
            new DESTest(),
            new DESedeTest(),
            new ModeTest(),
            new PaddingTest(),
            new DHTest(),
            new ElGamalTest(),
            new DSATest(),
            new ECTest(),
            new DeterministicDSATest(),
            new GOST3410Test(),
            new ECGOST3410Test(),
            new ECIESTest(),
            new ECNRTest(),
            new MacTest(),
            new GOST28147MacTest(),
            new RC2Test(),
            new RC2WrapTest(),
            new RC4Test(),
            new RC5Test(),
            new RC6Test(),
            new RijndaelTest(),
            new SerpentTest(),
            new TnepresTest(),
            new CamelliaTest(),
            new CamelliaLightTest(),
            new DigestRandomNumberTest(),
            new SkipjackTest(),
            new BlowfishTest(),
            new TwofishTest(),
            new Threefish256Test(),
            new Threefish512Test(),
            new Threefish1024Test(),
            new SkeinDigestTest(),
            new SkeinMacTest(),
            new CAST5Test(),
            new CAST6Test(),
            new GOST28147Test(),
            new IDEATest(),
            new RSATest(),
            new RSABlindedTest(),
            new RSADigestSignerTest(),
            new PSSBlindTest(),
            new ISO9796Test(),
            new ISO9797Alg3MacTest(),
            new MD2DigestTest(),
            new MD4DigestTest(),
            new MD5DigestTest(),
            new SHA1DigestTest(),
            new SHA224DigestTest(),
            new SHA256DigestTest(),
            new SHA384DigestTest(),
            new SHA512DigestTest(),
            new SHA512t224DigestTest(),
            new SHA512t256DigestTest(),
            new SHA3DigestTest(),
            new RIPEMD128DigestTest(),
            new RIPEMD160DigestTest(),
            new RIPEMD256DigestTest(),
            new RIPEMD320DigestTest(),
            new TigerDigestTest(),
            new GOST3411DigestTest(),
            new GOST3411_2012_256DigestTest(),
            new GOST3411_2012_512DigestTest(),
            new WhirlpoolDigestTest(),
            new MD5HMacTest(),
            new SHA1HMacTest(),
            new SHA224HMacTest(),
            new SHA256HMacTest(),
            new SHA384HMacTest(),
            new SHA512HMacTest(),
            new RIPEMD128HMacTest(),
            new RIPEMD160HMacTest(),
            new OAEPTest(),
            new PSSTest(),
            new CTSTest(),
            new NISTCTSTest(),
            new NISTECCTest(),
            new CCMTest(),
            new PKCS5Test(),
            new PKCS12Test(),
            new KDF1GeneratorTest(),
            new KDF2GeneratorTest(),
            new MGF1GeneratorTest(),
            new HKDFGeneratorTest(),
            new DHKEKGeneratorTest(),
            new ECDHKEKGeneratorTest(),
            new ShortenedDigestTest(),
            new EqualsHashCodeTest(),
            new TEATest(),
            new XTEATest(),
            new RFC3211WrapTest(),
            new SEEDTest(),
            new Salsa20Test(),
            new XSalsa20Test(),
            new ChaChaTest(),
            new ChaCha20Poly1305Test(),
            new CMacTest(),
            new EAXTest(),
            new GCMTest(),
            new GMacTest(),
            new HCFamilyTest(),
            new HCFamilyVecTest(),
            new ISAACTest(),
            new NoekeonTest(),
            new VMPCKSA3Test(),
            new VMPCMacTest(),
            new VMPCTest(),
            new Grainv1Test(),
            new Grain128Test(),
            //new NaccacheSternTest(),
            new SRP6Test(),
            new SCryptTest(),
            new ResetTest(),
            new NullTest(),
            new DSTU4145Test(),
            new SipHashTest(),
            new Poly1305Test(),
            new OCBTest(),
            new NonMemoableDigestTest(),
            new RSAKeyEncapsulationTest(),
            new ECIESKeyEncapsulationTest(),
            new HashCommitmentTest(),
            new CipherStreamTest(),
            new BlockCipherResetTest(),
            new StreamCipherResetTest(),
            new SM3DigestTest(),
            new Shacal2Test(),
            new KDFCounterGeneratorTest(),
            new KDFDoublePipelineIteratorGeneratorTest(),
            new KDFFeedbackGeneratorTest(),
            new CramerShoupTest(),
            new BCryptTest(),
            new OpenBSDBCryptTest(),
            new X931SignerTest(),
            new Blake2bDigestTest(),
            new Blake2sDigestTest(),
            new Blake2xsDigestTest(),
            new KeccakDigestTest(),
            new SHAKEDigestTest(),
            new SM2EngineTest(),
            new SM2KeyExchangeTest(),
            new SM2SignerTest(),
            new SM4Test(),
            new DSTU7624Test(),
            new DSTU7564Test(),
            new IsoTrailerTest(),
            new GOST3412Test(),
            new GOST3412MacTest(),
            new GSKKDFTest(),
            new X25519Test(),
            new X448Test(),
            new Ed25519Test(),
            new Ed448Test(),
            new CSHAKETest(),
            new Argon2Test(),
            new OpenSSHKeyParsingTests(),
            new EthereumIESTest(),
            new BigIntegersTest(),
            new ZucTest(),
            new Haraka256DigestTest(),
            new Haraka512DigestTest(),
            new KMACTest(),
            new SipHash128Test(),
            new GCMSIVTest(),
            new Blake3Test(),
            new KangarooTest(),
            new SP80038GTest(),
            new TupleHashTest(),
            new ParallelHashTest(),
            new CryptoServiceConstraintsTest(),
            new SymmetricConstraintsTest(),
            new AsymmetricConstraintsTest(),
            new DigestConstraintsTest(),
            new RadixConverterTest(),
            new Grain128AEADTest(),
<<<<<<< HEAD
            new ElephantTest(),
=======
            new PhotonBeetleTest(),
            new XoodyakTest(),
            new AsconTest(),
>>>>>>> af5a5b31
            new ConcatenationKDFTest(),
            new ISAPTest(),
        };

    public static void main(String[] args)
    {
        SimpleTest.runTests(tests);
    }
}<|MERGE_RESOLUTION|>--- conflicted
+++ resolved
@@ -188,13 +188,10 @@
             new DigestConstraintsTest(),
             new RadixConverterTest(),
             new Grain128AEADTest(),
-<<<<<<< HEAD
             new ElephantTest(),
-=======
             new PhotonBeetleTest(),
             new XoodyakTest(),
             new AsconTest(),
->>>>>>> af5a5b31
             new ConcatenationKDFTest(),
             new ISAPTest(),
         };
