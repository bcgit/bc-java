--- conflicted
+++ resolved
@@ -195,12 +195,9 @@
             new SparkleTest(),
             new ISAPTest(),
             new ConcatenationKDFTest(),
-<<<<<<< HEAD
             new GiftCofbTest(),
             new RomulusTest(),
-=======
             new SAKKEKEMSTest(),
->>>>>>> 0f08ecdd
         };
 
     public static void main(String[] args)
