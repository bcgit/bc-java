package org.bouncycastle.pqc.crypto.test;

import junit.extensions.TestSetup;
import junit.framework.Test;
import junit.framework.TestCase;
import junit.framework.TestSuite;

import org.bouncycastle.test.PrintTestResult;
import org.bouncycastle.util.test.SimpleTestResult;

public class AllTests
    extends TestCase
{
    public static void main(String[] args)
    {
        PrintTestResult.printResult(junit.textui.TestRunner.run(suite()));
    }

    public static Test suite()
    {
        TestSuite suite = new TestSuite("Lightweight PQ Crypto Tests");

        suite.addTestSuite(LMSTest.class);
        suite.addTestSuite(HSSTest.class);
        suite.addTestSuite(XMSSMTPrivateKeyTest.class);
        suite.addTestSuite(XMSSMTPublicKeyTest.class);
        suite.addTestSuite(XMSSMTSignatureTest.class);
        suite.addTestSuite(XMSSMTTest.class);
        suite.addTestSuite(XMSSOidTest.class);
        suite.addTestSuite(XMSSPrivateKeyTest.class);
        suite.addTestSuite(XMSSPublicKeyTest.class);
        suite.addTestSuite(XMSSReducedSignatureTest.class);
        suite.addTestSuite(XMSSSignatureTest.class);
        suite.addTestSuite(XMSSTest.class);
        suite.addTestSuite(XMSSUtilTest.class);
        suite.addTestSuite(SphincsPlusTest.class);
        suite.addTestSuite(CMCEVectorTest.class);
        suite.addTestSuite(FrodoVectorTest.class);
        suite.addTestSuite(SABERVectorTest.class);
        suite.addTestSuite(NTRUTest.class);
        suite.addTestSuite(NTRUParametersTest.class);
        suite.addTestSuite(FalconTest.class);
        suite.addTestSuite(MLKEMTest.class);
        suite.addTestSuite(CrystalsDilithiumTest.class);
        suite.addTestSuite(MLDSATest.class);
        suite.addTestSuite(NTRULPRimeTest.class);
        suite.addTestSuite(SNTRUPrimeTest.class);
        suite.addTestSuite(BIKETest.class);
        suite.addTestSuite(HQCTest.class);
        suite.addTestSuite(XWingTest.class);
        suite.addTestSuite(AllTests.SimpleTestTest.class);
        suite.addTestSuite(SLHDSATest.class);
        suite.addTestSuite(MayoTest.class);
        suite.addTestSuite(SnovaTest.class);
<<<<<<< HEAD
        suite.addTestSuite(CrossTest.class);
=======
        suite.addTestSuite(MirathTest.class);
>>>>>>> 9bd3c2cf
        return new BCTestSetup(suite);
    }

    public static class SimpleTestTest
        extends TestCase
    {
        public void testPQC()
        {
            org.bouncycastle.util.test.Test[] tests = RegressionTest.tests;

            for (int i = 0; i != tests.length; i++)
            {
                SimpleTestResult result = (SimpleTestResult)tests[i].perform();

                if (!result.isSuccessful())
                {
                    if (result.getException() != null)
                    {
                        result.getException().printStackTrace();
                    }
                    fail(result.toString());
                }
            }
        }
    }

    static class BCTestSetup
        extends TestSetup
    {
        public BCTestSetup(Test test)
        {
            super(test);
        }

        protected void setUp()
        {

        }

        protected void tearDown()
        {

        }
    }
}<|MERGE_RESOLUTION|>--- conflicted
+++ resolved
@@ -52,11 +52,8 @@
         suite.addTestSuite(SLHDSATest.class);
         suite.addTestSuite(MayoTest.class);
         suite.addTestSuite(SnovaTest.class);
-<<<<<<< HEAD
+        suite.addTestSuite(MirathTest.class);
         suite.addTestSuite(CrossTest.class);
-=======
-        suite.addTestSuite(MirathTest.class);
->>>>>>> 9bd3c2cf
         return new BCTestSetup(suite);
     }
 
