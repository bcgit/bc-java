# For most projects, this workflow file will not need changing; you simply need
# to commit it to your repository.
#
# You may wish to alter this file to override the set of languages analyzed,
# or to provide custom queries or build logic.
#
# ******** NOTE ********
# We have attempted to detect the languages in your repository. Please check
# the `language` matrix defined below to confirm you have the correct set of
# supported CodeQL languages.
#
name: "CodeQL"

on:
  push:
    branches: [ "master" ]
  pull_request:
    # The branches below must be a subset of the branches above
    branches: [ "master" ]
  schedule:
    - cron: '23 12 * * 3'

jobs:
  analyze:
    name: Analyze
    runs-on: ubuntu-latest
    permissions:
      actions: read
      contents: read
      security-events: write

    strategy:
      fail-fast: false
      matrix:
        language: [ 'java' ]
        # CodeQL supports [ 'cpp', 'csharp', 'go', 'java', 'javascript', 'python', 'ruby' ]
        # Use only 'java' to analyze code written in Java, Kotlin or both
        # Use only 'javascript' to analyze code written in JavaScript, TypeScript or both
        # Learn more about CodeQL language support at https://aka.ms/codeql-docs/language-support

    steps:
    - name: Checkout repository
      uses: actions/checkout@v3

    # Initializes the CodeQL tools for scanning.
    - name: Initialize CodeQL
      uses: github/codeql-action/init@v2
      with:
        languages: ${{ matrix.language }}
        # If you wish to specify custom queries, you can do so here or in a config file.
        # By default, queries listed here will override any specified in a config file.
        # Prefix the list here with "+" to use these queries and those in the config file.

        # Details on CodeQL's query packs refer to : https://docs.github.com/en/code-security/code-scanning/automatically-scanning-your-code-for-vulnerabilities-and-errors/configuring-code-scanning#using-queries-in-ql-packs
        # queries: security-extended,security-and-quality


    # Autobuild attempts to build any compiled languages  (C/C++, C#, Go, or Java).
    # If this step fails, then you should remove it and run the build manually (see below)
    # name: Autobuild
    # uses: github/codeql-action/autobuild@v2

    # ℹ️ Command-line programs to run using the OS shell.
    # 📚 See https://docs.github.com/en/actions/using-workflows/workflow-syntax-for-github-actions#jobsjob_idstepsrun

    #   If the Autobuild fails above, remove it and uncomment the following three lines.
    #   modify them (or add more) to build your code if your project, please refer to the EXAMPLE below for guidance.

<<<<<<< HEAD
    # - run: |
    #     echo "Run, Build Application using script"
    #     gradle clean build
=======
    - run: |
         echo "Run, Build Application using script"
         gradle clean build
>>>>>>> 26632082

    - name: Perform CodeQL Analysis
      uses: github/codeql-action/analyze@v2
      with:
        category: "/language:${{matrix.language}}"
<|MERGE_RESOLUTION|>--- conflicted
+++ resolved
@@ -66,15 +66,9 @@
     #   If the Autobuild fails above, remove it and uncomment the following three lines.
     #   modify them (or add more) to build your code if your project, please refer to the EXAMPLE below for guidance.
 
-<<<<<<< HEAD
-    # - run: |
-    #     echo "Run, Build Application using script"
-    #     gradle clean build
-=======
     - run: |
          echo "Run, Build Application using script"
          gradle clean build
->>>>>>> 26632082
 
     - name: Perform CodeQL Analysis
       uses: github/codeql-action/analyze@v2
