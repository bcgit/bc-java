--- conflicted
+++ resolved
@@ -48,11 +48,8 @@
         new ArmoredOutputStreamUTF8Test(),
         new UnrecognizableSubkeyParserTest(),
         new IgnoreUnknownEncryptedSessionKeys(),
-<<<<<<< HEAD
-        new PGPEncryptedDataTest()
-=======
+        new PGPEncryptedDataTest(),
         new CRC24Test()
->>>>>>> 17147a1b
     };
 
     public static void main(String[] args)
