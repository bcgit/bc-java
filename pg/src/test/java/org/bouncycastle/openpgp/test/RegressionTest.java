package org.bouncycastle.openpgp.test;

import java.security.Security;

import org.bouncycastle.bcpg.test.SignatureSubpacketsTest;
import org.bouncycastle.openpgp.api.test.OpenPGPV6KeyGeneratorTest;
import org.bouncycastle.util.test.SimpleTest;
import org.bouncycastle.util.test.Test;

public class RegressionTest
{
    public static Test[] tests = {
        new BcPGPKeyRingTest(),
        new PGPKeyRingTest(),
        new BcPGPRSATest(),
        new PGPRSATest(),
        new BcPGPDSATest(),
        new PGPDSATest(),
        new BcPGPDSAElGamalTest(),
        new PGPDSAElGamalTest(),
        new BcPGPPBETest(),
        new PGPPBETest(),
        new PGPMarkerTest(),
        new PGPPacketTest(),
        new PGPArmoredTest(),
        new PGPSignatureInvalidVersionIgnoredTest(),
        new PGPSignatureTest(),
        new PGPClearSignedSignatureTest(),
        new PGPCompressionTest(),
        new PGPNoPrivateKeyTest(),
        new PGPECDSATest(),
        new PGPECDHTest(),
        new PGPECMessageTest(),
        new PGPParsingTest(),
        new PGPEdDSATest(),
        new PGPPublicKeyMergeTest(),
        new SExprTest(),
        new PGPUtilTest(),
        new BcPGPEd25519JcaKeyPairConversionTest(),
        new RewindStreamWhenDecryptingMultiSKESKMessageTest(),
        new PGPFeaturesTest(),
        new ArmoredInputStreamTest(),
        new ArmoredInputStreamBackslashTRVFTest(),
        new ArmoredInputStreamCRCErrorGetsThrownTest(),
        new ArmoredInputStreamIngoreMissingCRCSum(),
        new ArmoredOutputStreamTest(),
        new PGPSessionKeyTest(),
        new PGPCanonicalizedDataGeneratorTest(),
        new RegexTest(),
        new PolicyURITest(),
        new ArmoredOutputStreamUTF8Test(),
        new UnrecognizableSubkeyParserTest(),
        new IgnoreUnknownEncryptedSessionKeys(),
        new PGPEncryptedDataTest(),
        new PGPAeadTest(),
        new CRC24Test(),
        new WildcardKeyIDTest(),
        new ArmorCRCTest(),
        new UnknownPacketTest(),
        new ExSExprTest(),
        new BcPGPEncryptedDataTest(),
        new PGPGeneralTest(),
        new BcpgGeneralTest(),
        new BcImplProviderTest(),
        new OperatorJcajceTest(),
        new OpenPGPTest(),
        new OperatorBcTest(),
        new SignatureSubpacketsTest(),

        new DedicatedEd25519KeyPairTest(),
        new DedicatedEd448KeyPairTest(),
        new DedicatedX25519KeyPairTest(),
        new DedicatedX448KeyPairTest(),

        new LegacyEd25519KeyPairTest(),
        new LegacyEd448KeyPairTest(),
        new LegacyX25519KeyPairTest(),
        new LegacyX448KeyPairTest(),

        new PGPv6MessageDecryptionTest(),

        new Curve25519PrivateKeyEncodingTest(),
        new EdDSAKeyConversionWithLeadingZeroTest(),
        new ECDSAKeyPairTest(),
        new UnknownBCPGKeyPairTest(),

        new PGPv5KeyTest(),
        new PGPv5MessageDecryptionTest(),
        new PGPv6SignatureTest(),
<<<<<<< HEAD
        new OpenPGPV6KeyGeneratorTest()
=======
        new PGPKeyRingGeneratorTest()
>>>>>>> 220bf003
    };

    public static void main(String[] args)
    {
        Security.addProvider(new org.bouncycastle.jce.provider.BouncyCastleProvider());

        SimpleTest.runTests(tests);
    }
}<|MERGE_RESOLUTION|>--- conflicted
+++ resolved
@@ -87,11 +87,8 @@
         new PGPv5KeyTest(),
         new PGPv5MessageDecryptionTest(),
         new PGPv6SignatureTest(),
-<<<<<<< HEAD
         new OpenPGPV6KeyGeneratorTest()
-=======
         new PGPKeyRingGeneratorTest()
->>>>>>> 220bf003
     };
 
     public static void main(String[] args)
