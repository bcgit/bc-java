package org.bouncycastle.bcpg;

import java.io.ByteArrayOutputStream;
import java.io.EOFException;
import java.io.IOException;

/**
 * Basic type for a symmetric encrypted session key packet
 */
public class SymmetricKeyEncSessionPacket
    extends ContainedPacket
{
    /**
     * Version 4 SKESK packet.
     * Used only with {@link SymmetricEncIntegrityPacket#VERSION_1 V1 SEIPD} or {@link SymmetricEncDataPacket SED} packets.
     */
    public static final int VERSION_4 = 4;

    /**
     * Version 5 SKESK packet.
     * LibrePGP only.
     * Used only with {@link AEADEncDataPacket AED} packets.
     */
    public static final int VERSION_5 = 5;

    /**
     * Version 6 SKESK packet.
     * Used only with {@link SymmetricEncIntegrityPacket#VERSION_2 V2 SEIPD} packets.
     */
    public static final int VERSION_6 = 6;

    private int version;          // V4, V5, V6
    private int encAlgorithm;     // V4, V5, V6
    private S2K s2k;              // V4,
    // array for exposing raw S2K parameters. Useful for forwards compat.
    private byte[] s2kBytes;         // Makes only sense for v6, since there we have a counter
    private byte[] secKeyData;       // V4, V5, V6
    private int aeadAlgorithm;    // V5, V6
    private byte[] iv;               // V5, V6
    private byte[] authTag;          // V5, V6

    public SymmetricKeyEncSessionPacket(
        BCPGInputStream in)
        throws IOException
    {
        this(in, false);
    }

    public SymmetricKeyEncSessionPacket(
        BCPGInputStream in,
        boolean newPacketFormat)
        throws IOException
    {
        super(SYMMETRIC_KEY_ENC_SESSION, newPacketFormat);

        version = in.read();
        if (version == VERSION_4)
        {
            encAlgorithm = in.read();

            s2k = new S2K(in);

            this.secKeyData = in.readAll();
        }
        else if (version == VERSION_5 || version == VERSION_6)
        {
<<<<<<< HEAD
            int ivLen = 0;
            if (version == VERSION_6)
            {
                // https://www.ietf.org/archive/id/draft-ietf-openpgp-crypto-refresh-07.html#section-5.3.2-3.2
                // SymAlg + AEADAlg + S2KCount + S2K + IV
                ivLen = in.read(); // next5Fields5Count
            }
=======
            // https://www.rfc-editor.org/rfc/rfc9580.html#section-5.3.2-3.2.1
            // SymAlg + AEADAlg + S2KCount + S2K + IV
            int next5Fields5Count = in.read();
>>>>>>> e76d8431
            encAlgorithm = in.read();
            aeadAlgorithm = in.read();
            if (version == VERSION_6)
            {
                int s2kOctetCount = in.read();
                ivLen = ivLen - 3 - s2kOctetCount;
            }
            else
            {
                ivLen = AEADUtils.getIVLength(aeadAlgorithm);
            }

<<<<<<< HEAD
=======
            // https://www.rfc-editor.org/rfc/rfc9580.html#section-5.3.2-3.5.1
            int s2kOctetCount = in.read();

            //TODO: use this line to replace the following code?
>>>>>>> e76d8431
            s2k = new S2K(in);

            iv = new byte[ivLen]; // also called nonce
            if (in.read(iv) != iv.length)
            {
                throw new EOFException("Premature end of stream.");
            }

            int authTagLen = AEADUtils.getAuthTagLength(aeadAlgorithm);
            authTag = new byte[authTagLen];

            // Read all trailing bytes
            byte[] sessKeyAndAuthTag = in.readAll();
            // determine session key length by subtracting auth tag
            this.secKeyData = new byte[sessKeyAndAuthTag.length - authTagLen];

            System.arraycopy(sessKeyAndAuthTag, 0, secKeyData, 0, secKeyData.length);
            System.arraycopy(sessKeyAndAuthTag, secKeyData.length, authTag, 0, authTagLen);
        }
        else
        {
            throw new UnsupportedPacketVersionException("Unsupported PGP symmetric-key encrypted session key packet version encountered: " + version);
        }
    }

    /**
     * Create a v4 SKESK packet.
     *
     * @param encAlgorithm symmetric encryption algorithm
     * @param s2k          s2k specifier
     * @param secKeyData   encrypted session key
     */
    public static SymmetricKeyEncSessionPacket createV4Packet(
        int encAlgorithm,
        S2K s2k,
        byte[] secKeyData)
    {
        return new SymmetricKeyEncSessionPacket(encAlgorithm, s2k, secKeyData);
    }

    /**
     * Create a v5 SKESK packet.
     *
     * @param encAlgorithm  symmetric encryption algorithm
     * @param aeadAlgorithm aead algorithm
     * @param iv            initialization vector
     * @param s2k           s2k specifier
     * @param secKeyData    encrypted session key
     * @param authTag       authentication tag
     */
    public static SymmetricKeyEncSessionPacket createV5Packet(
        int encAlgorithm,
        int aeadAlgorithm,
        byte[] iv,
        S2K s2k,
        byte[] secKeyData,
        byte[] authTag)
    {
        return new SymmetricKeyEncSessionPacket(VERSION_5, encAlgorithm, aeadAlgorithm, iv, s2k, secKeyData, authTag);
    }

    /**
     * Create a v6 SKESK packet.
     *
     * @param encAlgorithm  symmetric encryption algorithm
     * @param aeadAlgorithm aead algorithm
     * @param s2k           s2k specifier
     * @param iv            initialization vector
     * @param secKeyData    encrypted session key
     * @param authTag       authentication tag
     */
    public static SymmetricKeyEncSessionPacket createV6Packet(
        int encAlgorithm,
        int aeadAlgorithm,
        byte[] iv,
        S2K s2k,
        byte[] secKeyData,
        byte[] authTag)
    {
        return new SymmetricKeyEncSessionPacket(VERSION_6, encAlgorithm, aeadAlgorithm, iv, s2k, secKeyData, authTag);
    }

    /**
     * Create a v4 SKESK packet.
     *
     * @param encAlgorithm symmetric encryption algorithm
     * @param s2k          s2k
     * @param secKeyData   encrypted session key
     * @deprecated use createVersion4Packet()
     */
    public SymmetricKeyEncSessionPacket(
        int encAlgorithm,
        S2K s2k,
        byte[] secKeyData)
    {
        super(SYMMETRIC_KEY_ENC_SESSION);

        this.version = VERSION_4;
        this.encAlgorithm = encAlgorithm;
        this.s2k = s2k;
        this.secKeyData = secKeyData;
    }

    /**
     * Create a v5 or v6 SKESK packet.
     *
     * @param encAlgorithm  symmetric encryption algorithm
     * @param aeadAlgorithm aead algorithm
     * @param iv            initialization vector
     * @param s2k           s2k specifier
     * @param secKeyData    encrypted session key
     * @param authTag       authentication tag
     */
    private SymmetricKeyEncSessionPacket(
        int version,
        int encAlgorithm,
        int aeadAlgorithm,
        byte[] iv,
        S2K s2k,
        byte[] secKeyData,
        byte[] authTag)
    {
        super(SYMMETRIC_KEY_ENC_SESSION);

        this.version = version;
        this.encAlgorithm = encAlgorithm;
        this.aeadAlgorithm = aeadAlgorithm;
        this.s2k = s2k;
        this.secKeyData = secKeyData;

        int expectedIVLen = AEADUtils.getIVLength(aeadAlgorithm);
        if (expectedIVLen != iv.length)
        {
            throw new IllegalArgumentException("Mismatched AEAD IV length. " +
                "Expected " + expectedIVLen + ", got " + iv.length);
        }
        this.iv = iv;

        int expectedAuthTagLen = AEADUtils.getAuthTagLength(aeadAlgorithm);
        if (expectedAuthTagLen != authTag.length)
        {
            throw new IllegalArgumentException("Mismatched AEAD AuthTag length. " +
                "Expected " + expectedAuthTagLen + ", got " + authTag.length);
        }
        this.authTag = authTag;
    }

    /**
     * @return int
     */
    public int getEncAlgorithm()
    {
        return encAlgorithm;
    }

    /**
     * @return S2K
     */
    public S2K getS2K()
    {
        return s2k;
    }

    /**
     * @return byte[]
     */
    public byte[] getSecKeyData()
    {
        return secKeyData;
    }

    /**
     * @return int
     */
    public int getVersion()
    {
        return version;
    }

    /**
     * Return the AEAD algorithm tag.
     * V5 packet only.
     *
     * @return aead algorithm
     */
    public int getAeadAlgorithm()
    {
        return aeadAlgorithm;
    }

    /**
     * Return the IV for the AEAD mode. This is also called nonce.
     * V5 packet only.
     *
     * @return iv
     */
    public byte[] getIv()
    {
        return iv;
    }

    /**
     * Return the authentication tag for the AEAD mode.
     * V5 packet only.
     *
     * @return AEAD auth tag
     */
    public byte[] getAuthTag()
    {
        return authTag;
    }

    public byte[] getAAData()
    {
        return createAAData(getVersion(), getEncAlgorithm(), getAeadAlgorithm());
    }

    public static byte[] createAAData(int version, int encAlgorithm, int aeadAlgorithm)
    {
        byte[] aaData = new byte[4];
        aaData[0] = (byte)(0xC0 | PacketTags.SYMMETRIC_KEY_ENC_SESSION);
        aaData[1] = (byte)(version & 0xff);
        aaData[2] = (byte)(encAlgorithm & 0xff);
        aaData[3] = (byte)(aeadAlgorithm & 0xff);
        return aaData;
    }

    public void encode(
        BCPGOutputStream out)
        throws IOException
    {
        ByteArrayOutputStream bOut = new ByteArrayOutputStream();
        BCPGOutputStream pOut;
        if (version == 4)
        {
            pOut = new BCPGOutputStream(bOut);
        }
        else
        {
            pOut = new BCPGOutputStream(bOut, true);
        }

        pOut.write(version);
        if (version == VERSION_4)
        {
            pOut.write(encAlgorithm);
            pOut.writeObject(s2k);

            if (secKeyData != null && secKeyData.length > 0)
            {
                pOut.write(secKeyData);
            }
        }
        else if (version == VERSION_5 || version == VERSION_6)
        {
            int s2kLen = s2k.getEncoded().length;
            int count = 1 + 1 + 1 + s2kLen + iv.length;
            pOut.write(count); // len of 5 following fields
            pOut.write(encAlgorithm);
            pOut.write(aeadAlgorithm);
            pOut.write(s2kLen);
            pOut.writeObject(s2k);
            pOut.write(iv);

            if (secKeyData != null && secKeyData.length > 0)
            {
                pOut.write(secKeyData);
            }
            pOut.write(authTag);
        }

        pOut.close();

        out.writePacket(hasNewPacketFormat(), SYMMETRIC_KEY_ENC_SESSION, bOut.toByteArray());
    }
}<|MERGE_RESOLUTION|>--- conflicted
+++ resolved
@@ -64,23 +64,18 @@
         }
         else if (version == VERSION_5 || version == VERSION_6)
         {
-<<<<<<< HEAD
             int ivLen = 0;
             if (version == VERSION_6)
             {
-                // https://www.ietf.org/archive/id/draft-ietf-openpgp-crypto-refresh-07.html#section-5.3.2-3.2
+                // https://www.rfc-editor.org/rfc/rfc9580.html#section-5.3.2-3.2.1
                 // SymAlg + AEADAlg + S2KCount + S2K + IV
                 ivLen = in.read(); // next5Fields5Count
             }
-=======
-            // https://www.rfc-editor.org/rfc/rfc9580.html#section-5.3.2-3.2.1
-            // SymAlg + AEADAlg + S2KCount + S2K + IV
-            int next5Fields5Count = in.read();
->>>>>>> e76d8431
             encAlgorithm = in.read();
             aeadAlgorithm = in.read();
             if (version == VERSION_6)
             {
+                // https://www.rfc-editor.org/rfc/rfc9580.html#section-5.3.2-3.5.1
                 int s2kOctetCount = in.read();
                 ivLen = ivLen - 3 - s2kOctetCount;
             }
@@ -89,13 +84,6 @@
                 ivLen = AEADUtils.getIVLength(aeadAlgorithm);
             }
 
-<<<<<<< HEAD
-=======
-            // https://www.rfc-editor.org/rfc/rfc9580.html#section-5.3.2-3.5.1
-            int s2kOctetCount = in.read();
-
-            //TODO: use this line to replace the following code?
->>>>>>> e76d8431
             s2k = new S2K(in);
 
             iv = new byte[ivLen]; // also called nonce
