package org.bouncycastle.bcpg.sig;

import org.bouncycastle.bcpg.FingerprintUtil;
import org.bouncycastle.bcpg.SignatureSubpacket;
import org.bouncycastle.bcpg.SignatureSubpacketTags;
import org.bouncycastle.util.Pack;

/**
 * packet giving the issuer key ID.
 */
public class IssuerKeyID 
    extends SignatureSubpacket
{
    protected static byte[] keyIDToBytes(
        long    keyId)
    {
<<<<<<< HEAD
        return Pack.longToBigEndian(keyId);
=======
        byte[]    data = new byte[8];
        FingerprintUtil.writeKeyID(keyId, data);
        return data;
>>>>>>> 0588317b
    }
    
    public IssuerKeyID(
        boolean    critical,
        boolean    isLongLength,
        byte[]     data)
    {
        super(SignatureSubpacketTags.ISSUER_KEY_ID, critical, isLongLength, data);
    }
    
    public IssuerKeyID(
        boolean    critical,
        long       keyID)
    {
        super(SignatureSubpacketTags.ISSUER_KEY_ID, critical, false, keyIDToBytes(keyID));
    }
    
    public long getKeyID()
    {
<<<<<<< HEAD
        return Pack.bigEndianToLong(data, 0);
=======
        return FingerprintUtil.readKeyID(data);
>>>>>>> 0588317b
    }
}<|MERGE_RESOLUTION|>--- conflicted
+++ resolved
@@ -3,7 +3,6 @@
 import org.bouncycastle.bcpg.FingerprintUtil;
 import org.bouncycastle.bcpg.SignatureSubpacket;
 import org.bouncycastle.bcpg.SignatureSubpacketTags;
-import org.bouncycastle.util.Pack;
 
 /**
  * packet giving the issuer key ID.
@@ -14,13 +13,9 @@
     protected static byte[] keyIDToBytes(
         long    keyId)
     {
-<<<<<<< HEAD
-        return Pack.longToBigEndian(keyId);
-=======
         byte[]    data = new byte[8];
         FingerprintUtil.writeKeyID(keyId, data);
         return data;
->>>>>>> 0588317b
     }
     
     public IssuerKeyID(
@@ -40,10 +35,6 @@
     
     public long getKeyID()
     {
-<<<<<<< HEAD
-        return Pack.bigEndianToLong(data, 0);
-=======
         return FingerprintUtil.readKeyID(data);
->>>>>>> 0588317b
     }
 }