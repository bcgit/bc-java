--- conflicted
+++ resolved
@@ -20,11 +20,9 @@
     /**
      * AES-128 + OCB is a MUST implement and is therefore implicitly supported.
      *
-<<<<<<< HEAD
+     * @see <a href="https://www.rfc-editor.org/rfc/rfc9580.html#name-preferred-aead-ciphersuites">
+     * OpenPGP - Preferred AEAD Ciphersuites</a>
      * @see <a href="https://www.rfc-editor.org/rfc/rfc9580.html">
-=======
-     * @see <a href="https://www.rfc-editor.org/rfc/rfc9580.html#name-preferred-aead-ciphersuites">
->>>>>>> 127a3089
      * OpenPGP - Preferred AEAD Ciphersuites</a>
      */
     private static final Combination AES_128_OCB = new Combination(SymmetricKeyAlgorithmTags.AES_128, AEADAlgorithmTags.OCB);
