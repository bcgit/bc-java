--- conflicted
+++ resolved
@@ -117,11 +117,7 @@
     static long readTime(BCPGInputStream in)
         throws IOException
     {
-<<<<<<< HEAD
-        return (((long) in.read() << 24 | in.read() << 16 | in.read() << 8 | in.read()) & 0xFFFFFFFFL) * 1000L;
-=======
         return ((long)read4OctetLength(in) & 0xFFFFFFFFL) * 1000L;
->>>>>>> 8902307a
     }
 
     static void write2OctetLength(OutputStream pOut, int len)
@@ -138,7 +134,7 @@
     }
 
     static void write4OctetLength(OutputStream pOut, int len)
-        throws IOException
+            throws IOException
     {
         pOut.write(len >> 24);
         pOut.write(len >> 16);
@@ -155,7 +151,6 @@
     static int flag_eof = 0;
     static int flag_isLongLength = 1;
     static int flag_partial = 2;
-
     /**
      * Note: flags is an array of three boolean values:
      * flags[0] indicates l is negative, flag for eof
@@ -196,27 +191,27 @@
     static void write8OctetLength(OutputStream pOut, long len)
         throws IOException
     {
-        pOut.write((int)(len >> 56));
-        pOut.write((int)(len >> 48));
-        pOut.write((int)(len >> 40));
-        pOut.write((int)(len >> 32));
-        pOut.write((int)(len >> 24));
-        pOut.write((int)(len >> 16));
-        pOut.write((int)(len >> 8));
-        pOut.write((int)len);
+        pOut.write((int) (len >> 56));
+        pOut.write((int) (len >> 48));
+        pOut.write((int) (len >> 40));
+        pOut.write((int) (len >> 32));
+        pOut.write((int) (len >> 24));
+        pOut.write((int) (len >> 16));
+        pOut.write((int) (len >> 8));
+        pOut.write((int) len);
     }
 
     static long read8OctetLength(InputStream in)
         throws IOException
     {
-        return ((long)in.read() << 56) |
-            ((long)in.read() << 48) |
-            ((long)in.read() << 40) |
-            ((long)in.read() << 32) |
-            ((long)in.read() << 24) |
-            ((long)in.read() << 16) |
-            ((long)in.read() << 8) |
-            ((long)in.read());
+        return ((long) in.read() << 56) |
+            ((long) in.read() << 48) |
+            ((long) in.read() << 40) |
+            ((long) in.read() << 32) |
+            ((long) in.read() << 24) |
+            ((long) in.read() << 16) |
+            ((long) in.read() << 8) |
+            ((long) in.read());
     }
 
 }