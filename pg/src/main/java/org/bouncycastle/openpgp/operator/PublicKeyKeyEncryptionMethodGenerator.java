--- conflicted
+++ resolved
@@ -164,10 +164,6 @@
         }
     }
 
-<<<<<<< HEAD
-    public ContainedPacket generateV3(byte[] sessionInfo)
-        throws PGPException
-=======
     /**
      * Generate a Public-Key Encrypted Session-Key (PKESK) packet of version 3.
      * PKESKv3 packets are used with Symmetrically-Encrypted-Integrity-Protected Data (SEIPD) packets of
@@ -184,7 +180,6 @@
      */
     public ContainedPacket generateV3(byte[] sessionInfo)
             throws PGPException
->>>>>>> 4b5f3d11
     {
         long keyId;
         if (useWildcardRecipient)
