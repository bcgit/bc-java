--- conflicted
+++ resolved
@@ -197,14 +197,9 @@
                 ECDHPublicBCPGKey ecdhPub = (ECDHPublicBCPGKey)pubPk.getKey();
                 ECSecretBCPGKey ecdhK = (ECSecretBCPGKey)privPk;
 
-<<<<<<< HEAD
-                if (JcaJcePGPUtil.isX25519(ecdhPub.getCurveOID()))
-=======
                 // Legacy XDH on Curve25519 (legacy X25519)
                 // 1.3.6.1.4.1.3029.1.5.1 & 1.3.101.110
-                if (CryptlibObjectIdentifiers.curvey25519.equals(ecdhPub.getCurveOID()) ||
-                        EdECObjectIdentifiers.id_X25519.equals(ecdhPub.getCurveOID()))
->>>>>>> 7bbee182
+                if (JcaJcePGPUtil.isX25519(ecdhPub.getCurveOID()))
                 {
                     // 'reverse' because the native format for X25519 private keys is little-endian
                     return implGeneratePrivate("XDH", () -> getPrivateKeyInfo(EdECObjectIdentifiers.id_X25519,
@@ -321,13 +316,9 @@
             {
                 ECDHPublicBCPGKey ecdhK = (ECDHPublicBCPGKey)publicPk.getKey();
 
-<<<<<<< HEAD
-                if (JcaJcePGPUtil.isX25519(ecdhK.getCurveOID()))
-=======
                 // Legacy XDH on Curve25519 (legacy X25519)
                 // 1.3.6.1.4.1.3029.1.5.1 & 1.3.101.110
-                if (ecdhK.getCurveOID().equals(CryptlibObjectIdentifiers.curvey25519))
->>>>>>> 7bbee182
+                if (JcaJcePGPUtil.isX25519(ecdhK.getCurveOID()))
                 {
                     return get25519PublicKey(ecdhK.getEncodedPoint(), EdECObjectIdentifiers.id_X25519, "XDH", "Curve");
                 }
