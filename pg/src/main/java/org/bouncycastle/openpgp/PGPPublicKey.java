package org.bouncycastle.openpgp;

import java.io.ByteArrayOutputStream;
import java.io.IOException;
import java.io.OutputStream;
import java.util.ArrayList;
import java.util.Date;
import java.util.Iterator;
import java.util.List;

import org.bouncycastle.asn1.ASN1ObjectIdentifier;
import org.bouncycastle.asn1.cryptlib.CryptlibObjectIdentifiers;
import org.bouncycastle.asn1.edec.EdECObjectIdentifiers;
import org.bouncycastle.asn1.gnu.GNUObjectIdentifiers;
import org.bouncycastle.asn1.x9.ECNamedCurveTable;
import org.bouncycastle.asn1.x9.X9ECParametersHolder;
import org.bouncycastle.bcpg.BCPGKey;
import org.bouncycastle.bcpg.BCPGOutputStream;
import org.bouncycastle.bcpg.DSAPublicBCPGKey;
import org.bouncycastle.bcpg.ECPublicBCPGKey;
import org.bouncycastle.bcpg.Ed448PublicBCPGKey;
import org.bouncycastle.bcpg.ElGamalPublicBCPGKey;
<<<<<<< HEAD
import org.bouncycastle.bcpg.KeyIdentifier;
=======
import org.bouncycastle.bcpg.OctetArrayBCPGKey;
>>>>>>> 3d0540d0
import org.bouncycastle.bcpg.PublicKeyAlgorithmTags;
import org.bouncycastle.bcpg.PublicKeyPacket;
import org.bouncycastle.bcpg.PublicSubkeyPacket;
import org.bouncycastle.bcpg.RSAPublicBCPGKey;
import org.bouncycastle.bcpg.SignatureSubpacketTags;
import org.bouncycastle.bcpg.TrustPacket;
import org.bouncycastle.bcpg.UserAttributePacket;
import org.bouncycastle.bcpg.UserDataPacket;
import org.bouncycastle.bcpg.UserIDPacket;
import org.bouncycastle.bcpg.X448PublicBCPGKey;
import org.bouncycastle.openpgp.operator.KeyFingerPrintCalculator;
import org.bouncycastle.util.Arrays;

/**
 * general class to handle a PGP public key object.
 */
public class PGPPublicKey
    implements PublicKeyAlgorithmTags
{
    private static final int[] MASTER_KEY_CERTIFICATION_TYPES = new int[]{PGPSignature.POSITIVE_CERTIFICATION, PGPSignature.CASUAL_CERTIFICATION, PGPSignature.NO_CERTIFICATION, PGPSignature.DEFAULT_CERTIFICATION, PGPSignature.DIRECT_KEY};

    PublicKeyPacket publicPk;
    TrustPacket trustPk;
    List<PGPSignature> keySigs = new ArrayList<PGPSignature>();
    List<UserDataPacket> ids = new ArrayList<UserDataPacket>();
    List<TrustPacket> idTrusts = new ArrayList<TrustPacket>();
    List<List<PGPSignature>> idSigs = new ArrayList<List<PGPSignature>>();

    List<PGPSignature> subSigs = null;
    
    private KeyIdentifier keyIdentifier;
    private int keyStrength;

    private void init(KeyFingerPrintCalculator fingerPrintCalculator)
        throws PGPException
    {
        BCPGKey key = publicPk.getKey();

        byte[] fingerprint = fingerPrintCalculator.calculateFingerprint(publicPk);
        long keyID = PublicKeyPacket.getKeyID(publicPk, fingerprint);

        this.keyIdentifier = new KeyIdentifier(fingerprint, keyID);

        // key strength
        if (publicPk.getVersion() <= PublicKeyPacket.VERSION_3)
        {
            RSAPublicBCPGKey rK = (RSAPublicBCPGKey)key;

            this.keyStrength = rK.getModulus().bitLength();
        }
        else if (publicPk.getVersion() >= PublicKeyPacket.VERSION_4)
        {
            if (key instanceof RSAPublicBCPGKey)
            {
                this.keyStrength = ((RSAPublicBCPGKey)key).getModulus().bitLength();
            }
            else if (key instanceof DSAPublicBCPGKey)
            {
                this.keyStrength = ((DSAPublicBCPGKey)key).getP().bitLength();
            }
            else if (key instanceof ElGamalPublicBCPGKey)
            {
                this.keyStrength = ((ElGamalPublicBCPGKey)key).getP().bitLength();
            }
            else if (key instanceof ECPublicBCPGKey)
            {
                ASN1ObjectIdentifier curveOID = ((ECPublicBCPGKey)key).getCurveOID();
                if (curveOID.equals(GNUObjectIdentifiers.Ed25519)
                    || curveOID.equals(CryptlibObjectIdentifiers.curvey25519))
                {
                    this.keyStrength = 256;
                }
                else if (curveOID.equals(EdECObjectIdentifiers.id_X448))
                {
                    this.keyStrength = X448PublicBCPGKey.LENGTH * 8;
                }
                else if (curveOID.equals(EdECObjectIdentifiers.id_Ed448))
                {
                    this.keyStrength = Ed448PublicBCPGKey.LENGTH * 8;
                }
                else
                {
                    X9ECParametersHolder ecParameters = ECNamedCurveTable.getByOIDLazy(curveOID);

                    if (ecParameters != null)
                    {
                        this.keyStrength = ecParameters.getCurve().getFieldSize();
                    }
                    else
                    {
                        this.keyStrength = -1; // unknown
                    }
                }
            }
            else if (key instanceof OctetArrayBCPGKey)
            {
                this.keyStrength = key.getEncoded().length * 8;
            }
        }
    }

    /**
     * Create a PGP public key from a packet descriptor using the passed in fingerPrintCalculator to do calculate
     * the fingerprint and keyID.
     *
     * @param publicKeyPacket       packet describing the public key.
     * @param fingerPrintCalculator calculator providing the digest support ot create the key fingerprint.
     * @throws PGPException if the packet is faulty, or the required calculations fail.
     */
    public PGPPublicKey(PublicKeyPacket publicKeyPacket, KeyFingerPrintCalculator fingerPrintCalculator)
        throws PGPException
    {
        this.publicPk = publicKeyPacket;
        this.ids = new ArrayList<UserDataPacket>();
        this.idSigs = new ArrayList<List<PGPSignature>>();

        init(fingerPrintCalculator);
    }

    /*
     * Constructor for a sub-key.
     */
    PGPPublicKey(
        PublicKeyPacket publicPk,
        TrustPacket trustPk,
        List<PGPSignature> sigs,
        KeyFingerPrintCalculator fingerPrintCalculator)
        throws PGPException
    {
        this.publicPk = publicPk;
        this.trustPk = trustPk;
        this.subSigs = sigs;

        init(fingerPrintCalculator);
    }

    PGPPublicKey(
        PGPPublicKey key,
        TrustPacket trust,
        List<PGPSignature> subSigs)
    {
        this.publicPk = key.publicPk;
        this.trustPk = trust;
        this.subSigs = subSigs;
        
        this.keyStrength = key.keyStrength;
        this.keyIdentifier = key.keyIdentifier;
    }

    /**
     * Copy constructor.
     *
     * @param pubKey the public key to copy.
     */
    PGPPublicKey(
        PGPPublicKey pubKey)
    {
        this.publicPk = pubKey.publicPk;

        this.keySigs = new ArrayList<PGPSignature>(pubKey.keySigs);
        this.ids = new ArrayList<UserDataPacket>(pubKey.ids);
        this.idTrusts = new ArrayList<TrustPacket>(pubKey.idTrusts);
        this.idSigs = new ArrayList<List<PGPSignature>>(pubKey.idSigs.size());
        for (int i = 0; i != pubKey.idSigs.size(); i++)
        {
            this.idSigs.add(new ArrayList<PGPSignature>((List<PGPSignature>)pubKey.idSigs.get(i)));
        }

        if (pubKey.subSigs != null)
        {
            this.subSigs = new ArrayList<PGPSignature>(pubKey.subSigs.size());
            this.subSigs.addAll(pubKey.subSigs);
        }

        this.keyStrength = pubKey.keyStrength;
        this.keyIdentifier = pubKey.keyIdentifier;
    }

    PGPPublicKey(
        PublicKeyPacket publicPk,
        TrustPacket trustPk,
        List<PGPSignature> keySigs,
        List<UserDataPacket> ids,
        List<TrustPacket> idTrusts,
        List<List<PGPSignature>> idSigs,
        KeyFingerPrintCalculator fingerPrintCalculator)
        throws PGPException
    {
        this.publicPk = publicPk;
        this.trustPk = trustPk;
        this.keySigs = keySigs;
        this.ids = ids;
        this.idTrusts = idTrusts;
        this.idSigs = idSigs;

        init(fingerPrintCalculator);
    }

    PGPPublicKey(
        PGPPublicKey original,
        TrustPacket trustPk,
        List<PGPSignature> keySigs,
        List<UserDataPacket> ids,
        List<TrustPacket> idTrusts,
        List<List<PGPSignature>> idSigs)
        throws PGPException
    {
        this.publicPk = original.publicPk;
        this.keyStrength = original.keyStrength;
        this.keyIdentifier = original.keyIdentifier;

        this.trustPk = trustPk;
        this.keySigs = keySigs;
        this.ids = ids;
        this.idTrusts = idTrusts;
        this.idSigs = idSigs;
    }

    /**
     * @return the version of this key.
     */
    public int getVersion()
    {
        return publicPk.getVersion();
    }

    /**
     * @return creation time of key.
     */
    public Date getCreationTime()
    {
        return publicPk.getTime();
    }

    /**
     * @return number of valid days from creation time - zero means no
     * expiry.
     * @deprecated use getValidSeconds(): greater than version 3 keys may be valid for less than a day.
     */
    public int getValidDays()
    {
        if (publicPk.getVersion() > PublicKeyPacket.VERSION_3)
        {
            long delta = this.getValidSeconds() % (24 * 60 * 60);
            int days = (int)(this.getValidSeconds() / (24 * 60 * 60));

            if (delta > 0 && days == 0)
            {
                return 1;
            }
            else
            {
                return days;
            }
        }
        else
        {
            return publicPk.getValidDays();
        }
    }

    /**
     * Return the trust data associated with the public key, if present.
     *
     * @return a byte array with trust data, null otherwise.
     */
    public byte[] getTrustData()
    {
        if (trustPk == null)
        {
            return null;
        }

        return Arrays.clone(trustPk.getLevelAndTrustAmount());
    }

    /**
     * @return number of valid seconds from creation time - zero means no
     * expiry.
     */
    public long getValidSeconds()
    {
        if (publicPk.getVersion() > PublicKeyPacket.VERSION_3)
        {
            if (this.isMasterKey())
            {
                for (int i = 0; i != MASTER_KEY_CERTIFICATION_TYPES.length; i++)
                {
                    long seconds = getExpirationTimeFromSig(true, MASTER_KEY_CERTIFICATION_TYPES[i]);

                    if (seconds >= 0)
                    {
                        return seconds;
                    }
                }
            }
            else
            {
                long seconds = getExpirationTimeFromSig(false, PGPSignature.SUBKEY_BINDING);

                if (seconds >= 0)
                {
                    return seconds;
                }

                seconds = getExpirationTimeFromSig(false, PGPSignature.DIRECT_KEY);
                if (seconds >= 0)
                {
                    return seconds;
                }
            }

            return 0;
        }
        else
        {
            return (long)publicPk.getValidDays() * 24 * 60 * 60;
        }
    }

    private long getExpirationTimeFromSig(
        boolean selfSigned,
        int signatureType)
    {
        Iterator<PGPSignature> signatures = this.getSignaturesOfType(signatureType);
        long expiryTime = -1;
        long lastDate = -1;

        while (signatures.hasNext())
        {
            PGPSignature sig = (PGPSignature)signatures.next();

            if (!selfSigned || sig.getKeyID() == this.getKeyID())
            {
                PGPSignatureSubpacketVector hashed = sig.getHashedSubPackets();
                if (hashed == null)
                {
                    continue;
                }

                if (!hashed.hasSubpacket(SignatureSubpacketTags.KEY_EXPIRE_TIME))
                {
                    continue;
                }

                long current = hashed.getKeyExpirationTime();

                if (sig.getKeyID() == this.getKeyID())
                {
                    if (sig.getCreationTime().getTime() > lastDate)
                    {
                        lastDate = sig.getCreationTime().getTime();
                        expiryTime = current;
                    }
                }
                else
                {
                    if (current == 0 || current > expiryTime)
                    {
                        expiryTime = current;
                    }
                }
            }
        }

        return expiryTime;
    }

    /**
     * Return the keyID associated with the public key.
     *
     * @return long
     */
    public long getKeyID()
    {
        return keyIdentifier.getKeyId();
    }

    /**
     * Return a {@link KeyIdentifier} identifying this key.
     *
     * @return key identifier
     */
    public KeyIdentifier getKeyIdentifier()
    {
        return keyIdentifier;
    }

    /**
     * Return the fingerprint of the public key.
     *
     * @return key fingerprint.
     */
    public byte[] getFingerprint()
    {
        return keyIdentifier.getFingerprint();
    }

    public boolean hasFingerprint(byte[] fingerprint)
    {
        return keyIdentifier.hasFingerprint(fingerprint);
    }

    /**
     * Return true if this key has an algorithm type that makes it suitable to use for encryption.
     * <p>
     * Note: with version 4 keys KeyFlags subpackets should also be considered when present for
     * determining the preferred use of the key.
     *
     * @return true if the key algorithm is suitable for encryption.
     */
    public boolean isEncryptionKey()
    {
        int algorithm = publicPk.getAlgorithm();

        return ((algorithm == RSA_GENERAL) || (algorithm == RSA_ENCRYPT)
            || (algorithm == ELGAMAL_ENCRYPT) || (algorithm == ELGAMAL_GENERAL)
            || (algorithm == DIFFIE_HELLMAN) || (algorithm == ECDH) || (algorithm == X448) || (algorithm == X25519));
    }

    /**
     * Return true if this could be a master key.
     *
     * @return true if a master key.
     */
    public boolean isMasterKey()
    {
        // this might seem a bit excessive, but we're also trying to flag something can't be a master key.
        return !(publicPk instanceof PublicSubkeyPacket)
            && !(this.isEncryptionKey() && publicPk.getAlgorithm() != PublicKeyAlgorithmTags.RSA_GENERAL);
    }

    /**
     * Return the algorithm code associated with the public key.
     *
     * @return int
     */
    public int getAlgorithm()
    {
        return publicPk.getAlgorithm();
    }

    /**
     * Return the strength of the key in bits.
     *
     * @return bit strength of key.
     */
    public int getBitStrength()
    {
        return keyStrength;
    }

    /**
     * Return any userIDs associated with the key.
     *
     * @return an iterator of Strings.
     */
    public Iterator<String> getUserIDs()
    {
        List<String> temp = new ArrayList<String>();

        for (int i = 0; i != ids.size(); i++)
        {
            if (ids.get(i) instanceof UserIDPacket)
            {
                temp.add(((UserIDPacket)ids.get(i)).getID());
            }
        }

        return temp.iterator();
    }

    /**
     * Return any userIDs associated with the key in raw byte form. No attempt is made
     * to convert the IDs into Strings.
     *
     * @return an iterator of byte[].
     */
    public Iterator<byte[]> getRawUserIDs()
    {
        List<byte[]> temp = new ArrayList<byte[]>();

        for (int i = 0; i != ids.size(); i++)
        {
            if (ids.get(i) instanceof UserIDPacket)
            {
                temp.add(((UserIDPacket)ids.get(i)).getRawID());
            }
        }

        return temp.iterator();
    }

    /**
     * Return any user attribute vectors associated with the key.
     *
     * @return an iterator of PGPUserAttributeSubpacketVector objects.
     */
    public Iterator<PGPUserAttributeSubpacketVector> getUserAttributes()
    {
        List<PGPUserAttributeSubpacketVector> temp = new ArrayList<PGPUserAttributeSubpacketVector>();

        for (int i = 0; i != ids.size(); i++)
        {
            if (ids.get(i) instanceof PGPUserAttributeSubpacketVector)
            {
                temp.add((PGPUserAttributeSubpacketVector)ids.get(i));
            }
        }

        return temp.iterator();
    }

    /**
     * Return any signatures associated with the passed in id.
     *
     * @param id the id to be matched.
     * @return an iterator of PGPSignature objects.
     */
    public Iterator<PGPSignature> getSignaturesForID(
        String id)
    {
        return getSignaturesForID(new UserIDPacket(id));
    }

    /**
     * Return any signatures associated with the passed in id.
     *
     * @param rawID the id to be matched in raw byte form.
     * @return an iterator of PGPSignature objects.
     */
    public Iterator<PGPSignature> getSignaturesForID(
        byte[] rawID)
    {
        return getSignaturesForID(new UserIDPacket(rawID));
    }

    /**
     * Return any signatures associated with the passed in key identifier keyID.
     *
     * @param keyID the key id to be matched.
     * @return an iterator of PGPSignature objects issued by the key with keyID.
     */
    public Iterator<PGPSignature> getSignaturesForKeyID(
        long keyID)
    {
        List<PGPSignature> sigs = new ArrayList<PGPSignature>();

        for (Iterator<PGPSignature> it = getSignatures(); it.hasNext(); )
        {
            PGPSignature sig = (PGPSignature)it.next();

            if (sig.getKeyID() == keyID)
            {
                sigs.add(sig);
            }
        }

        return sigs.iterator();
    }

    public Iterator<PGPSignature> getSignaturesForKey(KeyIdentifier identifier)
    {
        List<PGPSignature> sigs = new ArrayList<>();
        for (Iterator<PGPSignature> it = getSignatures(); it.hasNext(); )
        {
            PGPSignature sig = it.next();
            if (identifier.isPresentIn(sig.getKeyIdentifiers()))
            {
                sigs.add(sig);
            }
        }
        return sigs.iterator();
    }

    private Iterator<PGPSignature> getSignaturesForID(
        UserIDPacket id)
    {
        List<PGPSignature> signatures = new ArrayList<PGPSignature>();
        boolean userIdFound = false;

        for (int i = 0; i != ids.size(); i++)
        {
            if (id.equals(ids.get(i)))
            {
                userIdFound = true;
                signatures.addAll((List<PGPSignature>)idSigs.get(i));
            }
        }

        return userIdFound ? signatures.iterator() : null;
    }

    /**
     * Return an iterator of signatures associated with the passed in user attributes.
     *
     * @param userAttributes the vector of user attributes to be matched.
     * @return an iterator of PGPSignature objects.
     */
    public Iterator<PGPSignature> getSignaturesForUserAttribute(
        PGPUserAttributeSubpacketVector userAttributes)
    {
        List<PGPSignature> signatures = new ArrayList<PGPSignature>();
        boolean attributeFound = false;

        for (int i = 0; i != ids.size(); i++)
        {
            if (userAttributes.equals(ids.get(i)))
            {
                attributeFound = true;
                signatures.addAll((List<PGPSignature>)idSigs.get(i));
            }
        }

        return attributeFound ? signatures.iterator() : null;
    }

    /**
     * Return signatures of the passed in type that are on this key.
     *
     * @param signatureType the type of the signature to be returned.
     * @return an iterator (possibly empty) of signatures of the given type.
     */
    public Iterator<PGPSignature> getSignaturesOfType(
        int signatureType)
    {
        List<PGPSignature> l = new ArrayList<PGPSignature>();
        Iterator<PGPSignature> it = this.getSignatures();

        while (it.hasNext())
        {
            PGPSignature sig = (PGPSignature)it.next();

            if (sig.getSignatureType() == signatureType)
            {
                l.add(sig);
            }
        }

        return l.iterator();
    }

    /**
     * Return all signatures/certifications associated with this key.
     *
     * @return an iterator (possibly empty) with all signatures/certifications.
     */
    public Iterator<PGPSignature> getSignatures()
    {
        if (subSigs == null)
        {
            List<PGPSignature> sigs = new ArrayList<PGPSignature>(keySigs);

            for (int i = 0; i != idSigs.size(); i++)
            {
                sigs.addAll((List<PGPSignature>)idSigs.get(i));
            }

            return sigs.iterator();
        }
        else
        {
            return subSigs.iterator();
        }
    }

    /**
     * Return all signatures/certifications directly associated with this key (ie, not to a user id).
     *
     * @return an iterator (possibly empty) with all signatures/certifications.
     */
    public Iterator<PGPSignature> getKeySignatures()
    {
        if (subSigs == null)
        {
            List<PGPSignature> sigs = new ArrayList<PGPSignature>(keySigs);

            return sigs.iterator();
        }
        else
        {
            return subSigs.iterator();
        }
    }

    public PublicKeyPacket getPublicKeyPacket()
    {
        return publicPk;
    }

    public byte[] getEncoded()
        throws IOException
    {
        ByteArrayOutputStream bOut = new ByteArrayOutputStream();

        this.encode(bOut, false);

        return bOut.toByteArray();
    }

    /**
     * Return an encoding of the key, with trust packets stripped out if forTransfer is true.
     *
     * @param forTransfer if the purpose of encoding is to send key to other users.
     * @return a encoded byte array representing the key.
     * @throws IOException in case of encoding error.
     */
    public byte[] getEncoded(boolean forTransfer)
        throws IOException
    {
        ByteArrayOutputStream bOut = new ByteArrayOutputStream();

        this.encode(bOut, forTransfer);

        return bOut.toByteArray();
    }

    public void encode(
        OutputStream outStream)
        throws IOException
    {
        encode(outStream, false);
    }

    /**
     * Encode the key to outStream, with trust packets stripped out if forTransfer is true.
     *
     * @param outStream   stream to write the key encoding to.
     * @param forTransfer if the purpose of encoding is to send key to other users.
     * @throws IOException in case of encoding error.
     */
    public void encode(OutputStream outStream, boolean forTransfer)
        throws IOException
    {
        BCPGOutputStream out = BCPGOutputStream.wrap(outStream);

        out.writePacket(publicPk);
        if (!forTransfer && trustPk != null)
        {
            out.writePacket(trustPk);
        }

        if (subSigs == null)    // not a sub-key
        {
            Util.encodePGPSignatures(out, keySigs, false);

            for (int i = 0; i != ids.size(); i++)
            {
                if (ids.get(i) instanceof UserIDPacket)
                {
                    UserIDPacket id = (UserIDPacket)ids.get(i);

                    out.writePacket(id);
                }
                else
                {
                    PGPUserAttributeSubpacketVector v = (PGPUserAttributeSubpacketVector)ids.get(i);

                    out.writePacket(new UserAttributePacket(v.toSubpacketArray()));
                }

                if (!forTransfer && idTrusts.get(i) != null)
                {
                    out.writePacket((TrustPacket)idTrusts.get(i));
                }

                List<PGPSignature> sigs = (List<PGPSignature>)idSigs.get(i);
                Util.encodePGPSignatures(out, sigs, forTransfer);
            }
        }
        else
        {
            Util.encodePGPSignatures(out, subSigs, forTransfer);
        }
    }

    /**
     * Check whether this (sub)key has a revocation signature on it.
     *
     * @return boolean indicating whether this (sub)key has been revoked.
     * @deprecated this method is poorly named, use hasRevocation().
     */
    public boolean isRevoked()
    {
        return hasRevocation();
    }

    /**
     * Check whether this (sub)key has a revocation signature on it.
     *
     * @return boolean indicating whether this (sub)key has had a (possibly invalid) revocation attached..
     */
    public boolean hasRevocation()
    {
        int ns = 0;
        boolean revoked = false;

        if (this.isMasterKey())    // Master key
        {
            while (!revoked && (ns < keySigs.size()))
            {
                if (((PGPSignature)keySigs.get(ns++)).getSignatureType() == PGPSignature.KEY_REVOCATION)
                {
                    revoked = true;
                }
            }
        }
        else                    // Sub-key
        {
            while (!revoked && (ns < subSigs.size()))
            {
                if (((PGPSignature)subSigs.get(ns++)).getSignatureType() == PGPSignature.SUBKEY_REVOCATION)
                {
                    revoked = true;
                }
            }
        }

        return revoked;
    }

    /**
     * Add a certification for an id to the given public key.
     *
     * @param key           the key the certification is to be added to.
     * @param rawID         the raw bytes making up the user id..
     * @param certification the new certification.
     * @return the re-certified key.
     */
    public static PGPPublicKey addCertification(
        PGPPublicKey key,
        byte[] rawID,
        PGPSignature certification)
    {
        return addCert(key, new UserIDPacket(rawID), certification);
    }

    /**
     * Add a certification for an id to the given public key.
     *
     * @param key           the key the certification is to be added to.
     * @param id            the id the certification is associated with.
     * @param certification the new certification.
     * @return the re-certified key.
     */
    public static PGPPublicKey addCertification(
        PGPPublicKey key,
        String id,
        PGPSignature certification)
    {
        return addCert(key, new UserIDPacket(id), certification);
    }

    /**
     * Add a certification for the given UserAttributeSubpackets to the given public key.
     *
     * @param key            the key the certification is to be added to.
     * @param userAttributes the attributes the certification is associated with.
     * @param certification  the new certification.
     * @return the re-certified key.
     */
    public static PGPPublicKey addCertification(
        PGPPublicKey key,
        PGPUserAttributeSubpacketVector userAttributes,
        PGPSignature certification)
    {
        return addCert(key, userAttributes, certification);
    }

    private static PGPPublicKey addCert(
        PGPPublicKey key,
        UserDataPacket id,
        PGPSignature certification)
    {
        PGPPublicKey returnKey = new PGPPublicKey(key);
        List<PGPSignature> sigList = null;

        for (int i = 0; i != returnKey.ids.size(); i++)
        {
            if (id.equals(returnKey.ids.get(i)))
            {
                sigList = (List<PGPSignature>)returnKey.idSigs.get(i);
            }
        }

        if (sigList != null)
        {
            sigList.add(certification);
        }
        else
        {
            sigList = new ArrayList<PGPSignature>();

            sigList.add(certification);
            returnKey.ids.add(id);
            returnKey.idTrusts.add(null);
            returnKey.idSigs.add(sigList);
        }

        return returnKey;
    }

    /**
     * Remove any certifications associated with a given user attribute subpacket
     * on a key.
     *
     * @param key            the key the certifications are to be removed from.
     * @param userAttributes the attributes to be removed.
     * @return the re-certified key, null if the user attribute subpacket was not found on the key.
     */
    public static PGPPublicKey removeCertification(
        PGPPublicKey key,
        PGPUserAttributeSubpacketVector userAttributes)
    {
        return removeCert(key, userAttributes);
    }

    /**
     * Remove any certifications associated with a given id on a key.
     *
     * @param key the key the certifications are to be removed from.
     * @param id  the id that is to be removed.
     * @return the re-certified key, null if the id was not found on the key.
     */
    public static PGPPublicKey removeCertification(
        PGPPublicKey key,
        String id)
    {
        return removeCert(key, new UserIDPacket(id));
    }

    /**
     * Remove any certifications associated with a given id on a key.
     *
     * @param key   the key the certifications are to be removed from.
     * @param rawID the id that is to be removed in raw byte form.
     * @return the re-certified key, null if the id was not found on the key.
     */
    public static PGPPublicKey removeCertification(
        PGPPublicKey key,
        byte[] rawID)
    {
        return removeCert(key, new UserIDPacket(rawID));
    }

    private static PGPPublicKey removeCert(
        PGPPublicKey key,
        UserDataPacket id)
    {
        PGPPublicKey returnKey = new PGPPublicKey(key);
        boolean found = false;

        for (int i = returnKey.ids.size() - 1; i >= 0; i--)
        {
            if (id.equals(returnKey.ids.get(i)))
            {
                found = true;
                returnKey.ids.remove(i);
                returnKey.idTrusts.remove(i);
                returnKey.idSigs.remove(i);
            }
        }

        return found ? returnKey : null;
    }

    /**
     * Remove a certification associated with a given id on a key.
     *
     * @param key           the key the certifications are to be removed from.
     * @param id            the id that the certification is to be removed from (in its raw byte form)
     * @param certification the certification to be removed.
     * @return the re-certified key, null if the certification was not found.
     */
    public static PGPPublicKey removeCertification(
        PGPPublicKey key,
        byte[] id,
        PGPSignature certification)
    {
        return removeCert(key, new UserIDPacket(id), certification);
    }

    /**
     * Remove a certification associated with a given id on a key.
     *
     * @param key           the key the certifications are to be removed from.
     * @param id            the id that the certification is to be removed from.
     * @param certification the certification to be removed.
     * @return the re-certified key, null if the certification was not found.
     */
    public static PGPPublicKey removeCertification(
        PGPPublicKey key,
        String id,
        PGPSignature certification)
    {
        return removeCert(key, new UserIDPacket(id), certification);
    }

    /**
     * Remove a certification associated with a given user attributes on a key.
     *
     * @param key            the key the certifications are to be removed from.
     * @param userAttributes the user attributes that the certification is to be removed from.
     * @param certification  the certification to be removed.
     * @return the re-certified key, null if the certification was not found.
     */
    public static PGPPublicKey removeCertification(
        PGPPublicKey key,
        PGPUserAttributeSubpacketVector userAttributes,
        PGPSignature certification)
    {
        return removeCert(key, userAttributes, certification);
    }

    private static PGPPublicKey removeCert(
        PGPPublicKey key,
        UserDataPacket id,
        PGPSignature certification)
    {
        PGPPublicKey returnKey = new PGPPublicKey(key);
        boolean found = false;

        for (int i = 0; i < returnKey.ids.size(); i++)
        {
            if (id.equals(returnKey.ids.get(i)))
            {
                found |= ((List<PGPSignature>)returnKey.idSigs.get(i)).remove(certification);
            }
        }

        return found ? returnKey : null;
    }

    /**
     * Add a revocation or some other key certification to a key.
     *
     * @param key           the key the revocation is to be added to.
     * @param certification the key signature to be added.
     * @return the new changed public key object.
     */
    public static PGPPublicKey addCertification(
        PGPPublicKey key,
        PGPSignature certification)
    {
        if (key.isMasterKey())
        {
            if (certification.getSignatureType() == PGPSignature.SUBKEY_REVOCATION)
            {
                throw new IllegalArgumentException("signature type incorrect for master key revocation.");
            }
        }
        else
        {
            if (certification.getSignatureType() == PGPSignature.KEY_REVOCATION)
            {
                throw new IllegalArgumentException("signature type incorrect for sub-key revocation.");
            }
        }

        PGPPublicKey returnKey = new PGPPublicKey(key);
        List<PGPSignature> sigs = returnKey.subSigs != null ? returnKey.subSigs : returnKey.keySigs;

        sigs.add(certification);

        return returnKey;
    }

    /**
     * Remove a certification from the key.
     *
     * @param key           the key the certifications are to be removed from.
     * @param certification the certification to be removed.
     * @return the modified key, null if the certification was not found.
     */
    public static PGPPublicKey removeCertification(
        PGPPublicKey key,
        PGPSignature certification)
    {
        PGPPublicKey returnKey = new PGPPublicKey(key);
        List<PGPSignature> sigs = returnKey.subSigs != null ? returnKey.subSigs : returnKey.keySigs;

        boolean found = sigs.remove(certification);

        for (Iterator<List<PGPSignature>> it = returnKey.idSigs.iterator(); it.hasNext(); )
        {
            List<PGPSignature> idSigs = (List<PGPSignature>)it.next();
            found |= idSigs.remove(certification);
        }

        return found ? returnKey : null;
    }

    /**
     * Merge this the given local public key with another, potentially fresher copy.
     * The resulting {@link PGPPublicKey} contains the sum of both keys user-ids and signatures.
     * <p>
     * If joinTrustPackets is set to true and the copy carries a trust packet,
     * the joined key will copy the trust-packet from the copy.
     * Otherwise, it will carry the trust packet of the local key.
     *
     * @param key                        local public key
     * @param copy                       copy of the public key (e.g. from a key server)
     * @param joinTrustPackets           if true, trust packets from the copy are copied over into the resulting key
     * @param allowSubkeySigsOnNonSubkey if true, subkey signatures on the copy will be present in the merged key, even if key was not a subkey before.
     * @return joined key
     * @throws PGPException
     */
    public static PGPPublicKey join(
        PGPPublicKey key,
        PGPPublicKey copy,
        boolean joinTrustPackets,
        boolean allowSubkeySigsOnNonSubkey)
        throws PGPException
    {
        if (key.getKeyID() != copy.getKeyID())
        {
            throw new IllegalArgumentException("Key-ID mismatch.");
        }

        TrustPacket trustPk = key.trustPk;
        List<PGPSignature> keySigs = new ArrayList<PGPSignature>(key.keySigs);
        List<UserDataPacket> ids = new ArrayList<UserDataPacket>(key.ids);
        List<TrustPacket> idTrusts = new ArrayList<TrustPacket>(key.idTrusts);
        List<List<PGPSignature>> idSigs = new ArrayList<List<PGPSignature>>(key.idSigs);
        List<PGPSignature> subSigs = key.subSigs == null ? null : new ArrayList<PGPSignature>(key.subSigs);

        if (joinTrustPackets)
        {
            if (copy.trustPk != null)
            {
                trustPk = copy.trustPk;
            }
        }

        // key signatures
        joinPgpSignatureList(copy.keySigs, keySigs, true, true);

        // user-ids and id sigs
        for (int idIdx = 0; idIdx < copy.ids.size(); idIdx++)
        {
            UserDataPacket copyId = (UserDataPacket)copy.ids.get(idIdx);
            List<PGPSignature> copyIdSigs = new ArrayList<PGPSignature>((List<PGPSignature>)copy.idSigs.get(idIdx));
            TrustPacket copyTrust = (TrustPacket)copy.idTrusts.get(idIdx);

            int existingIdIndex = -1;
            for (int i = 0; i < ids.size(); i++)
            {
                UserDataPacket existingId = (UserDataPacket)ids.get(i);
                if (existingId.equals(copyId))
                {
                    existingIdIndex = i;
                    break;
                }
            }

            // new user-id
            if (existingIdIndex == -1)
            {
                ids.add(copyId);
                idSigs.add(copyIdSigs);
                idTrusts.add(joinTrustPackets ? copyTrust : null);
                continue;
            }

            // existing user-id
            if (joinTrustPackets && copyTrust != null)
            {
                TrustPacket existingTrust = (TrustPacket)idTrusts.get(existingIdIndex);
                if (existingTrust == null || Arrays.areEqual(copyTrust.getLevelAndTrustAmount(), existingTrust.getLevelAndTrustAmount()))
                {
                    idTrusts.set(existingIdIndex, copyTrust);
                }
            }

            List<PGPSignature> existingIdSigs = (List<PGPSignature>)idSigs.get(existingIdIndex);
            joinPgpSignatureList(copyIdSigs, existingIdSigs, false, true);
        }

        // subSigs
        if (copy.subSigs != null)
        {
            if (subSigs == null && allowSubkeySigsOnNonSubkey)
            {
                subSigs = new ArrayList<PGPSignature>(copy.subSigs);
            }
            else
            {
                joinPgpSignatureList(copy.subSigs, subSigs, false, subSigs != null);
            }
        }

        PGPPublicKey merged = new PGPPublicKey(key, trustPk, keySigs, ids, idTrusts, idSigs);
        merged.subSigs = subSigs;

        return merged;
    }

    private static void joinPgpSignatureList(List<PGPSignature> source,
                                             List<PGPSignature> rlt,
                                             boolean needBreak,
                                             boolean isNotNull)
        throws PGPException
    {
        for (Iterator<PGPSignature> it = source.iterator(); it.hasNext(); )
        {
            PGPSignature copySubSig = (PGPSignature)it.next();
            boolean found = false;
            for (int i = 0; isNotNull && i < rlt.size(); i++)
            {
                PGPSignature existingSubSig = (PGPSignature)rlt.get(i);
                if (PGPSignature.isSignatureEncodingEqual(existingSubSig, copySubSig))
                {
                    found = true;
                    // join existing sig with copy to apply modifications in unhashed subpackets
                    existingSubSig = PGPSignature.join(existingSubSig, copySubSig);
                    rlt.set(i, existingSubSig);
                    break;
                }
            }
            if (found && needBreak)
            {
                break;
            }
            else if (!found && isNotNull)
            {
                rlt.add(copySubSig);
            }
        }
    }
}<|MERGE_RESOLUTION|>--- conflicted
+++ resolved
@@ -20,11 +20,8 @@
 import org.bouncycastle.bcpg.ECPublicBCPGKey;
 import org.bouncycastle.bcpg.Ed448PublicBCPGKey;
 import org.bouncycastle.bcpg.ElGamalPublicBCPGKey;
-<<<<<<< HEAD
 import org.bouncycastle.bcpg.KeyIdentifier;
-=======
 import org.bouncycastle.bcpg.OctetArrayBCPGKey;
->>>>>>> 3d0540d0
 import org.bouncycastle.bcpg.PublicKeyAlgorithmTags;
 import org.bouncycastle.bcpg.PublicKeyPacket;
 import org.bouncycastle.bcpg.PublicSubkeyPacket;
@@ -54,7 +51,7 @@
     List<List<PGPSignature>> idSigs = new ArrayList<List<PGPSignature>>();
 
     List<PGPSignature> subSigs = null;
-    
+
     private KeyIdentifier keyIdentifier;
     private int keyStrength;
 
@@ -169,7 +166,7 @@
         this.publicPk = key.publicPk;
         this.trustPk = trust;
         this.subSigs = subSigs;
-        
+
         this.keyStrength = key.keyStrength;
         this.keyIdentifier = key.keyIdentifier;
     }
