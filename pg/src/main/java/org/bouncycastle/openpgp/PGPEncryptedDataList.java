package org.bouncycastle.openpgp;

import java.io.IOException;
import java.util.ArrayList;
import java.util.Iterator;
import java.util.List;

import org.bouncycastle.bcpg.BCPGInputStream;
import org.bouncycastle.bcpg.InputStreamPacket;
import org.bouncycastle.bcpg.PacketTags;
import org.bouncycastle.bcpg.PublicKeyEncSessionPacket;
import org.bouncycastle.bcpg.SymmetricKeyEncSessionPacket;
import org.bouncycastle.util.Iterable;

/**
 * A holder for a list of PGP encryption method packets and the encrypted data associated with them.
 * <p/>
 * This holder supports reading a sequence of the following encryption methods, followed by an
 * encrypted data packet:
 * <ul>
 * <li>{@link PacketTags#SYMMETRIC_KEY_ENC_SESSION} - produces a {@link PGPPBEEncryptedData}</li>
 * <li>{@link PacketTags#PUBLIC_KEY_ENC_SESSION} - produces a {@link PGPPublicKeyEncryptedData}</li>
 * </ul>
 * <p/>
 * All of the objects returned from this holder share a reference to the same encrypted data input
 * stream, which can only be consumed once.
 */
<<<<<<< HEAD
public class PGPEncryptedDataList implements Iterable
=======
public class PGPEncryptedDataList
    implements Iterable
>>>>>>> a56fdd5c
{
    List                 list = new ArrayList();
    InputStreamPacket    data;

    /**
     * Construct an encrypted data packet holder, reading PGP encrypted method packets and an
     * encrytped data packet from the stream.
     * <p/>
     * The next packet in the stream should be one of {@link PacketTags#SYMMETRIC_KEY_ENC_SESSION}
     * or {@link PacketTags#PUBLIC_KEY_ENC_SESSION}.
     *
     * @param pIn the PGP object stream being read.
     * @throws IOException if an error occurs reading from the PGP input.
     */
    public PGPEncryptedDataList(
        BCPGInputStream    pIn)
        throws IOException
    {
        while (pIn.nextPacketTag() == PacketTags.PUBLIC_KEY_ENC_SESSION
            || pIn.nextPacketTag() == PacketTags.SYMMETRIC_KEY_ENC_SESSION)
        {
            list.add(pIn.readPacket());
        }

        data = (InputStreamPacket)pIn.readPacket();

        for (int i = 0; i != list.size(); i++)
        {
            if (list.get(i) instanceof SymmetricKeyEncSessionPacket)
            {
                list.set(i, new PGPPBEEncryptedData((SymmetricKeyEncSessionPacket)list.get(i), data));
            }
            else
            {
                list.set(i, new PGPPublicKeyEncryptedData((PublicKeyEncSessionPacket)list.get(i), data));
            }
        }
    }

    /**
     * Gets the encryption method object at the specified index.
     *
     * @param index the encryption method to obtain (0 based).
     */
    public Object get(
        int    index)
    {
        return list.get(index);
    }

    /**
     * Gets the number of encryption methods in this list.
     */
    public int size()
    {
        return list.size();
    }

    /**
     * Returns <code>true</code> iff there are 0 encryption methods in this list.
     */
    public boolean isEmpty()
    {
        return list.isEmpty();
    }

    /**
     * Returns an iterator over the encryption method objects held in this list, in the order they
     * appeared in the stream they are read from.
     */
    public Iterator getEncryptedDataObjects()
    {
        return list.iterator();
    }

    /**
     * Support method for Iterable where available.
     */
    public Iterator iterator()
    {
        return getEncryptedDataObjects();
    }

	public Iterator iterator() {
		// allows for-each loop
		return list.iterator();
	}
}<|MERGE_RESOLUTION|>--- conflicted
+++ resolved
@@ -25,12 +25,8 @@
  * All of the objects returned from this holder share a reference to the same encrypted data input
  * stream, which can only be consumed once.
  */
-<<<<<<< HEAD
-public class PGPEncryptedDataList implements Iterable
-=======
 public class PGPEncryptedDataList
-    implements Iterable
->>>>>>> a56fdd5c
+	implements Iterable
 {
     List                 list = new ArrayList();
     InputStreamPacket    data;
@@ -113,9 +109,4 @@
     {
         return getEncryptedDataObjects();
     }
-
-	public Iterator iterator() {
-		// allows for-each loop
-		return list.iterator();
-	}
 }