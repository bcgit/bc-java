--- conflicted
+++ resolved
@@ -31,14 +31,9 @@
     testImplementation group: 'junit', name: 'junit', version: '4.13.2'
 }
 
-<<<<<<< HEAD
 evaluationDependsOn(":prov")
 evaluationDependsOn(":util")
 
-compileJava {
-
-    options.release = 8
-=======
 task generateSources(type: Copy) {
     from 'src/main/java'
     into "$buildDir/generated-src"
@@ -49,30 +44,17 @@
 
 compileJava {
 
-    javaCompiler = javaToolchains.compilerFor {
-        languageVersion = JavaLanguageVersion.of(17)
-    }
-    targetCompatibility = 1.8;
-    sourceCompatibility = 1.8;
->>>>>>> 35414639
+    options.release = 8
 }
 
 
 compileJava9Java {
 
-<<<<<<< HEAD
     options.release = 9
 
     def prov_jar="${project(":prov").jar.outputs.files.getFiles().getAt(0)}"
     def util_jar="${project(":util").jar.outputs.files.getFiles().getAt(0)}"
 
-=======
-    javaCompiler = javaToolchains.compilerFor {
-        languageVersion = JavaLanguageVersion.of(17)
-    }
-    sourceCompatibility = 9
-    targetCompatibility = 9
->>>>>>> 35414639
     options.compilerArgs += [
             '--module-path', "${prov_jar}${File.pathSeparator}${util_jar}"
     ]
@@ -87,7 +69,7 @@
 
 task sourcesJar(type: Jar) {
     dependsOn generateSources
-    
+
     archiveBaseName = jar.archiveBaseName
     archiveClassifier = 'sources'
     from sourceSets.main.allSource
