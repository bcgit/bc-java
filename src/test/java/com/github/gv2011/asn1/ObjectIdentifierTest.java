--- conflicted
+++ resolved
@@ -1,75 +1,3 @@
-<<<<<<< HEAD
-package com.github.gv2011.asn1;
-
-/*-
- * %---license-start---
- * Vinz ASN.1
- * %
- * Copyright (C) 2016 - 2017 Vinz (https://github.com/gv2011)
- * %
- * Please note this should be read in the same way as the MIT license. (https://www.bouncycastle.org/licence.html)
- * 
- * Copyright (c) 2000-2015 The Legion of the Bouncy Castle Inc. (http://www.bouncycastle.org)
- * 
- * Permission is hereby granted, free of charge, to any person obtaining a copy of this software 
- * and associated documentation files (the "Software"), to deal in the Software without restriction, 
- * including without limitation the rights to use, copy, modify, merge, publish, distribute, sublicense, 
- * and/or sell copies of the Software, and to permit persons to whom the Software is furnished to do so,
- * subject to the following conditions:
- * 
- * The above copyright notice and this permission notice shall be included in all copies or substantial
- * portions of the Software.
- * 
- * THE SOFTWARE IS PROVIDED "AS IS", WITHOUT WARRANTY OF ANY KIND, EXPRESS OR IMPLIED,
- * INCLUDING BUT NOT LIMITED TO THE WARRANTIES OF MERCHANTABILITY, FITNESS FOR A PARTICULAR
- * PURPOSE AND NONINFRINGEMENT. IN NO EVENT SHALL THE AUTHORS OR COPYRIGHT HOLDERS BE
- * LIABLE FOR ANY CLAIM, DAMAGES OR OTHER LIABILITY, WHETHER IN AN ACTION OF CONTRACT, TORT OR
- * OTHERWISE, ARISING FROM, OUT OF OR IN CONNECTION WITH THE SOFTWARE OR THE USE OR OTHER
- * DEALINGS IN THE SOFTWARE.
- * %---license-end---
- */
-import static org.junit.Assert.*;
-
-import org.junit.Ignore;
-import org.junit.Test;
-
-import com.github.gv2011.asn1.ASN1ObjectIdentifier;
-import com.github.gv2011.asn1.util.test.SimpleTest;
-import com.github.gv2011.asn1.util.test.TestResult;
-import com.github.gv2011.util.bytes.Bytes;
-
-public class ObjectIdentifierTest
-    extends SimpleTest
-{
-    @Override
-    public String getName()
-    {
-        return "ObjectIdentifier";
-    }
-
-    @Override
-    public void performTest() throws Exception{
-        // exercise the object cache
-        for (int i = 0; i < 1024; i++)
-        {
-            for (int j = 0; j != 17000; j++)
-            {
-                final Bytes encoded = new ASN1ObjectIdentifier("1.1." + i + "." + j).getEncoded();
-
-                ASN1ObjectIdentifier.getInstance(encoded);
-            }
-        }
-    }
-
-    @Test
-    @Ignore("Takes about 30s.")
-    public void test(){
-        final ObjectIdentifierTest test = new ObjectIdentifierTest();
-        final TestResult result = test.perform();
-        assertTrue(result.isSuccessful());
-    }
-}
-=======
 package com.github.gv2011.asn1;
 
 import static org.junit.Assert.*;
@@ -106,11 +34,10 @@
     }
 
     @Test
-    @Ignore("Takes about 30s.")
+    @Ignore("Takes about 30s")
     public void test(){
         final ObjectIdentifierTest test = new ObjectIdentifierTest();
         final TestResult result = test.perform();
         assertTrue(result.isSuccessful());
     }
-}
->>>>>>> 7d1a5a59
+}