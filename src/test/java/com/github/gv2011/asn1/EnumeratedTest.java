--- conflicted
+++ resolved
@@ -1,148 +1,3 @@
-<<<<<<< HEAD
-package com.github.gv2011.asn1;
-
-/*-
- * %---license-start---
- * Vinz ASN.1
- * %
- * Copyright (C) 2016 - 2017 Vinz (https://github.com/gv2011)
- * %
- * Please note this should be read in the same way as the MIT license. (https://www.bouncycastle.org/licence.html)
- * 
- * Copyright (c) 2000-2015 The Legion of the Bouncy Castle Inc. (http://www.bouncycastle.org)
- * 
- * Permission is hereby granted, free of charge, to any person obtaining a copy of this software 
- * and associated documentation files (the "Software"), to deal in the Software without restriction, 
- * including without limitation the rights to use, copy, modify, merge, publish, distribute, sublicense, 
- * and/or sell copies of the Software, and to permit persons to whom the Software is furnished to do so,
- * subject to the following conditions:
- * 
- * The above copyright notice and this permission notice shall be included in all copies or substantial
- * portions of the Software.
- * 
- * THE SOFTWARE IS PROVIDED "AS IS", WITHOUT WARRANTY OF ANY KIND, EXPRESS OR IMPLIED,
- * INCLUDING BUT NOT LIMITED TO THE WARRANTIES OF MERCHANTABILITY, FITNESS FOR A PARTICULAR
- * PURPOSE AND NONINFRINGEMENT. IN NO EVENT SHALL THE AUTHORS OR COPYRIGHT HOLDERS BE
- * LIABLE FOR ANY CLAIM, DAMAGES OR OTHER LIABILITY, WHETHER IN AN ACTION OF CONTRACT, TORT OR
- * OTHERWISE, ARISING FROM, OUT OF OR IN CONNECTION WITH THE SOFTWARE OR THE USE OR OTHER
- * DEALINGS IN THE SOFTWARE.
- * %---license-end---
- */
-import java.io.IOException;
-
-import com.github.gv2011.asn1.ASN1Boolean;
-import com.github.gv2011.asn1.ASN1Enumerated;
-import com.github.gv2011.asn1.ASN1ObjectIdentifier;
-import com.github.gv2011.asn1.ASN1Primitive;
-import com.github.gv2011.asn1.ASN1Sequence;
-import com.github.gv2011.asn1.util.encoders.Hex;
-import com.github.gv2011.util.bytes.Bytes;
-
-import junit.framework.TestCase;
-
-/**
- * Tests used to verify correct decoding of the ENUMERATED type.
- */
-public class EnumeratedTest
-    extends TestCase
-{
-    /**
-     * Test vector used to test decoding of multiple items. This sample uses an ENUMERATED and a BOOLEAN.
-     */
-    private static final Bytes MultipleSingleByteItems = Hex.decode("30060a01010101ff");
-
-    /**
-     * Test vector used to test decoding of multiple items. This sample uses two ENUMERATEDs.
-     */
-    private static final Bytes MultipleDoubleByteItems = Hex.decode("30080a0201010a020202");
-
-    /**
-     * Test vector used to test decoding of multiple items. This sample uses an ENUMERATED and an OBJECT IDENTIFIER.
-     */
-    private static final Bytes MultipleTripleByteItems = Hex.decode("300a0a0301010106032b0601");
-
-    /**
-     * Makes sure multiple identically sized values are parsed correctly.
-     */
-    public void testReadingMultipleSingleByteItems()
-        throws IOException
-    {
-        final ASN1Primitive obj = ASN1Primitive.fromBytes(MultipleSingleByteItems);
-
-        assertTrue("Null ASN.1 SEQUENCE", obj instanceof ASN1Sequence);
-
-        final ASN1Sequence sequence = (ASN1Sequence)obj;
-
-        assertEquals("2 items expected", 2, sequence.size());
-
-        final ASN1Enumerated enumerated = ASN1Enumerated.getInstance(sequence.getObjectAt(0));
-
-        assertNotNull("ENUMERATED expected", enumerated);
-
-        assertEquals("Unexpected ENUMERATED value", 1, enumerated.getValue().intValue());
-
-        final ASN1Boolean b = ASN1Boolean.getInstance(sequence.getObjectAt(1));
-
-        assertNotNull("BOOLEAN expected", b);
-
-        assertTrue("Unexpected BOOLEAN value", b.isTrue());
-    }
-
-    /**
-     * Makes sure multiple identically sized values are parsed correctly.
-     */
-    public void testReadingMultipleDoubleByteItems()
-        throws IOException
-    {
-        final ASN1Primitive obj = ASN1Primitive.fromBytes(MultipleDoubleByteItems);
-
-        assertTrue("Null ASN.1 SEQUENCE", obj instanceof ASN1Sequence);
-
-        final ASN1Sequence sequence = (ASN1Sequence)obj;
-
-        assertEquals("2 items expected", 2, sequence.size());
-
-        final ASN1Enumerated enumerated1 = ASN1Enumerated.getInstance(sequence.getObjectAt(0));
-
-        assertNotNull("ENUMERATED expected", enumerated1);
-
-        assertEquals("Unexpected ENUMERATED value", 257, enumerated1.getValue().intValue());
-
-        final ASN1Enumerated enumerated2 = ASN1Enumerated.getInstance(sequence.getObjectAt(1));
-
-        assertNotNull("ENUMERATED expected", enumerated2);
-
-        assertEquals("Unexpected ENUMERATED value", 514, enumerated2.getValue().intValue());
-    }
-
-    /**
-     * Makes sure multiple identically sized values are parsed correctly.
-     */
-    public void testReadingMultipleTripleByteItems()
-        throws IOException
-    {
-        final ASN1Primitive obj = ASN1Primitive.fromBytes(MultipleTripleByteItems);
-
-        assertTrue("Null ASN.1 SEQUENCE", obj instanceof ASN1Sequence);
-
-        final ASN1Sequence sequence = (ASN1Sequence)obj;
-
-        assertEquals("2 items expected", 2, sequence.size());
-
-        final ASN1Enumerated enumerated = ASN1Enumerated.getInstance(sequence.getObjectAt(0));
-
-        assertNotNull("ENUMERATED expected", enumerated);
-
-        assertEquals("Unexpected ENUMERATED value", 65793, enumerated.getValue().intValue());
-
-        final ASN1ObjectIdentifier objectId = ASN1ObjectIdentifier.getInstance(sequence.getObjectAt(1));
-
-        assertNotNull("OBJECT IDENTIFIER expected", objectId);
-
-        assertEquals("Unexpected OBJECT IDENTIFIER value", "1.3.6.1", objectId.getId());
-    }
-}
-=======
 package com.github.gv2011.asn1;
 
 import java.io.IOException;
@@ -258,5 +113,4 @@
 
         assertEquals("Unexpected OBJECT IDENTIFIER value", "1.3.6.1", objectId.getId());
     }
-}
->>>>>>> 7d1a5a59
+}