<<<<<<< HEAD
package com.github.gv2011.asn1;

/*-
 * %---license-start---
 * Vinz ASN.1
 * %
 * Copyright (C) 2016 - 2017 Vinz (https://github.com/gv2011)
 * %
 * Please note this should be read in the same way as the MIT license. (https://www.bouncycastle.org/licence.html)
 * 
 * Copyright (c) 2000-2015 The Legion of the Bouncy Castle Inc. (http://www.bouncycastle.org)
 * 
 * Permission is hereby granted, free of charge, to any person obtaining a copy of this software 
 * and associated documentation files (the "Software"), to deal in the Software without restriction, 
 * including without limitation the rights to use, copy, modify, merge, publish, distribute, sublicense, 
 * and/or sell copies of the Software, and to permit persons to whom the Software is furnished to do so,
 * subject to the following conditions:
 * 
 * The above copyright notice and this permission notice shall be included in all copies or substantial
 * portions of the Software.
 * 
 * THE SOFTWARE IS PROVIDED "AS IS", WITHOUT WARRANTY OF ANY KIND, EXPRESS OR IMPLIED,
 * INCLUDING BUT NOT LIMITED TO THE WARRANTIES OF MERCHANTABILITY, FITNESS FOR A PARTICULAR
 * PURPOSE AND NONINFRINGEMENT. IN NO EVENT SHALL THE AUTHORS OR COPYRIGHT HOLDERS BE
 * LIABLE FOR ANY CLAIM, DAMAGES OR OTHER LIABILITY, WHETHER IN AN ACTION OF CONTRACT, TORT OR
 * OTHERWISE, ARISING FROM, OUT OF OR IN CONNECTION WITH THE SOFTWARE OR THE USE OR OTHER
 * DEALINGS IN THE SOFTWARE.
 * %---license-end---
 */
import static com.github.gv2011.testutil.Matchers.is;
import static com.github.gv2011.util.bytes.ByteUtils.newBytesBuilder;
import static org.junit.Assert.assertThat;

import java.io.IOException;
import java.math.BigInteger;

import com.github.gv2011.asn1.util.encoders.Hex;
import com.github.gv2011.util.bytes.Bytes;
import com.github.gv2011.util.bytes.BytesBuilder;

import junit.framework.Test;
import junit.framework.TestCase;
import junit.framework.TestSuite;

public class ASN1SequenceParserTest
    extends TestCase
{
    private static final Bytes seqData = Hex.decode("3006020100060129");
    private static final Bytes nestedSeqData = Hex.decode("300b0201000601293003020101");
    private static final Bytes expTagSeqData = Hex.decode("a1083006020100060129");
    private static final Bytes implTagSeqData = Hex.decode("a106020100060129");
    private static final Bytes nestedSeqExpTagData = Hex.decode("300d020100060129a1053003020101");
    private static final Bytes nestedSeqImpTagData = Hex.decode("300b020100060129a103020101");

    private static final Bytes berSeqData = Hex.decode("30800201000601290000");
    private static final Bytes berDERNestedSeqData = Hex.decode("308002010006012930030201010000");
    private static final Bytes berNestedSeqData = Hex.decode("3080020100060129308002010100000000");
    private static final Bytes berExpTagSeqData = Hex.decode("a180308002010006012900000000");

    private static final Bytes berSeqWithDERNullData = Hex.decode("308005000201000601290000");

    public void testDERWriting()
        throws Exception
    {
       final BytesBuilder bOut = newBytesBuilder();
       final DERSequenceGenerator  seqGen = new DERSequenceGenerator(bOut);

       seqGen.addObject(new ASN1Integer(BigInteger.valueOf(0)));

       seqGen.addObject(new ASN1ObjectIdentifier("1.1"));

       seqGen.close();

       assertThat("basic DER writing test failed.", bOut.build(), is(seqData));
    }

    public void testNestedDERWriting()
        throws Exception
    {
      final BytesBuilder bOut = newBytesBuilder();
       final DERSequenceGenerator seqGen1 = new DERSequenceGenerator(bOut);

       seqGen1.addObject(new ASN1Integer(BigInteger.valueOf(0)));

       seqGen1.addObject(new ASN1ObjectIdentifier("1.1"));

       final DERSequenceGenerator seqGen2 = new DERSequenceGenerator(seqGen1.getRawOutputStream());

       seqGen2.addObject(new ASN1Integer(BigInteger.valueOf(1)));

       seqGen2.close();

       seqGen1.close();

       assertThat("nested DER writing test failed.", bOut.build(), is(nestedSeqData));
    }

    public void testDERExplicitTaggedSequenceWriting()
        throws Exception
    {
      final BytesBuilder bOut = newBytesBuilder();
       final DERSequenceGenerator  seqGen = new DERSequenceGenerator(bOut, 1, true);

       seqGen.addObject(new ASN1Integer(BigInteger.valueOf(0)));

       seqGen.addObject(new ASN1ObjectIdentifier("1.1"));

       seqGen.close();

       assertThat("explicit tag writing test failed.", bOut.build(), is(expTagSeqData));
    }

    public void testDERImplicitTaggedSequenceWriting()
        throws Exception
    {
      final BytesBuilder bOut = newBytesBuilder();
       final DERSequenceGenerator  seqGen = new DERSequenceGenerator(bOut, 1, false);

       seqGen.addObject(new ASN1Integer(BigInteger.valueOf(0)));

       seqGen.addObject(new ASN1ObjectIdentifier("1.1"));

       seqGen.close();

       assertThat("implicit tag writing test failed.", bOut.build(), is(implTagSeqData));
    }

    public void testNestedExplicitTagDERWriting()
        throws Exception
    {
      final BytesBuilder bOut = newBytesBuilder();
       final DERSequenceGenerator  seqGen1 = new DERSequenceGenerator(bOut);

       seqGen1.addObject(new ASN1Integer(BigInteger.valueOf(0)));

       seqGen1.addObject(new ASN1ObjectIdentifier("1.1"));

       final DERSequenceGenerator seqGen2 = new DERSequenceGenerator(seqGen1.getRawOutputStream(), 1, true);

       seqGen2.addObject(new ASN1Integer(BigInteger.valueOf(1)));

       seqGen2.close();

       seqGen1.close();

       assertThat("nested explicit tagged DER writing test failed.", bOut.build(), is(nestedSeqExpTagData));
    }

    public void testNestedImplicitTagDERWriting()
        throws Exception
    {
      final BytesBuilder bOut = newBytesBuilder();
       final DERSequenceGenerator  seqGen1 = new DERSequenceGenerator(bOut);

       seqGen1.addObject(new ASN1Integer(BigInteger.valueOf(0)));

       seqGen1.addObject(new ASN1ObjectIdentifier("1.1"));

       final DERSequenceGenerator seqGen2 = new DERSequenceGenerator(seqGen1.getRawOutputStream(), 1, false);

       seqGen2.addObject(new ASN1Integer(BigInteger.valueOf(1)));

       seqGen2.close();

       seqGen1.close();

       assertThat("nested implicit tagged DER writing test failed.", bOut.build(), is(nestedSeqImpTagData));
    }

    public void testBERWriting()
        throws Exception
    {
      final BytesBuilder bOut = newBytesBuilder();
       final BERSequenceGenerator  seqGen = new BERSequenceGenerator(bOut);

       seqGen.addObject(new ASN1Integer(BigInteger.valueOf(0)));

       seqGen.addObject(new ASN1ObjectIdentifier("1.1"));

       seqGen.close();

       assertThat("basic BER writing test failed.", bOut.build(), is(berSeqData));
    }

    public void testNestedBERDERWriting()
        throws Exception
    {
      final BytesBuilder bOut = newBytesBuilder();
       final BERSequenceGenerator seqGen1 = new BERSequenceGenerator(bOut);

       seqGen1.addObject(new ASN1Integer(BigInteger.valueOf(0)));

       seqGen1.addObject(new ASN1ObjectIdentifier("1.1"));

       final DERSequenceGenerator seqGen2 = new DERSequenceGenerator(seqGen1.getRawOutputStream());

       seqGen2.addObject(new ASN1Integer(BigInteger.valueOf(1)));

       seqGen2.close();

       seqGen1.close();

       assertThat("nested BER/DER writing test failed.", bOut.build(), is(berDERNestedSeqData));
    }

    public void testNestedBERWriting()
        throws Exception
    {
       final BytesBuilder bOut = newBytesBuilder();
       final BERSequenceGenerator  seqGen1 = new BERSequenceGenerator(bOut);

       seqGen1.addObject(new ASN1Integer(BigInteger.valueOf(0)));

       seqGen1.addObject(new ASN1ObjectIdentifier("1.1"));

       final BERSequenceGenerator seqGen2 = new BERSequenceGenerator(seqGen1.getRawOutputStream());

       seqGen2.addObject(new ASN1Integer(BigInteger.valueOf(1)));

       seqGen2.close();

       seqGen1.close();

       assertThat("nested BER writing test failed.", bOut.build(), is(berNestedSeqData));
    }

    public void testDERReading()
        throws Exception
    {
        final ASN1StreamParser aIn = new ASN1StreamParser(seqData);

        final ASN1SequenceParser    seq = (ASN1SequenceParser)aIn.readObject();
        Object          o;
        int             count = 0;

        assertNotNull("null sequence returned", seq);

        while ((o = seq.readObject()) != null)
        {
            switch (count)
            {
            case 0:
                assertTrue(o instanceof ASN1Integer);
                break;
            case 1:
                assertTrue(o instanceof ASN1ObjectIdentifier);
                break;
            }
            count++;
        }

        assertEquals("wrong number of objects in sequence", 2, count);
    }

    private void testNestedReading(
        final Bytes data)
        throws Exception
    {
        final ASN1StreamParser aIn = new ASN1StreamParser(data);

        final ASN1SequenceParser seq = (ASN1SequenceParser)aIn.readObject();
        Object          o;
        int             count = 0;

        assertNotNull("null sequence returned", seq);

        while ((o = seq.readObject()) != null)
        {
            switch (count)
            {
            case 0:
                assertTrue(o instanceof ASN1Integer);
                break;
            case 1:
                assertTrue(o instanceof ASN1ObjectIdentifier);
                break;
            case 2:
                assertTrue(o instanceof ASN1SequenceParser);

                final ASN1SequenceParser s = (ASN1SequenceParser)o;

                // NB: Must exhaust the nested parser
                while (s.readObject() != null)
                {
                    // Nothing
                }

                break;
            }
            count++;
        }

        assertEquals("wrong number of objects in sequence", 3, count);
    }

    public void testNestedDERReading()
        throws Exception
    {
        testNestedReading(nestedSeqData);
    }

    public void testBERReading()
        throws Exception
    {
        final ASN1StreamParser aIn = new ASN1StreamParser(berSeqData);

        final ASN1SequenceParser    seq = (ASN1SequenceParser)aIn.readObject();
        Object          o;
        int             count = 0;

        assertNotNull("null sequence returned", seq);

        while ((o = seq.readObject()) != null)
        {
            switch (count)
            {
            case 0:
                assertTrue(o instanceof ASN1Integer);
                break;
            case 1:
                assertTrue(o instanceof ASN1ObjectIdentifier);
                break;
            }
            count++;
        }

        assertEquals("wrong number of objects in sequence", 2, count);
    }

    public void testNestedBERDERReading()
        throws Exception
    {
        testNestedReading(berDERNestedSeqData);
    }

    public void testNestedBERReading()
        throws Exception
    {
        testNestedReading(berNestedSeqData);
    }

    public void testBERExplicitTaggedSequenceWriting()
        throws Exception
    {
       final BytesBuilder bOut = newBytesBuilder();
       final BERSequenceGenerator  seqGen = new BERSequenceGenerator(bOut, 1, true);

       seqGen.addObject(new ASN1Integer(BigInteger.valueOf(0)));

       seqGen.addObject(new ASN1ObjectIdentifier("1.1"));

       seqGen.close();

       assertThat("explicit BER tag writing test failed.", bOut.build(), is(berExpTagSeqData));
    }

    public void testSequenceWithDERNullReading()
        throws Exception
    {
        testParseWithNull(berSeqWithDERNullData);
    }

    private void testParseWithNull(final Bytes data)
        throws IOException
    {
        final ASN1StreamParser aIn = new ASN1StreamParser(data);
        final ASN1SequenceParser seq = (ASN1SequenceParser)aIn.readObject();
        Object          o;
        int             count = 0;

        assertNotNull("null sequence returned", seq);

        while ((o = seq.readObject()) != null)
        {
            switch (count)
            {
            case 0:
                assertTrue(o instanceof ASN1Null);
                break;
            case 1:
                assertTrue(o instanceof ASN1Integer);
                break;
            case 2:
                assertTrue(o instanceof ASN1ObjectIdentifier);
                break;
            }
            count++;
        }

        assertEquals("wrong number of objects in sequence", 3, count);
    }

    public static Test suite()
    {
        return new TestSuite(ASN1SequenceParserTest.class);
    }
}
=======
package com.github.gv2011.asn1;

import static com.github.gv2011.testutil.Matchers.is;
import static com.github.gv2011.util.bytes.ByteUtils.newBytesBuilder;
import static org.junit.Assert.assertThat;

import java.io.IOException;
import java.math.BigInteger;

import com.github.gv2011.asn1.util.encoders.Hex;
import com.github.gv2011.util.bytes.Bytes;
import com.github.gv2011.util.bytes.BytesBuilder;

import junit.framework.Test;
import junit.framework.TestCase;
import junit.framework.TestSuite;

public class ASN1SequenceParserTest
    extends TestCase
{
    private static final Bytes seqData = Hex.decode("3006020100060129");
    private static final Bytes nestedSeqData = Hex.decode("300b0201000601293003020101");
    private static final Bytes expTagSeqData = Hex.decode("a1083006020100060129");
    private static final Bytes implTagSeqData = Hex.decode("a106020100060129");
    private static final Bytes nestedSeqExpTagData = Hex.decode("300d020100060129a1053003020101");
    private static final Bytes nestedSeqImpTagData = Hex.decode("300b020100060129a103020101");

    private static final Bytes berSeqData = Hex.decode("30800201000601290000");
    private static final Bytes berDERNestedSeqData = Hex.decode("308002010006012930030201010000");
    private static final Bytes berNestedSeqData = Hex.decode("3080020100060129308002010100000000");
    private static final Bytes berExpTagSeqData = Hex.decode("a180308002010006012900000000");

    private static final Bytes berSeqWithDERNullData = Hex.decode("308005000201000601290000");

    public void testDERWriting()
        throws Exception
    {
       final BytesBuilder bOut = newBytesBuilder();
       final DERSequenceGenerator  seqGen = new DERSequenceGenerator(bOut);

       seqGen.addObject(new ASN1Integer(BigInteger.valueOf(0)));

       seqGen.addObject(new ASN1ObjectIdentifier("1.1"));

       seqGen.close();

       assertThat("basic DER writing test failed.", bOut.build(), is(seqData));
    }

    public void testNestedDERWriting()
        throws Exception
    {
      final BytesBuilder bOut = newBytesBuilder();
       final DERSequenceGenerator seqGen1 = new DERSequenceGenerator(bOut);

       seqGen1.addObject(new ASN1Integer(BigInteger.valueOf(0)));

       seqGen1.addObject(new ASN1ObjectIdentifier("1.1"));

       final DERSequenceGenerator seqGen2 = new DERSequenceGenerator(seqGen1.getRawOutputStream());

       seqGen2.addObject(new ASN1Integer(BigInteger.valueOf(1)));

       seqGen2.close();

       seqGen1.close();

       assertThat("nested DER writing test failed.", bOut.build(), is(nestedSeqData));
    }

    public void testDERExplicitTaggedSequenceWriting()
        throws Exception
    {
      final BytesBuilder bOut = newBytesBuilder();
       final DERSequenceGenerator  seqGen = new DERSequenceGenerator(bOut, 1, true);

       seqGen.addObject(new ASN1Integer(BigInteger.valueOf(0)));

       seqGen.addObject(new ASN1ObjectIdentifier("1.1"));

       seqGen.close();

       assertThat("explicit tag writing test failed.", bOut.build(), is(expTagSeqData));
    }

    public void testDERImplicitTaggedSequenceWriting()
        throws Exception
    {
      final BytesBuilder bOut = newBytesBuilder();
       final DERSequenceGenerator  seqGen = new DERSequenceGenerator(bOut, 1, false);

       seqGen.addObject(new ASN1Integer(BigInteger.valueOf(0)));

       seqGen.addObject(new ASN1ObjectIdentifier("1.1"));

       seqGen.close();

       assertThat("implicit tag writing test failed.", bOut.build(), is(implTagSeqData));
    }

    public void testNestedExplicitTagDERWriting()
        throws Exception
    {
      final BytesBuilder bOut = newBytesBuilder();
       final DERSequenceGenerator  seqGen1 = new DERSequenceGenerator(bOut);

       seqGen1.addObject(new ASN1Integer(BigInteger.valueOf(0)));

       seqGen1.addObject(new ASN1ObjectIdentifier("1.1"));

       final DERSequenceGenerator seqGen2 = new DERSequenceGenerator(seqGen1.getRawOutputStream(), 1, true);

       seqGen2.addObject(new ASN1Integer(BigInteger.valueOf(1)));

       seqGen2.close();

       seqGen1.close();

       assertThat("nested explicit tagged DER writing test failed.", bOut.build(), is(nestedSeqExpTagData));
    }

    public void testNestedImplicitTagDERWriting()
        throws Exception
    {
      final BytesBuilder bOut = newBytesBuilder();
       final DERSequenceGenerator  seqGen1 = new DERSequenceGenerator(bOut);

       seqGen1.addObject(new ASN1Integer(BigInteger.valueOf(0)));

       seqGen1.addObject(new ASN1ObjectIdentifier("1.1"));

       final DERSequenceGenerator seqGen2 = new DERSequenceGenerator(seqGen1.getRawOutputStream(), 1, false);

       seqGen2.addObject(new ASN1Integer(BigInteger.valueOf(1)));

       seqGen2.close();

       seqGen1.close();

       assertThat("nested implicit tagged DER writing test failed.", bOut.build(), is(nestedSeqImpTagData));
    }

    public void testBERWriting()
        throws Exception
    {
      final BytesBuilder bOut = newBytesBuilder();
       final BERSequenceGenerator  seqGen = new BERSequenceGenerator(bOut);

       seqGen.addObject(new ASN1Integer(BigInteger.valueOf(0)));

       seqGen.addObject(new ASN1ObjectIdentifier("1.1"));

       seqGen.close();

       assertThat("basic BER writing test failed.", bOut.build(), is(berSeqData));
    }

    public void testNestedBERDERWriting()
        throws Exception
    {
      final BytesBuilder bOut = newBytesBuilder();
       final BERSequenceGenerator seqGen1 = new BERSequenceGenerator(bOut);

       seqGen1.addObject(new ASN1Integer(BigInteger.valueOf(0)));

       seqGen1.addObject(new ASN1ObjectIdentifier("1.1"));

       final DERSequenceGenerator seqGen2 = new DERSequenceGenerator(seqGen1.getRawOutputStream());

       seqGen2.addObject(new ASN1Integer(BigInteger.valueOf(1)));

       seqGen2.close();

       seqGen1.close();

       assertThat("nested BER/DER writing test failed.", bOut.build(), is(berDERNestedSeqData));
    }

    public void testNestedBERWriting()
        throws Exception
    {
       final BytesBuilder bOut = newBytesBuilder();
       final BERSequenceGenerator  seqGen1 = new BERSequenceGenerator(bOut);

       seqGen1.addObject(new ASN1Integer(BigInteger.valueOf(0)));

       seqGen1.addObject(new ASN1ObjectIdentifier("1.1"));

       final BERSequenceGenerator seqGen2 = new BERSequenceGenerator(seqGen1.getRawOutputStream());

       seqGen2.addObject(new ASN1Integer(BigInteger.valueOf(1)));

       seqGen2.close();

       seqGen1.close();

       assertThat("nested BER writing test failed.", bOut.build(), is(berNestedSeqData));
    }

    public void testDERReading()
        throws Exception
    {
        final ASN1StreamParser aIn = new ASN1StreamParser(seqData);

        final ASN1SequenceParser    seq = (ASN1SequenceParser)aIn.readObject();
        Object          o;
        int             count = 0;

        assertNotNull("null sequence returned", seq);

        while ((o = seq.readObject()) != null)
        {
            switch (count)
            {
            case 0:
                assertTrue(o instanceof ASN1Integer);
                break;
            case 1:
                assertTrue(o instanceof ASN1ObjectIdentifier);
                break;
            }
            count++;
        }

        assertEquals("wrong number of objects in sequence", 2, count);
    }

    private void testNestedReading(
        final Bytes data)
        throws Exception
    {
        final ASN1StreamParser aIn = new ASN1StreamParser(data);

        final ASN1SequenceParser seq = (ASN1SequenceParser)aIn.readObject();
        Object          o;
        int             count = 0;

        assertNotNull("null sequence returned", seq);

        while ((o = seq.readObject()) != null)
        {
            switch (count)
            {
            case 0:
                assertTrue(o instanceof ASN1Integer);
                break;
            case 1:
                assertTrue(o instanceof ASN1ObjectIdentifier);
                break;
            case 2:
                assertTrue(o instanceof ASN1SequenceParser);

                final ASN1SequenceParser s = (ASN1SequenceParser)o;

                // NB: Must exhaust the nested parser
                while (s.readObject() != null)
                {
                    // Nothing
                }

                break;
            }
            count++;
        }

        assertEquals("wrong number of objects in sequence", 3, count);
    }

    public void testNestedDERReading()
        throws Exception
    {
        testNestedReading(nestedSeqData);
    }

    public void testBERReading()
        throws Exception
    {
        final ASN1StreamParser aIn = new ASN1StreamParser(berSeqData);

        final ASN1SequenceParser    seq = (ASN1SequenceParser)aIn.readObject();
        Object          o;
        int             count = 0;

        assertNotNull("null sequence returned", seq);

        while ((o = seq.readObject()) != null)
        {
            switch (count)
            {
            case 0:
                assertTrue(o instanceof ASN1Integer);
                break;
            case 1:
                assertTrue(o instanceof ASN1ObjectIdentifier);
                break;
            }
            count++;
        }

        assertEquals("wrong number of objects in sequence", 2, count);
    }

    public void testNestedBERDERReading()
        throws Exception
    {
        testNestedReading(berDERNestedSeqData);
    }

    public void testNestedBERReading()
        throws Exception
    {
        testNestedReading(berNestedSeqData);
    }

    public void testBERExplicitTaggedSequenceWriting()
        throws Exception
    {
       final BytesBuilder bOut = newBytesBuilder();
       final BERSequenceGenerator  seqGen = new BERSequenceGenerator(bOut, 1, true);

       seqGen.addObject(new ASN1Integer(BigInteger.valueOf(0)));

       seqGen.addObject(new ASN1ObjectIdentifier("1.1"));

       seqGen.close();

       assertThat("explicit BER tag writing test failed.", bOut.build(), is(berExpTagSeqData));
    }

    public void testSequenceWithDERNullReading()
        throws Exception
    {
        testParseWithNull(berSeqWithDERNullData);
    }

    private void testParseWithNull(final Bytes data)
        throws IOException
    {
        final ASN1StreamParser aIn = new ASN1StreamParser(data);
        final ASN1SequenceParser seq = (ASN1SequenceParser)aIn.readObject();
        Object          o;
        int             count = 0;

        assertNotNull("null sequence returned", seq);

        while ((o = seq.readObject()) != null)
        {
            switch (count)
            {
            case 0:
                assertTrue(o instanceof ASN1Null);
                break;
            case 1:
                assertTrue(o instanceof ASN1Integer);
                break;
            case 2:
                assertTrue(o instanceof ASN1ObjectIdentifier);
                break;
            }
            count++;
        }

        assertEquals("wrong number of objects in sequence", 3, count);
    }

    public static Test suite()
    {
        return new TestSuite(ASN1SequenceParserTest.class);
    }
}
>>>>>>> 7d1a5a59
<|MERGE_RESOLUTION|>--- conflicted
+++ resolved
@@ -1,33 +1,5 @@
-<<<<<<< HEAD
 package com.github.gv2011.asn1;
 
-/*-
- * %---license-start---
- * Vinz ASN.1
- * %
- * Copyright (C) 2016 - 2017 Vinz (https://github.com/gv2011)
- * %
- * Please note this should be read in the same way as the MIT license. (https://www.bouncycastle.org/licence.html)
- * 
- * Copyright (c) 2000-2015 The Legion of the Bouncy Castle Inc. (http://www.bouncycastle.org)
- * 
- * Permission is hereby granted, free of charge, to any person obtaining a copy of this software 
- * and associated documentation files (the "Software"), to deal in the Software without restriction, 
- * including without limitation the rights to use, copy, modify, merge, publish, distribute, sublicense, 
- * and/or sell copies of the Software, and to permit persons to whom the Software is furnished to do so,
- * subject to the following conditions:
- * 
- * The above copyright notice and this permission notice shall be included in all copies or substantial
- * portions of the Software.
- * 
- * THE SOFTWARE IS PROVIDED "AS IS", WITHOUT WARRANTY OF ANY KIND, EXPRESS OR IMPLIED,
- * INCLUDING BUT NOT LIMITED TO THE WARRANTIES OF MERCHANTABILITY, FITNESS FOR A PARTICULAR
- * PURPOSE AND NONINFRINGEMENT. IN NO EVENT SHALL THE AUTHORS OR COPYRIGHT HOLDERS BE
- * LIABLE FOR ANY CLAIM, DAMAGES OR OTHER LIABILITY, WHETHER IN AN ACTION OF CONTRACT, TORT OR
- * OTHERWISE, ARISING FROM, OUT OF OR IN CONNECTION WITH THE SOFTWARE OR THE USE OR OTHER
- * DEALINGS IN THE SOFTWARE.
- * %---license-end---
- */
 import static com.github.gv2011.testutil.Matchers.is;
 import static com.github.gv2011.util.bytes.ByteUtils.newBytesBuilder;
 import static org.junit.Assert.assertThat;
@@ -166,6 +138,7 @@
        seqGen1.close();
 
        assertThat("nested implicit tagged DER writing test failed.", bOut.build(), is(nestedSeqImpTagData));
+       assertThat("nested explicit tagged DER writing test failed.", bOut.build(), is(nestedSeqExpTagData));
     }
 
     public void testBERWriting()
@@ -395,376 +368,4 @@
     {
         return new TestSuite(ASN1SequenceParserTest.class);
     }
-}
-=======
-package com.github.gv2011.asn1;
-
-import static com.github.gv2011.testutil.Matchers.is;
-import static com.github.gv2011.util.bytes.ByteUtils.newBytesBuilder;
-import static org.junit.Assert.assertThat;
-
-import java.io.IOException;
-import java.math.BigInteger;
-
-import com.github.gv2011.asn1.util.encoders.Hex;
-import com.github.gv2011.util.bytes.Bytes;
-import com.github.gv2011.util.bytes.BytesBuilder;
-
-import junit.framework.Test;
-import junit.framework.TestCase;
-import junit.framework.TestSuite;
-
-public class ASN1SequenceParserTest
-    extends TestCase
-{
-    private static final Bytes seqData = Hex.decode("3006020100060129");
-    private static final Bytes nestedSeqData = Hex.decode("300b0201000601293003020101");
-    private static final Bytes expTagSeqData = Hex.decode("a1083006020100060129");
-    private static final Bytes implTagSeqData = Hex.decode("a106020100060129");
-    private static final Bytes nestedSeqExpTagData = Hex.decode("300d020100060129a1053003020101");
-    private static final Bytes nestedSeqImpTagData = Hex.decode("300b020100060129a103020101");
-
-    private static final Bytes berSeqData = Hex.decode("30800201000601290000");
-    private static final Bytes berDERNestedSeqData = Hex.decode("308002010006012930030201010000");
-    private static final Bytes berNestedSeqData = Hex.decode("3080020100060129308002010100000000");
-    private static final Bytes berExpTagSeqData = Hex.decode("a180308002010006012900000000");
-
-    private static final Bytes berSeqWithDERNullData = Hex.decode("308005000201000601290000");
-
-    public void testDERWriting()
-        throws Exception
-    {
-       final BytesBuilder bOut = newBytesBuilder();
-       final DERSequenceGenerator  seqGen = new DERSequenceGenerator(bOut);
-
-       seqGen.addObject(new ASN1Integer(BigInteger.valueOf(0)));
-
-       seqGen.addObject(new ASN1ObjectIdentifier("1.1"));
-
-       seqGen.close();
-
-       assertThat("basic DER writing test failed.", bOut.build(), is(seqData));
-    }
-
-    public void testNestedDERWriting()
-        throws Exception
-    {
-      final BytesBuilder bOut = newBytesBuilder();
-       final DERSequenceGenerator seqGen1 = new DERSequenceGenerator(bOut);
-
-       seqGen1.addObject(new ASN1Integer(BigInteger.valueOf(0)));
-
-       seqGen1.addObject(new ASN1ObjectIdentifier("1.1"));
-
-       final DERSequenceGenerator seqGen2 = new DERSequenceGenerator(seqGen1.getRawOutputStream());
-
-       seqGen2.addObject(new ASN1Integer(BigInteger.valueOf(1)));
-
-       seqGen2.close();
-
-       seqGen1.close();
-
-       assertThat("nested DER writing test failed.", bOut.build(), is(nestedSeqData));
-    }
-
-    public void testDERExplicitTaggedSequenceWriting()
-        throws Exception
-    {
-      final BytesBuilder bOut = newBytesBuilder();
-       final DERSequenceGenerator  seqGen = new DERSequenceGenerator(bOut, 1, true);
-
-       seqGen.addObject(new ASN1Integer(BigInteger.valueOf(0)));
-
-       seqGen.addObject(new ASN1ObjectIdentifier("1.1"));
-
-       seqGen.close();
-
-       assertThat("explicit tag writing test failed.", bOut.build(), is(expTagSeqData));
-    }
-
-    public void testDERImplicitTaggedSequenceWriting()
-        throws Exception
-    {
-      final BytesBuilder bOut = newBytesBuilder();
-       final DERSequenceGenerator  seqGen = new DERSequenceGenerator(bOut, 1, false);
-
-       seqGen.addObject(new ASN1Integer(BigInteger.valueOf(0)));
-
-       seqGen.addObject(new ASN1ObjectIdentifier("1.1"));
-
-       seqGen.close();
-
-       assertThat("implicit tag writing test failed.", bOut.build(), is(implTagSeqData));
-    }
-
-    public void testNestedExplicitTagDERWriting()
-        throws Exception
-    {
-      final BytesBuilder bOut = newBytesBuilder();
-       final DERSequenceGenerator  seqGen1 = new DERSequenceGenerator(bOut);
-
-       seqGen1.addObject(new ASN1Integer(BigInteger.valueOf(0)));
-
-       seqGen1.addObject(new ASN1ObjectIdentifier("1.1"));
-
-       final DERSequenceGenerator seqGen2 = new DERSequenceGenerator(seqGen1.getRawOutputStream(), 1, true);
-
-       seqGen2.addObject(new ASN1Integer(BigInteger.valueOf(1)));
-
-       seqGen2.close();
-
-       seqGen1.close();
-
-       assertThat("nested explicit tagged DER writing test failed.", bOut.build(), is(nestedSeqExpTagData));
-    }
-
-    public void testNestedImplicitTagDERWriting()
-        throws Exception
-    {
-      final BytesBuilder bOut = newBytesBuilder();
-       final DERSequenceGenerator  seqGen1 = new DERSequenceGenerator(bOut);
-
-       seqGen1.addObject(new ASN1Integer(BigInteger.valueOf(0)));
-
-       seqGen1.addObject(new ASN1ObjectIdentifier("1.1"));
-
-       final DERSequenceGenerator seqGen2 = new DERSequenceGenerator(seqGen1.getRawOutputStream(), 1, false);
-
-       seqGen2.addObject(new ASN1Integer(BigInteger.valueOf(1)));
-
-       seqGen2.close();
-
-       seqGen1.close();
-
-       assertThat("nested implicit tagged DER writing test failed.", bOut.build(), is(nestedSeqImpTagData));
-    }
-
-    public void testBERWriting()
-        throws Exception
-    {
-      final BytesBuilder bOut = newBytesBuilder();
-       final BERSequenceGenerator  seqGen = new BERSequenceGenerator(bOut);
-
-       seqGen.addObject(new ASN1Integer(BigInteger.valueOf(0)));
-
-       seqGen.addObject(new ASN1ObjectIdentifier("1.1"));
-
-       seqGen.close();
-
-       assertThat("basic BER writing test failed.", bOut.build(), is(berSeqData));
-    }
-
-    public void testNestedBERDERWriting()
-        throws Exception
-    {
-      final BytesBuilder bOut = newBytesBuilder();
-       final BERSequenceGenerator seqGen1 = new BERSequenceGenerator(bOut);
-
-       seqGen1.addObject(new ASN1Integer(BigInteger.valueOf(0)));
-
-       seqGen1.addObject(new ASN1ObjectIdentifier("1.1"));
-
-       final DERSequenceGenerator seqGen2 = new DERSequenceGenerator(seqGen1.getRawOutputStream());
-
-       seqGen2.addObject(new ASN1Integer(BigInteger.valueOf(1)));
-
-       seqGen2.close();
-
-       seqGen1.close();
-
-       assertThat("nested BER/DER writing test failed.", bOut.build(), is(berDERNestedSeqData));
-    }
-
-    public void testNestedBERWriting()
-        throws Exception
-    {
-       final BytesBuilder bOut = newBytesBuilder();
-       final BERSequenceGenerator  seqGen1 = new BERSequenceGenerator(bOut);
-
-       seqGen1.addObject(new ASN1Integer(BigInteger.valueOf(0)));
-
-       seqGen1.addObject(new ASN1ObjectIdentifier("1.1"));
-
-       final BERSequenceGenerator seqGen2 = new BERSequenceGenerator(seqGen1.getRawOutputStream());
-
-       seqGen2.addObject(new ASN1Integer(BigInteger.valueOf(1)));
-
-       seqGen2.close();
-
-       seqGen1.close();
-
-       assertThat("nested BER writing test failed.", bOut.build(), is(berNestedSeqData));
-    }
-
-    public void testDERReading()
-        throws Exception
-    {
-        final ASN1StreamParser aIn = new ASN1StreamParser(seqData);
-
-        final ASN1SequenceParser    seq = (ASN1SequenceParser)aIn.readObject();
-        Object          o;
-        int             count = 0;
-
-        assertNotNull("null sequence returned", seq);
-
-        while ((o = seq.readObject()) != null)
-        {
-            switch (count)
-            {
-            case 0:
-                assertTrue(o instanceof ASN1Integer);
-                break;
-            case 1:
-                assertTrue(o instanceof ASN1ObjectIdentifier);
-                break;
-            }
-            count++;
-        }
-
-        assertEquals("wrong number of objects in sequence", 2, count);
-    }
-
-    private void testNestedReading(
-        final Bytes data)
-        throws Exception
-    {
-        final ASN1StreamParser aIn = new ASN1StreamParser(data);
-
-        final ASN1SequenceParser seq = (ASN1SequenceParser)aIn.readObject();
-        Object          o;
-        int             count = 0;
-
-        assertNotNull("null sequence returned", seq);
-
-        while ((o = seq.readObject()) != null)
-        {
-            switch (count)
-            {
-            case 0:
-                assertTrue(o instanceof ASN1Integer);
-                break;
-            case 1:
-                assertTrue(o instanceof ASN1ObjectIdentifier);
-                break;
-            case 2:
-                assertTrue(o instanceof ASN1SequenceParser);
-
-                final ASN1SequenceParser s = (ASN1SequenceParser)o;
-
-                // NB: Must exhaust the nested parser
-                while (s.readObject() != null)
-                {
-                    // Nothing
-                }
-
-                break;
-            }
-            count++;
-        }
-
-        assertEquals("wrong number of objects in sequence", 3, count);
-    }
-
-    public void testNestedDERReading()
-        throws Exception
-    {
-        testNestedReading(nestedSeqData);
-    }
-
-    public void testBERReading()
-        throws Exception
-    {
-        final ASN1StreamParser aIn = new ASN1StreamParser(berSeqData);
-
-        final ASN1SequenceParser    seq = (ASN1SequenceParser)aIn.readObject();
-        Object          o;
-        int             count = 0;
-
-        assertNotNull("null sequence returned", seq);
-
-        while ((o = seq.readObject()) != null)
-        {
-            switch (count)
-            {
-            case 0:
-                assertTrue(o instanceof ASN1Integer);
-                break;
-            case 1:
-                assertTrue(o instanceof ASN1ObjectIdentifier);
-                break;
-            }
-            count++;
-        }
-
-        assertEquals("wrong number of objects in sequence", 2, count);
-    }
-
-    public void testNestedBERDERReading()
-        throws Exception
-    {
-        testNestedReading(berDERNestedSeqData);
-    }
-
-    public void testNestedBERReading()
-        throws Exception
-    {
-        testNestedReading(berNestedSeqData);
-    }
-
-    public void testBERExplicitTaggedSequenceWriting()
-        throws Exception
-    {
-       final BytesBuilder bOut = newBytesBuilder();
-       final BERSequenceGenerator  seqGen = new BERSequenceGenerator(bOut, 1, true);
-
-       seqGen.addObject(new ASN1Integer(BigInteger.valueOf(0)));
-
-       seqGen.addObject(new ASN1ObjectIdentifier("1.1"));
-
-       seqGen.close();
-
-       assertThat("explicit BER tag writing test failed.", bOut.build(), is(berExpTagSeqData));
-    }
-
-    public void testSequenceWithDERNullReading()
-        throws Exception
-    {
-        testParseWithNull(berSeqWithDERNullData);
-    }
-
-    private void testParseWithNull(final Bytes data)
-        throws IOException
-    {
-        final ASN1StreamParser aIn = new ASN1StreamParser(data);
-        final ASN1SequenceParser seq = (ASN1SequenceParser)aIn.readObject();
-        Object          o;
-        int             count = 0;
-
-        assertNotNull("null sequence returned", seq);
-
-        while ((o = seq.readObject()) != null)
-        {
-            switch (count)
-            {
-            case 0:
-                assertTrue(o instanceof ASN1Null);
-                break;
-            case 1:
-                assertTrue(o instanceof ASN1Integer);
-                break;
-            case 2:
-                assertTrue(o instanceof ASN1ObjectIdentifier);
-                break;
-            }
-            count++;
-        }
-
-        assertEquals("wrong number of objects in sequence", 3, count);
-    }
-
-    public static Test suite()
-    {
-        return new TestSuite(ASN1SequenceParserTest.class);
-    }
-}
->>>>>>> 7d1a5a59
+}