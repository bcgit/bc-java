<<<<<<< HEAD
package com.github.gv2011.asn1;

/*-
 * %---license-start---
 * Vinz ASN.1
 * %
 * Copyright (C) 2016 - 2017 Vinz (https://github.com/gv2011)
 * %
 * Please note this should be read in the same way as the MIT license. (https://www.bouncycastle.org/licence.html)
 * 
 * Copyright (c) 2000-2015 The Legion of the Bouncy Castle Inc. (http://www.bouncycastle.org)
 * 
 * Permission is hereby granted, free of charge, to any person obtaining a copy of this software 
 * and associated documentation files (the "Software"), to deal in the Software without restriction, 
 * including without limitation the rights to use, copy, modify, merge, publish, distribute, sublicense, 
 * and/or sell copies of the Software, and to permit persons to whom the Software is furnished to do so,
 * subject to the following conditions:
 * 
 * The above copyright notice and this permission notice shall be included in all copies or substantial
 * portions of the Software.
 * 
 * THE SOFTWARE IS PROVIDED "AS IS", WITHOUT WARRANTY OF ANY KIND, EXPRESS OR IMPLIED,
 * INCLUDING BUT NOT LIMITED TO THE WARRANTIES OF MERCHANTABILITY, FITNESS FOR A PARTICULAR
 * PURPOSE AND NONINFRINGEMENT. IN NO EVENT SHALL THE AUTHORS OR COPYRIGHT HOLDERS BE
 * LIABLE FOR ANY CLAIM, DAMAGES OR OTHER LIABILITY, WHETHER IN AN ACTION OF CONTRACT, TORT OR
 * OTHERWISE, ARISING FROM, OUT OF OR IN CONNECTION WITH THE SOFTWARE OR THE USE OR OTHER
 * DEALINGS IN THE SOFTWARE.
 * %---license-end---
 */
import java.text.SimpleDateFormat;
import java.util.Date;
import java.util.SimpleTimeZone;
import java.util.TimeZone;

import org.junit.Test;

import com.github.gv2011.asn1.DERGeneralizedTime;
import com.github.gv2011.asn1.util.test.SimpleTest;

/**
 * X.690 test example
 */
public class GeneralizedTimeTest
    extends SimpleTest
{
    String[] input =
        {
            "20020122122220",
            "20020122122220Z",
            "20020122122220-1000",
            "20020122122220+00",
            "20020122122220.1",
            "20020122122220.1Z",
            "20020122122220.1-1000",
            "20020122122220.1+00",
            "20020122122220.01",
            "20020122122220.01Z",
            "20020122122220.01-1000",
            "20020122122220.01+00",
            "20020122122220.001",
            "20020122122220.001Z",
            "20020122122220.001-1000",
            "20020122122220.001+00",
            "20020122122220.0001",
            "20020122122220.0001Z",
            "20020122122220.0001-1000",
            "20020122122220.0001+00",
            "20020122122220.0001+1000"
        };

    String[] output = {
            "20020122122220",
            "20020122122220GMT+00:00",
            "20020122122220GMT-10:00",
            "20020122122220GMT+00:00",
            "20020122122220.1",
            "20020122122220.1GMT+00:00",
            "20020122122220.1GMT-10:00",
            "20020122122220.1GMT+00:00",
            "20020122122220.01",
            "20020122122220.01GMT+00:00",
            "20020122122220.01GMT-10:00",
            "20020122122220.01GMT+00:00",
            "20020122122220.001",
            "20020122122220.001GMT+00:00",
            "20020122122220.001GMT-10:00",
            "20020122122220.001GMT+00:00",
            "20020122122220.0001",
            "20020122122220.0001GMT+00:00",
            "20020122122220.0001GMT-10:00",
            "20020122122220.0001GMT+00:00",
            "20020122122220.0001GMT+10:00" };

    String[] zOutput = {
            "20020122122220Z",
            "20020122122220Z",
            "20020122222220Z",
            "20020122122220Z",
            "20020122122220Z",
            "20020122122220Z",
            "20020122222220Z",
            "20020122122220Z",
            "20020122122220Z",
            "20020122122220Z",
            "20020122222220Z",
            "20020122122220Z",
            "20020122122220Z",
            "20020122122220Z",
            "20020122222220Z",
            "20020122122220Z",
            "20020122122220Z",
            "20020122122220Z",
            "20020122222220Z",
            "20020122122220Z",
            "20020122022220Z"
    };

    String[] mzOutput = {
        "20020122122220.000Z",
        "20020122122220.000Z",
        "20020122222220.000Z",
        "20020122122220.000Z",
        "20020122122220.100Z",
        "20020122122220.100Z",
        "20020122222220.100Z",
        "20020122122220.100Z",
        "20020122122220.010Z",
        "20020122122220.010Z",
        "20020122222220.010Z",
        "20020122122220.010Z",
        "20020122122220.001Z",
        "20020122122220.001Z",
        "20020122222220.001Z",
        "20020122122220.001Z",
        "20020122122220.000Z",
        "20020122122220.000Z",
        "20020122222220.000Z",
        "20020122122220.000Z",
        "20020122022220.000Z"
    };

    @Override
    public String getName()
    {
        return "GeneralizedTime";
    }

    @Test
    @Override
    public void performTest()
        throws Exception
    {
        SimpleDateFormat dateF = new SimpleDateFormat("yyyyMMddHHmmss'Z'");

        dateF.setTimeZone(new SimpleTimeZone(0,"Z"));

        for (int i = 0; i != input.length; i++)
        {
            final DERGeneralizedTime    t = new DERGeneralizedTime(input[i]);

            if (output[i].indexOf('G') > 0)   // don't check local time the same way
            {
                if (!t.getTime().equals(output[i]))
                {
                    fail("failed conversion test");
                }
                if (!dateF.format(t.getDate()).equals(zOutput[i]))
                {
                    fail("failed date conversion test");
                }
            }
            else
            {
                final String offset = calculateGMTOffset(t.getDate());
                if (!t.getTime().equals(output[i] + offset))
                {
                    fail("failed conversion test");
                }
            }
        }

        dateF = new SimpleDateFormat("yyyyMMddHHmmss.SSS'Z'");

        dateF.setTimeZone(new SimpleTimeZone(0,"Z"));

        for (int i = 0; i != input.length; i++)
        {
            final DERGeneralizedTime    t = new DERGeneralizedTime(input[i]);

            if (!dateF.format(t.getDate()).equals(mzOutput[i]))
            {
                fail("failed long date conversion test");
            }
        }
    }

    private String calculateGMTOffset(final Date date)
    {
        String sign = "+";
        final TimeZone timeZone = TimeZone.getDefault();
        int offset = timeZone.getRawOffset();
        if (offset < 0)
        {
            sign = "-";
            offset = -offset;
        }
        int hours = offset / (60 * 60 * 1000);
        final int minutes = (offset - (hours * 60 * 60 * 1000)) / (60 * 1000);

        if (timeZone.useDaylightTime() && timeZone.inDaylightTime(date))
        {
            hours += sign.equals("+") ? 1 : -1;
        }

        return "GMT" + sign + convert(hours) + ":" + convert(minutes);
    }

    private String convert(final int time)
    {
        if (time < 10)
        {
            return "0" + time;
        }

        return Integer.toString(time);
    }

}
=======
package com.github.gv2011.asn1;

import java.text.SimpleDateFormat;
import java.util.Date;
import java.util.SimpleTimeZone;
import java.util.TimeZone;

import org.junit.Test;

import com.github.gv2011.asn1.DERGeneralizedTime;
import com.github.gv2011.asn1.util.test.SimpleTest;

/**
 * X.690 test example
 */
public class GeneralizedTimeTest
    extends SimpleTest
{
    String[] input =
        {
            "20020122122220",
            "20020122122220Z",
            "20020122122220-1000",
            "20020122122220+00",
            "20020122122220.1",
            "20020122122220.1Z",
            "20020122122220.1-1000",
            "20020122122220.1+00",
            "20020122122220.01",
            "20020122122220.01Z",
            "20020122122220.01-1000",
            "20020122122220.01+00",
            "20020122122220.001",
            "20020122122220.001Z",
            "20020122122220.001-1000",
            "20020122122220.001+00",
            "20020122122220.0001",
            "20020122122220.0001Z",
            "20020122122220.0001-1000",
            "20020122122220.0001+00",
            "20020122122220.0001+1000"
        };

    String[] output = {
            "20020122122220",
            "20020122122220GMT+00:00",
            "20020122122220GMT-10:00",
            "20020122122220GMT+00:00",
            "20020122122220.1",
            "20020122122220.1GMT+00:00",
            "20020122122220.1GMT-10:00",
            "20020122122220.1GMT+00:00",
            "20020122122220.01",
            "20020122122220.01GMT+00:00",
            "20020122122220.01GMT-10:00",
            "20020122122220.01GMT+00:00",
            "20020122122220.001",
            "20020122122220.001GMT+00:00",
            "20020122122220.001GMT-10:00",
            "20020122122220.001GMT+00:00",
            "20020122122220.0001",
            "20020122122220.0001GMT+00:00",
            "20020122122220.0001GMT-10:00",
            "20020122122220.0001GMT+00:00",
            "20020122122220.0001GMT+10:00" };

    String[] zOutput = {
            "20020122122220Z",
            "20020122122220Z",
            "20020122222220Z",
            "20020122122220Z",
            "20020122122220Z",
            "20020122122220Z",
            "20020122222220Z",
            "20020122122220Z",
            "20020122122220Z",
            "20020122122220Z",
            "20020122222220Z",
            "20020122122220Z",
            "20020122122220Z",
            "20020122122220Z",
            "20020122222220Z",
            "20020122122220Z",
            "20020122122220Z",
            "20020122122220Z",
            "20020122222220Z",
            "20020122122220Z",
            "20020122022220Z"
    };

    String[] mzOutput = {
        "20020122122220.000Z",
        "20020122122220.000Z",
        "20020122222220.000Z",
        "20020122122220.000Z",
        "20020122122220.100Z",
        "20020122122220.100Z",
        "20020122222220.100Z",
        "20020122122220.100Z",
        "20020122122220.010Z",
        "20020122122220.010Z",
        "20020122222220.010Z",
        "20020122122220.010Z",
        "20020122122220.001Z",
        "20020122122220.001Z",
        "20020122222220.001Z",
        "20020122122220.001Z",
        "20020122122220.000Z",
        "20020122122220.000Z",
        "20020122222220.000Z",
        "20020122122220.000Z",
        "20020122022220.000Z"
    };

    @Override
    public String getName()
    {
        return "GeneralizedTime";
    }

    @Test
    @Override
    public void performTest()
        throws Exception
    {
        SimpleDateFormat dateF = new SimpleDateFormat("yyyyMMddHHmmss'Z'");

        dateF.setTimeZone(new SimpleTimeZone(0,"Z"));

        for (int i = 0; i != input.length; i++)
        {
            final DERGeneralizedTime    t = new DERGeneralizedTime(input[i]);

            if (output[i].indexOf('G') > 0)   // don't check local time the same way
            {
                if (!t.getTime().equals(output[i]))
                {
                    fail("failed conversion test");
                }
                if (!dateF.format(t.getDate()).equals(zOutput[i]))
                {
                    fail("failed date conversion test");
                }
            }
            else
            {
                final String offset = calculateGMTOffset(t.getDate());
                if (!t.getTime().equals(output[i] + offset))
                {
                    fail("failed conversion test");
                }
            }
        }

        dateF = new SimpleDateFormat("yyyyMMddHHmmss.SSS'Z'");

        dateF.setTimeZone(new SimpleTimeZone(0,"Z"));

        for (int i = 0; i != input.length; i++)
        {
            final DERGeneralizedTime    t = new DERGeneralizedTime(input[i]);

            if (!dateF.format(t.getDate()).equals(mzOutput[i]))
            {
                fail("failed long date conversion test");
            }
        }
    }

    private String calculateGMTOffset(final Date date)
    {
        String sign = "+";
        final TimeZone timeZone = TimeZone.getDefault();
        int offset = timeZone.getRawOffset();
        if (offset < 0)
        {
            sign = "-";
            offset = -offset;
        }
        int hours = offset / (60 * 60 * 1000);
        final int minutes = (offset - (hours * 60 * 60 * 1000)) / (60 * 1000);

        if (timeZone.useDaylightTime() && timeZone.inDaylightTime(date))
        {
            hours += sign.equals("+") ? 1 : -1;
        }

        return "GMT" + sign + convert(hours) + ":" + convert(minutes);
    }

    private String convert(final int time)
    {
        if (time < 10)
        {
            return "0" + time;
        }

        return Integer.toString(time);
    }

}
>>>>>>> 7d1a5a59
<|MERGE_RESOLUTION|>--- conflicted
+++ resolved
@@ -1,33 +1,5 @@
-<<<<<<< HEAD
 package com.github.gv2011.asn1;
 
-/*-
- * %---license-start---
- * Vinz ASN.1
- * %
- * Copyright (C) 2016 - 2017 Vinz (https://github.com/gv2011)
- * %
- * Please note this should be read in the same way as the MIT license. (https://www.bouncycastle.org/licence.html)
- * 
- * Copyright (c) 2000-2015 The Legion of the Bouncy Castle Inc. (http://www.bouncycastle.org)
- * 
- * Permission is hereby granted, free of charge, to any person obtaining a copy of this software 
- * and associated documentation files (the "Software"), to deal in the Software without restriction, 
- * including without limitation the rights to use, copy, modify, merge, publish, distribute, sublicense, 
- * and/or sell copies of the Software, and to permit persons to whom the Software is furnished to do so,
- * subject to the following conditions:
- * 
- * The above copyright notice and this permission notice shall be included in all copies or substantial
- * portions of the Software.
- * 
- * THE SOFTWARE IS PROVIDED "AS IS", WITHOUT WARRANTY OF ANY KIND, EXPRESS OR IMPLIED,
- * INCLUDING BUT NOT LIMITED TO THE WARRANTIES OF MERCHANTABILITY, FITNESS FOR A PARTICULAR
- * PURPOSE AND NONINFRINGEMENT. IN NO EVENT SHALL THE AUTHORS OR COPYRIGHT HOLDERS BE
- * LIABLE FOR ANY CLAIM, DAMAGES OR OTHER LIABILITY, WHETHER IN AN ACTION OF CONTRACT, TORT OR
- * OTHERWISE, ARISING FROM, OUT OF OR IN CONNECTION WITH THE SOFTWARE OR THE USE OR OTHER
- * DEALINGS IN THE SOFTWARE.
- * %---license-end---
- */
 import java.text.SimpleDateFormat;
 import java.util.Date;
 import java.util.SimpleTimeZone;
@@ -145,7 +117,7 @@
     {
         return "GeneralizedTime";
     }
-
+    
     @Test
     @Override
     public void performTest()
@@ -157,7 +129,7 @@
 
         for (int i = 0; i != input.length; i++)
         {
-            final DERGeneralizedTime    t = new DERGeneralizedTime(input[i]);
+            DERGeneralizedTime    t = new DERGeneralizedTime(input[i]);
 
             if (output[i].indexOf('G') > 0)   // don't check local time the same way
             {
@@ -172,7 +144,7 @@
             }
             else
             {
-                final String offset = calculateGMTOffset(t.getDate());
+                String offset = calculateGMTOffset(t.getDate());
                 if (!t.getTime().equals(output[i] + offset))
                 {
                     fail("failed conversion test");
@@ -186,7 +158,7 @@
 
         for (int i = 0; i != input.length; i++)
         {
-            final DERGeneralizedTime    t = new DERGeneralizedTime(input[i]);
+            DERGeneralizedTime    t = new DERGeneralizedTime(input[i]);
 
             if (!dateF.format(t.getDate()).equals(mzOutput[i]))
             {
@@ -195,10 +167,10 @@
         }
     }
 
-    private String calculateGMTOffset(final Date date)
+    private String calculateGMTOffset(Date date)
     {
         String sign = "+";
-        final TimeZone timeZone = TimeZone.getDefault();
+        TimeZone timeZone = TimeZone.getDefault();
         int offset = timeZone.getRawOffset();
         if (offset < 0)
         {
@@ -206,7 +178,7 @@
             offset = -offset;
         }
         int hours = offset / (60 * 60 * 1000);
-        final int minutes = (offset - (hours * 60 * 60 * 1000)) / (60 * 1000);
+        int minutes = (offset - (hours * 60 * 60 * 1000)) / (60 * 1000);
 
         if (timeZone.useDaylightTime() && timeZone.inDaylightTime(date))
         {
@@ -216,7 +188,7 @@
         return "GMT" + sign + convert(hours) + ":" + convert(minutes);
     }
 
-    private String convert(final int time)
+    private String convert(int time)
     {
         if (time < 10)
         {
@@ -226,207 +198,4 @@
         return Integer.toString(time);
     }
 
-}
-=======
-package com.github.gv2011.asn1;
-
-import java.text.SimpleDateFormat;
-import java.util.Date;
-import java.util.SimpleTimeZone;
-import java.util.TimeZone;
-
-import org.junit.Test;
-
-import com.github.gv2011.asn1.DERGeneralizedTime;
-import com.github.gv2011.asn1.util.test.SimpleTest;
-
-/**
- * X.690 test example
- */
-public class GeneralizedTimeTest
-    extends SimpleTest
-{
-    String[] input =
-        {
-            "20020122122220",
-            "20020122122220Z",
-            "20020122122220-1000",
-            "20020122122220+00",
-            "20020122122220.1",
-            "20020122122220.1Z",
-            "20020122122220.1-1000",
-            "20020122122220.1+00",
-            "20020122122220.01",
-            "20020122122220.01Z",
-            "20020122122220.01-1000",
-            "20020122122220.01+00",
-            "20020122122220.001",
-            "20020122122220.001Z",
-            "20020122122220.001-1000",
-            "20020122122220.001+00",
-            "20020122122220.0001",
-            "20020122122220.0001Z",
-            "20020122122220.0001-1000",
-            "20020122122220.0001+00",
-            "20020122122220.0001+1000"
-        };
-
-    String[] output = {
-            "20020122122220",
-            "20020122122220GMT+00:00",
-            "20020122122220GMT-10:00",
-            "20020122122220GMT+00:00",
-            "20020122122220.1",
-            "20020122122220.1GMT+00:00",
-            "20020122122220.1GMT-10:00",
-            "20020122122220.1GMT+00:00",
-            "20020122122220.01",
-            "20020122122220.01GMT+00:00",
-            "20020122122220.01GMT-10:00",
-            "20020122122220.01GMT+00:00",
-            "20020122122220.001",
-            "20020122122220.001GMT+00:00",
-            "20020122122220.001GMT-10:00",
-            "20020122122220.001GMT+00:00",
-            "20020122122220.0001",
-            "20020122122220.0001GMT+00:00",
-            "20020122122220.0001GMT-10:00",
-            "20020122122220.0001GMT+00:00",
-            "20020122122220.0001GMT+10:00" };
-
-    String[] zOutput = {
-            "20020122122220Z",
-            "20020122122220Z",
-            "20020122222220Z",
-            "20020122122220Z",
-            "20020122122220Z",
-            "20020122122220Z",
-            "20020122222220Z",
-            "20020122122220Z",
-            "20020122122220Z",
-            "20020122122220Z",
-            "20020122222220Z",
-            "20020122122220Z",
-            "20020122122220Z",
-            "20020122122220Z",
-            "20020122222220Z",
-            "20020122122220Z",
-            "20020122122220Z",
-            "20020122122220Z",
-            "20020122222220Z",
-            "20020122122220Z",
-            "20020122022220Z"
-    };
-
-    String[] mzOutput = {
-        "20020122122220.000Z",
-        "20020122122220.000Z",
-        "20020122222220.000Z",
-        "20020122122220.000Z",
-        "20020122122220.100Z",
-        "20020122122220.100Z",
-        "20020122222220.100Z",
-        "20020122122220.100Z",
-        "20020122122220.010Z",
-        "20020122122220.010Z",
-        "20020122222220.010Z",
-        "20020122122220.010Z",
-        "20020122122220.001Z",
-        "20020122122220.001Z",
-        "20020122222220.001Z",
-        "20020122122220.001Z",
-        "20020122122220.000Z",
-        "20020122122220.000Z",
-        "20020122222220.000Z",
-        "20020122122220.000Z",
-        "20020122022220.000Z"
-    };
-
-    @Override
-    public String getName()
-    {
-        return "GeneralizedTime";
-    }
-
-    @Test
-    @Override
-    public void performTest()
-        throws Exception
-    {
-        SimpleDateFormat dateF = new SimpleDateFormat("yyyyMMddHHmmss'Z'");
-
-        dateF.setTimeZone(new SimpleTimeZone(0,"Z"));
-
-        for (int i = 0; i != input.length; i++)
-        {
-            final DERGeneralizedTime    t = new DERGeneralizedTime(input[i]);
-
-            if (output[i].indexOf('G') > 0)   // don't check local time the same way
-            {
-                if (!t.getTime().equals(output[i]))
-                {
-                    fail("failed conversion test");
-                }
-                if (!dateF.format(t.getDate()).equals(zOutput[i]))
-                {
-                    fail("failed date conversion test");
-                }
-            }
-            else
-            {
-                final String offset = calculateGMTOffset(t.getDate());
-                if (!t.getTime().equals(output[i] + offset))
-                {
-                    fail("failed conversion test");
-                }
-            }
-        }
-
-        dateF = new SimpleDateFormat("yyyyMMddHHmmss.SSS'Z'");
-
-        dateF.setTimeZone(new SimpleTimeZone(0,"Z"));
-
-        for (int i = 0; i != input.length; i++)
-        {
-            final DERGeneralizedTime    t = new DERGeneralizedTime(input[i]);
-
-            if (!dateF.format(t.getDate()).equals(mzOutput[i]))
-            {
-                fail("failed long date conversion test");
-            }
-        }
-    }
-
-    private String calculateGMTOffset(final Date date)
-    {
-        String sign = "+";
-        final TimeZone timeZone = TimeZone.getDefault();
-        int offset = timeZone.getRawOffset();
-        if (offset < 0)
-        {
-            sign = "-";
-            offset = -offset;
-        }
-        int hours = offset / (60 * 60 * 1000);
-        final int minutes = (offset - (hours * 60 * 60 * 1000)) / (60 * 1000);
-
-        if (timeZone.useDaylightTime() && timeZone.inDaylightTime(date))
-        {
-            hours += sign.equals("+") ? 1 : -1;
-        }
-
-        return "GMT" + sign + convert(hours) + ":" + convert(minutes);
-    }
-
-    private String convert(final int time)
-    {
-        if (time < 10)
-        {
-            return "0" + time;
-        }
-
-        return Integer.toString(time);
-    }
-
-}
->>>>>>> 7d1a5a59
+}