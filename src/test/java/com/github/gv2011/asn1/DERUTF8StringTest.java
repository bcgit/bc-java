--- conflicted
+++ resolved
@@ -1,33 +1,5 @@
-<<<<<<< HEAD
 package com.github.gv2011.asn1;
 
-/*-
- * %---license-start---
- * Vinz ASN.1
- * %
- * Copyright (C) 2016 - 2017 Vinz (https://github.com/gv2011)
- * %
- * Please note this should be read in the same way as the MIT license. (https://www.bouncycastle.org/licence.html)
- * 
- * Copyright (c) 2000-2015 The Legion of the Bouncy Castle Inc. (http://www.bouncycastle.org)
- * 
- * Permission is hereby granted, free of charge, to any person obtaining a copy of this software 
- * and associated documentation files (the "Software"), to deal in the Software without restriction, 
- * including without limitation the rights to use, copy, modify, merge, publish, distribute, sublicense, 
- * and/or sell copies of the Software, and to permit persons to whom the Software is furnished to do so,
- * subject to the following conditions:
- * 
- * The above copyright notice and this permission notice shall be included in all copies or substantial
- * portions of the Software.
- * 
- * THE SOFTWARE IS PROVIDED "AS IS", WITHOUT WARRANTY OF ANY KIND, EXPRESS OR IMPLIED,
- * INCLUDING BUT NOT LIMITED TO THE WARRANTIES OF MERCHANTABILITY, FITNESS FOR A PARTICULAR
- * PURPOSE AND NONINFRINGEMENT. IN NO EVENT SHALL THE AUTHORS OR COPYRIGHT HOLDERS BE
- * LIABLE FOR ANY CLAIM, DAMAGES OR OTHER LIABILITY, WHETHER IN AN ACTION OF CONTRACT, TORT OR
- * OTHERWISE, ARISING FROM, OUT OF OR IN CONNECTION WITH THE SOFTWARE OR THE USE OR OTHER
- * DEALINGS IN THE SOFTWARE.
- * %---license-end---
- */
 import static com.github.gv2011.testutil.Matchers.hasClass;
 import static com.github.gv2011.testutil.Matchers.is;
 import static org.junit.Assert.assertThat;
@@ -44,7 +16,7 @@
 import com.github.gv2011.util.bytes.Bytes;
 
 public class DERUTF8StringTest implements LegacyTest{
-
+  
   @Test
   public void testRoundTrip() {
     final DERUTF8String asn1 = new DERUTF8String("test");
@@ -151,132 +123,4 @@
 
         System.out.println(result);
     }
-}
-=======
-package com.github.gv2011.asn1;
-
-import static com.github.gv2011.testutil.Matchers.hasClass;
-import static com.github.gv2011.testutil.Matchers.is;
-import static org.junit.Assert.assertThat;
-
-import org.junit.Test;
-
-import com.github.gv2011.asn1.dump.ASN1Dump;
-import com.github.gv2011.asn1.util.Arrays;
-import com.github.gv2011.asn1.util.Strings;
-import com.github.gv2011.asn1.util.test.LegacyTest;
-import com.github.gv2011.asn1.util.test.SimpleTestResult;
-import com.github.gv2011.asn1.util.test.TestResult;
-import com.github.gv2011.util.bytes.ByteUtils;
-import com.github.gv2011.util.bytes.Bytes;
-
-public class DERUTF8StringTest implements LegacyTest{
-
-  @Test
-  public void testRoundTrip() {
-    final DERUTF8String asn1 = new DERUTF8String("test");
-    final Bytes encoded = asn1.getDerEncoded();
-    final ASN1Primitive back = ASN1InputStream.parse(encoded);
-    assertThat(back, is(asn1));
-    assertThat(back, hasClass(DERUTF8String.class));
-    final DERTaggedObject tagged = new DERTaggedObject(false, 7, asn1);
-    System.out.println(ASN1Dump.dumpAsString(tagged, true));
-  }
-
-  @Test
-  public void test() {
-    main(new String[0]);
-  }
-
-    /**
-     * Unicode code point U+10400 coded as surrogate in two native Java UTF-16
-     * code units
-     */
-    private final static char[] glyph1_utf16 = { 0xd801, 0xdc00 };
-
-    /**
-     * U+10400 coded in UTF-8
-     */
-    private final static byte[] glyph1_utf8 = { (byte)0xF0, (byte)0x90, (byte)0x90, (byte)0x80 };
-
-    /**
-     * Unicode code point U+6771 in native Java UTF-16
-     */
-    private final static char[] glyph2_utf16 = { 0x6771 };
-
-    /**
-     * U+6771 coded in UTF-8
-     */
-    private final static byte[] glyph2_utf8 = { (byte)0xE6, (byte)0x9D, (byte)0xB1 };
-
-    /**
-     * Unicode code point U+00DF in native Java UTF-16
-     */
-    private final static char[] glyph3_utf16 = { 0x00DF };
-
-    /**
-     * U+00DF coded in UTF-8
-     */
-    private final static byte[] glyph3_utf8 = { (byte)0xC3, (byte)0x9f };
-
-    /**
-     * Unicode code point U+0041 in native Java UTF-16
-     */
-    private final static char[] glyph4_utf16 = { 0x0041 };
-
-    /**
-     * U+0041 coded in UTF-8
-     */
-    private final static byte[] glyph4_utf8 = { 0x41 };
-
-    private final static byte[][] glyphs_utf8 = { glyph1_utf8, glyph2_utf8, glyph3_utf8, glyph4_utf8 };
-
-    private final static char[][] glyphs_utf16 = { glyph1_utf16, glyph2_utf16, glyph3_utf16, glyph4_utf16 };
-
-    @Override
-    public TestResult perform()
-    {
-        try
-        {
-            for (int i = 0; i < glyphs_utf16.length; i++)
-            {
-                final String s = new String(glyphs_utf16[i]);
-                final byte[] b1 = new DERUTF8String(s).getEncoded().toByteArray();
-                final byte temp[] = new byte[b1.length - 2];
-                System.arraycopy(b1, 2, temp, 0, b1.length - 2);
-                final byte[] b2 = new DERUTF8String(Strings.fromUTF8ByteArray(
-                  new DEROctetString(ByteUtils.newBytes(temp)).getOctets()
-                )).getEncoded().toByteArray();
-                if (!Arrays.areEqual(b1, b2))
-                {
-                    return new SimpleTestResult(false, getName() + ": failed UTF-8 encoding and decoding");
-                }
-                if (!Arrays.areEqual(temp, glyphs_utf8[i]))
-                {
-                    return new SimpleTestResult(false, getName() + ": failed UTF-8 encoding and decoding");
-                }
-            }
-        }
-        catch (final Exception e)
-        {
-            return new SimpleTestResult(false, getName() + ": failed with Exception " + e.getMessage());
-        }
-
-        return new SimpleTestResult(true, getName() + ": Okay");
-    }
-
-    @Override
-    public String getName()
-    {
-        return "DERUTF8String";
-    }
-
-    public static void main(final String[] args)
-    {
-        final DERUTF8StringTest test = new DERUTF8StringTest();
-        final TestResult result = test.perform();
-
-        System.out.println(result);
-    }
-}
->>>>>>> 7d1a5a59
+}