--- conflicted
+++ resolved
@@ -1,44 +1,32 @@
-<<<<<<< HEAD
 package com.github.gv2011.asn1;
 
-/*-
- * %---license-start---
- * Vinz ASN.1
- * %
- * Copyright (C) 2016 - 2017 Vinz (https://github.com/gv2011)
- * %
- * Please note this should be read in the same way as the MIT license. (https://www.bouncycastle.org/licence.html)
- * 
- * Copyright (c) 2000-2015 The Legion of the Bouncy Castle Inc. (http://www.bouncycastle.org)
- * 
- * Permission is hereby granted, free of charge, to any person obtaining a copy of this software 
- * and associated documentation files (the "Software"), to deal in the Software without restriction, 
- * including without limitation the rights to use, copy, modify, merge, publish, distribute, sublicense, 
- * and/or sell copies of the Software, and to permit persons to whom the Software is furnished to do so,
- * subject to the following conditions:
- * 
- * The above copyright notice and this permission notice shall be included in all copies or substantial
- * portions of the Software.
- * 
- * THE SOFTWARE IS PROVIDED "AS IS", WITHOUT WARRANTY OF ANY KIND, EXPRESS OR IMPLIED,
- * INCLUDING BUT NOT LIMITED TO THE WARRANTIES OF MERCHANTABILITY, FITNESS FOR A PARTICULAR
- * PURPOSE AND NONINFRINGEMENT. IN NO EVENT SHALL THE AUTHORS OR COPYRIGHT HOLDERS BE
- * LIABLE FOR ANY CLAIM, DAMAGES OR OTHER LIABILITY, WHETHER IN AN ACTION OF CONTRACT, TORT OR
- * OTHERWISE, ARISING FROM, OUT OF OR IN CONNECTION WITH THE SOFTWARE OR THE USE OR OTHER
- * DEALINGS IN THE SOFTWARE.
- * %---license-end---
- */
-import static org.junit.Assert.fail;
-
-import org.junit.Test;
-
+import com.github.gv2011.asn1.ASN1Boolean;
+import com.github.gv2011.asn1.ASN1EncodableVector;
+import com.github.gv2011.asn1.ASN1Integer;
+import com.github.gv2011.asn1.ASN1Set;
+import com.github.gv2011.asn1.ASN1TaggedObject;
+import com.github.gv2011.asn1.BERSet;
+import com.github.gv2011.asn1.DERBitString;
+import com.github.gv2011.asn1.DEROctetString;
+import com.github.gv2011.asn1.DERSequence;
+import com.github.gv2011.asn1.DERSet;
+import com.github.gv2011.asn1.DERTaggedObject;
+import com.github.gv2011.asn1.util.test.SimpleTest;
 import com.github.gv2011.util.bytes.ByteUtils;
 import com.github.gv2011.util.bytes.Bytes;
 
 /**
  * Set sorting test example
  */
-public class SetTest{
+public class SetTest
+    extends SimpleTest
+{
+
+    @Override
+    public String getName()
+    {
+        return "Set";
+    }
 
     private void checkedSortedSet(final int attempt, final ASN1Set s)
     {
@@ -53,8 +41,9 @@
         fail("sorting failed on attempt: " + attempt);
     }
 
-    @Test
-    public void test(){
+    @Override
+    public void performTest()
+    {
         ASN1EncodableVector v = new ASN1EncodableVector();
         final Bytes data = ByteUtils.parseHex("00 00 00 00 00 00 00 00 00 00");
 
@@ -122,103 +111,9 @@
         s = new DERSet(v);
     }
 
-}
-=======
-package com.github.gv2011.asn1;
-
-import static org.junit.Assert.fail;
-
-import org.junit.Test;
-
-import com.github.gv2011.util.bytes.ByteUtils;
-import com.github.gv2011.util.bytes.Bytes;
-
-/**
- * Set sorting test example
- */
-public class SetTest{
-
-    private void checkedSortedSet(final int attempt, final ASN1Set s)
+    public static void main(
+        final String[]    args)
     {
-        if (s.getObjectAt(0) instanceof ASN1Boolean
-            && s.getObjectAt(1) instanceof ASN1Integer
-            && s.getObjectAt(2) instanceof DERBitString
-            && s.getObjectAt(3) instanceof DEROctetString)
-        {
-            return;
-        }
-
-        fail("sorting failed on attempt: " + attempt);
+        runTest(new SetTest());
     }
-
-    @Test
-    public void test(){
-        ASN1EncodableVector v = new ASN1EncodableVector();
-        final Bytes data = ByteUtils.parseHex("00 00 00 00 00 00 00 00 00 00");
-
-        v.add(new DEROctetString(data));
-        v.add(new DERBitString(data));
-        v.add(new ASN1Integer(100));
-        v.add(ASN1Boolean.getInstance(true));
-
-        checkedSortedSet(0, new DERSet(v));
-
-        v = new ASN1EncodableVector();
-        v.add(new ASN1Integer(100));
-        v.add(ASN1Boolean.getInstance(true));
-        v.add(new DEROctetString(data));
-        v.add(new DERBitString(data));
-
-        checkedSortedSet(1, new DERSet(v));
-
-        v = new ASN1EncodableVector();
-        v.add(ASN1Boolean.getInstance(true));
-        v.add(new DEROctetString(data));
-        v.add(new DERBitString(data));
-        v.add(new ASN1Integer(100));
-
-
-        checkedSortedSet(2, new DERSet(v));
-
-        v = new ASN1EncodableVector();
-        v.add(new DERBitString(data));
-        v.add(new DEROctetString(data));
-        v.add(new ASN1Integer(100));
-        v.add(ASN1Boolean.getInstance(true));
-
-        checkedSortedSet(3, new DERSet(v));
-
-        v = new ASN1EncodableVector();
-        v.add(new DEROctetString(data));
-        v.add(new DERBitString(data));
-        v.add(new ASN1Integer(100));
-        v.add(ASN1Boolean.getInstance(true));
-
-        ASN1Set s = new BERSet(v);
-
-        if (!(s.getObjectAt(0) instanceof DEROctetString))
-        {
-            fail("BER set sort order changed.");
-        }
-
-        // create an implicitly tagged "set" without sorting
-        final ASN1TaggedObject tag = new DERTaggedObject(false, 1, new DERSequence(v));
-        s = ASN1Set.getInstance(tag, false);
-
-        if (s.getObjectAt(0) instanceof ASN1Boolean)
-        {
-            fail("sorted when shouldn't be.");
-        }
-
-        // equality test
-        v = new ASN1EncodableVector();
-
-        v.add(ASN1Boolean.getInstance(true));
-        v.add(ASN1Boolean.getInstance(true));
-        v.add(ASN1Boolean.getInstance(true));
-
-        s = new DERSet(v);
-    }
-
-}
->>>>>>> 7d1a5a59
+}