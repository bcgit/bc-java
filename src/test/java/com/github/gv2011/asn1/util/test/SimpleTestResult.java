--- conflicted
+++ resolved
@@ -1,50 +1,22 @@
-<<<<<<< HEAD
 package com.github.gv2011.asn1.util.test;
 
-/*-
- * %---license-start---
- * Vinz ASN.1
- * %
- * Copyright (C) 2016 - 2017 Vinz (https://github.com/gv2011)
- * %
- * Please note this should be read in the same way as the MIT license. (https://www.bouncycastle.org/licence.html)
- * 
- * Copyright (c) 2000-2015 The Legion of the Bouncy Castle Inc. (http://www.bouncycastle.org)
- * 
- * Permission is hereby granted, free of charge, to any person obtaining a copy of this software 
- * and associated documentation files (the "Software"), to deal in the Software without restriction, 
- * including without limitation the rights to use, copy, modify, merge, publish, distribute, sublicense, 
- * and/or sell copies of the Software, and to permit persons to whom the Software is furnished to do so,
- * subject to the following conditions:
- * 
- * The above copyright notice and this permission notice shall be included in all copies or substantial
- * portions of the Software.
- * 
- * THE SOFTWARE IS PROVIDED "AS IS", WITHOUT WARRANTY OF ANY KIND, EXPRESS OR IMPLIED,
- * INCLUDING BUT NOT LIMITED TO THE WARRANTIES OF MERCHANTABILITY, FITNESS FOR A PARTICULAR
- * PURPOSE AND NONINFRINGEMENT. IN NO EVENT SHALL THE AUTHORS OR COPYRIGHT HOLDERS BE
- * LIABLE FOR ANY CLAIM, DAMAGES OR OTHER LIABILITY, WHETHER IN AN ACTION OF CONTRACT, TORT OR
- * OTHERWISE, ARISING FROM, OUT OF OR IN CONNECTION WITH THE SOFTWARE OR THE USE OR OTHER
- * DEALINGS IN THE SOFTWARE.
- * %---license-end---
- */
 import com.github.gv2011.asn1.util.Strings;
 
 public class SimpleTestResult implements TestResult
 {
     private static final String SEPARATOR = Strings.lineSeparator();
 
-    private final boolean             success;
-    private final String              message;
+    private boolean             success;
+    private String              message;
     private Throwable           exception;
 
-    public SimpleTestResult(final boolean success, final String message)
+    public SimpleTestResult(boolean success, String message)
     {
         this.success = success;
         this.message = message;
     }
 
-    public SimpleTestResult(final boolean success, final String message, final Throwable exception)
+    public SimpleTestResult(boolean success, String message, Throwable exception)
     {
         this.success = success;
         this.message = message;
@@ -52,40 +24,40 @@
     }
 
     public static TestResult successful(
-        final LegacyTest test,
-        final String message)
+        LegacyTest test, 
+        String message)
     {
         return new SimpleTestResult(true, test.getName() + ": " + message);
     }
 
     public static TestResult failed(
-        final LegacyTest test,
-        final String message)
+        LegacyTest test, 
+        String message)
     {
         return new SimpleTestResult(false, test.getName() + ": " + message);
     }
-
+    
     public static TestResult failed(
-        final LegacyTest test,
-        final String message,
-        final Throwable t)
+        LegacyTest test, 
+        String message, 
+        Throwable t)
     {
         return new SimpleTestResult(false, test.getName() + ": " + message, t);
     }
-
+    
     public static TestResult failed(
-        final LegacyTest test,
-        final String message,
-        final Object expected,
-        final Object found)
+        LegacyTest test, 
+        String message, 
+        Object expected, 
+        Object found)
     {
         return failed(test, message + SEPARATOR + "Expected: " + expected + SEPARATOR + "Found   : " + found);
     }
-
-    public static String failedMessage(final String algorithm, final String testName, final String expected,
-            final String actual)
+    
+    public static String failedMessage(String algorithm, String testName, String expected,
+            String actual)
     {
-        final StringBuffer sb = new StringBuffer(algorithm);
+        StringBuffer sb = new StringBuffer(algorithm);
         sb.append(" failing ").append(testName);
         sb.append(SEPARATOR).append("    expected: ").append(expected);
         sb.append(SEPARATOR).append("    got     : ").append(actual);
@@ -110,91 +82,4 @@
     {
         return exception;
     }
-}
-=======
-package com.github.gv2011.asn1.util.test;
-
-import com.github.gv2011.asn1.util.Strings;
-
-public class SimpleTestResult implements TestResult
-{
-    private static final String SEPARATOR = Strings.lineSeparator();
-
-    private final boolean             success;
-    private final String              message;
-    private Throwable           exception;
-
-    public SimpleTestResult(final boolean success, final String message)
-    {
-        this.success = success;
-        this.message = message;
-    }
-
-    public SimpleTestResult(final boolean success, final String message, final Throwable exception)
-    {
-        this.success = success;
-        this.message = message;
-        this.exception = exception;
-    }
-
-    public static TestResult successful(
-        final LegacyTest test,
-        final String message)
-    {
-        return new SimpleTestResult(true, test.getName() + ": " + message);
-    }
-
-    public static TestResult failed(
-        final LegacyTest test,
-        final String message)
-    {
-        return new SimpleTestResult(false, test.getName() + ": " + message);
-    }
-
-    public static TestResult failed(
-        final LegacyTest test,
-        final String message,
-        final Throwable t)
-    {
-        return new SimpleTestResult(false, test.getName() + ": " + message, t);
-    }
-
-    public static TestResult failed(
-        final LegacyTest test,
-        final String message,
-        final Object expected,
-        final Object found)
-    {
-        return failed(test, message + SEPARATOR + "Expected: " + expected + SEPARATOR + "Found   : " + found);
-    }
-
-    public static String failedMessage(final String algorithm, final String testName, final String expected,
-            final String actual)
-    {
-        final StringBuffer sb = new StringBuffer(algorithm);
-        sb.append(" failing ").append(testName);
-        sb.append(SEPARATOR).append("    expected: ").append(expected);
-        sb.append(SEPARATOR).append("    got     : ").append(actual);
-
-        return sb.toString();
-    }
-
-    @Override
-    public boolean isSuccessful()
-    {
-        return success;
-    }
-
-    @Override
-    public String toString()
-    {
-        return message;
-    }
-
-    @Override
-    public Throwable getException()
-    {
-        return exception;
-    }
-}
->>>>>>> 7d1a5a59
+}