--- conflicted
+++ resolved
@@ -1,126 +1,3 @@
-<<<<<<< HEAD
-package com.github.gv2011.asn1;
-
-/*-
- * %---license-start---
- * Vinz ASN.1
- * %
- * Copyright (C) 2016 - 2017 Vinz (https://github.com/gv2011)
- * %
- * Please note this should be read in the same way as the MIT license. (https://www.bouncycastle.org/licence.html)
- * 
- * Copyright (c) 2000-2015 The Legion of the Bouncy Castle Inc. (http://www.bouncycastle.org)
- * 
- * Permission is hereby granted, free of charge, to any person obtaining a copy of this software 
- * and associated documentation files (the "Software"), to deal in the Software without restriction, 
- * including without limitation the rights to use, copy, modify, merge, publish, distribute, sublicense, 
- * and/or sell copies of the Software, and to permit persons to whom the Software is furnished to do so,
- * subject to the following conditions:
- * 
- * The above copyright notice and this permission notice shall be included in all copies or substantial
- * portions of the Software.
- * 
- * THE SOFTWARE IS PROVIDED "AS IS", WITHOUT WARRANTY OF ANY KIND, EXPRESS OR IMPLIED,
- * INCLUDING BUT NOT LIMITED TO THE WARRANTIES OF MERCHANTABILITY, FITNESS FOR A PARTICULAR
- * PURPOSE AND NONINFRINGEMENT. IN NO EVENT SHALL THE AUTHORS OR COPYRIGHT HOLDERS BE
- * LIABLE FOR ANY CLAIM, DAMAGES OR OTHER LIABILITY, WHETHER IN AN ACTION OF CONTRACT, TORT OR
- * OTHERWISE, ARISING FROM, OUT OF OR IN CONNECTION WITH THE SOFTWARE OR THE USE OR OTHER
- * DEALINGS IN THE SOFTWARE.
- * %---license-end---
- */
-import static com.github.gv2011.util.bytes.ByteUtils.asUtf8;
-import static com.github.gv2011.util.bytes.ByteUtils.newBytes;
-import static com.github.gv2011.util.bytes.ByteUtils.parseHex;
-import static org.junit.Assert.fail;
-
-import java.io.IOException;
-import java.security.SecureRandom;
-
-import org.junit.Test;
-
-import com.github.gv2011.util.bytes.Bytes;
-
-/**
- * X.690 test example
- */
-public class TagTest {
-
-  Bytes longTagged         =
-      asUtf8(
-          "ZSRzIp8gEEZFRENCQTk4NzY1NDMyMTCfIQwyMDA2MDQwMTEyMzSUCCAFERVz"
-              + "A4kCAHEXGBkalAggBRcYGRqUCCAFZS6QAkRFkQlURUNITklLRVKSBQECAwQF"
-              + "kxAREhMUFRYXGBkalAggBREVcwOJAgBxFxgZGpQIIAUXGBkalAggBWUukAJE"
-              + "RZEJVEVDSE5JS0VSkgUBAgMEBZMQERITFBUWFxgZGpQIIAURFXMDiQIAcRcY"
-              + "GRqUCCAFFxgZGpQIIAVlLpACREWRCVRFQ0hOSUtFUpIFAQIDBAWTEBESExQV"
-              + "FhcYGRqUCCAFERVzA4kCAHEXGBkalAggBRcYGRqUCCAFFxgZGpQIIAUXGBka"
-              + "lAg=").decodeBase64();
-
-  Bytes longAppSpecificTag = parseHex("5F610101");
-
-  @Test
-  public void test() throws IOException {
-    DERApplicationSpecific app;
-    try (final ASN1InputStream aIn = new ASN1InputStream(longTagged)) {
-      app = (DERApplicationSpecific) aIn.readObject();
-    }
-    try (final ASN1InputStream aIn = new ASN1InputStream(app.getContents())) {
-      app = (DERApplicationSpecific) aIn.readObject();
-    }
-    try (final ASN1InputStream aIn = new ASN1InputStream(app.getContents())) {
-      ASN1TaggedObject tagged = (ASN1TaggedObject) aIn.readObject();
-
-      if (tagged.getTagNo() != 32) {
-        fail("unexpected tag value found - not 32");
-      }
-
-      tagged = (ASN1TaggedObject) ASN1Primitive.fromBytes(tagged.getEncoded());
-
-      if (tagged.getTagNo() != 32) {
-        fail("unexpected tag value found on recode - not 32");
-      }
-
-      tagged = (ASN1TaggedObject) aIn.readObject();
-
-      if (tagged.getTagNo() != 33) {
-        fail("unexpected tag value found - not 33");
-      }
-
-      tagged = (ASN1TaggedObject) ASN1Primitive.fromBytes(tagged.getEncoded());
-
-      if (tagged.getTagNo() != 33) {
-        fail("unexpected tag value found on recode - not 33");
-      }
-
-    }
-    try (final ASN1InputStream aIn = new ASN1InputStream(longAppSpecificTag)) {
-
-      app = (DERApplicationSpecific) aIn.readObject();
-
-      if (app.getApplicationTag() != 97) {
-        fail("incorrect tag number read");
-      }
-
-      app = (DERApplicationSpecific) ASN1Primitive.fromBytes(app.getEncoded());
-
-      if (app.getApplicationTag() != 97) {
-        fail("incorrect tag number read on recode");
-      }
-
-      final SecureRandom sr = new SecureRandom();
-      for (int i = 0; i < 100; ++i) {
-        final int testTag = sr.nextInt() >>> (1 + (sr.nextInt() >>> 1) % 26);
-        app = new DERApplicationSpecific(testTag, newBytes((byte) 1));
-        app = (DERApplicationSpecific) ASN1Primitive.fromBytes(app.getEncoded());
-
-        if (app.getApplicationTag() != testTag) {
-          fail("incorrect tag number read on recode (random test value: " + testTag + ")");
-        }
-      }
-    }
-  }
-
-}
-=======
 package com.github.gv2011.asn1;
 
 import static com.github.gv2011.util.bytes.ByteUtils.asUtf8;
@@ -214,5 +91,4 @@
     }
   }
 
-}
->>>>>>> 7d1a5a59
+}