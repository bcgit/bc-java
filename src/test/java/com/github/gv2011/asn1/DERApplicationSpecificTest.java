--- conflicted
+++ resolved
@@ -1,143 +1,3 @@
-<<<<<<< HEAD
-package com.github.gv2011.asn1;
-
-/*-
- * %---license-start---
- * Vinz ASN.1
- * %
- * Copyright (C) 2016 - 2017 Vinz (https://github.com/gv2011)
- * %
- * Please note this should be read in the same way as the MIT license. (https://www.bouncycastle.org/licence.html)
- * 
- * Copyright (c) 2000-2015 The Legion of the Bouncy Castle Inc. (http://www.bouncycastle.org)
- * 
- * Permission is hereby granted, free of charge, to any person obtaining a copy of this software 
- * and associated documentation files (the "Software"), to deal in the Software without restriction, 
- * including without limitation the rights to use, copy, modify, merge, publish, distribute, sublicense, 
- * and/or sell copies of the Software, and to permit persons to whom the Software is furnished to do so,
- * subject to the following conditions:
- * 
- * The above copyright notice and this permission notice shall be included in all copies or substantial
- * portions of the Software.
- * 
- * THE SOFTWARE IS PROVIDED "AS IS", WITHOUT WARRANTY OF ANY KIND, EXPRESS OR IMPLIED,
- * INCLUDING BUT NOT LIMITED TO THE WARRANTIES OF MERCHANTABILITY, FITNESS FOR A PARTICULAR
- * PURPOSE AND NONINFRINGEMENT. IN NO EVENT SHALL THE AUTHORS OR COPYRIGHT HOLDERS BE
- * LIABLE FOR ANY CLAIM, DAMAGES OR OTHER LIABILITY, WHETHER IN AN ACTION OF CONTRACT, TORT OR
- * OTHERWISE, ARISING FROM, OUT OF OR IN CONNECTION WITH THE SOFTWARE OR THE USE OR OTHER
- * DEALINGS IN THE SOFTWARE.
- * %---license-end---
- */
-import static com.github.gv2011.testutil.Matchers.is;
-import static org.junit.Assert.assertThat;
-
-import org.junit.Ignore;
-import org.junit.Test;
-
-import com.github.gv2011.asn1.util.encoders.Hex;
-import com.github.gv2011.asn1.util.test.SimpleTest;
-import com.github.gv2011.util.bytes.Bytes;
-
-public class DERApplicationSpecificTest
-    extends SimpleTest
-{
-    private static final Bytes impData = Hex.decode("430109");
-
-    private static final Bytes certData = Hex.decode(
-        "7F218201897F4E8201495F290100420E44454356434145504153533030317F49"
-      + "81FD060A04007F00070202020202811CD7C134AA264366862A18302575D1D787"
-      + "B09F075797DA89F57EC8C0FF821C68A5E62CA9CE6C1C299803A6C1530B514E18"
-      + "2AD8B0042A59CAD29F43831C2580F63CCFE44138870713B1A92369E33E2135D2"
-      + "66DBB372386C400B8439040D9029AD2C7E5CF4340823B2A87DC68C9E4CE3174C"
-      + "1E6EFDEE12C07D58AA56F772C0726F24C6B89E4ECDAC24354B9E99CAA3F6D376"
-      + "1402CD851CD7C134AA264366862A18302575D0FB98D116BC4B6DDEBCA3A5A793"
-      + "9F863904393EE8E06DB6C7F528F8B4260B49AA93309824D92CDB1807E5437EE2"
-      + "E26E29B73A7111530FA86B350037CB9415E153704394463797139E148701015F"
-      + "200E44454356434145504153533030317F4C0E060904007F0007030102015301"
-      + "C15F25060007000400015F24060009000400015F37384CCF25C59F3612EEE188"
-      + "75F6C5F2E2D21F0395683B532A26E4C189B71EFE659C3F26E0EB9AEAE9986310"
-      + "7F9B0DADA16414FFA204516AEE2B");
-
-    private final static Bytes sampleData = Hex.decode(
-        "613280020780a106060456000104a203020101a305a103020101be80288006025101020109a080b2800a01000000000000000000");
-
-    @Override
-    public String getName()
-    {
-        return "DERApplicationSpecific";
-    }
-
-    private void testTaggedObject()throws Exception{
-        // boolean explicit, int tagNo, ASN1Encodable obj
-        boolean explicit = false;
-
-        // Type1 ::= VisibleString
-        final DERVisibleString type1 = new DERVisibleString("Jones");
-        assertThat(type1.getEncoded(), is(Hex.decode("1A054A6F6E6573")));
-
-        // Type2 ::= [APPLICATION 3] IMPLICIT Type1
-        explicit = false;
-        final DERApplicationSpecific type2 = new DERApplicationSpecific(explicit, 3, type1);
-        // type2.isConstructed()
-        assertThat(type1.getEncoded(), is(Hex.decode("1A054A6F6E6573")));
-        if (!Hex.decode("43054A6F6E6573").equals(type2.getEncoded()))
-        {
-            fail("ERROR: expected value doesn't match!");
-        }
-
-        // Type3 ::= [2] Type2
-        explicit = true;
-        final DERTaggedObject type3 = new DERTaggedObject(explicit, 2, type2);
-        assertThat(type3.getEncoded(), is(Hex.decode("A20743054A6F6E6573")));
-
-        // Type4 ::= [APPLICATION 7] IMPLICIT Type3
-        explicit = false;
-        final DERApplicationSpecific type4 = new DERApplicationSpecific(explicit, 7, type3);
-        assertThat(type4.getEncoded(), is(Hex.decode("670743054A6F6E6573")));
-
-        // Type5 ::= [2] IMPLICIT Type2
-        explicit = false;
-        final DERTaggedObject type5 = new DERTaggedObject(explicit, 2, type2);
-        // type5.isConstructed()
-        assertThat(type5.getEncoded(), is(Hex.decode("82054A6F6E6573")));
-    }
-
-    @Test
-    @Ignore //TODO check
-    @Override
-    public void performTest()throws Exception{
-        testTaggedObject();
-
-        final DERApplicationSpecific appSpec = (DERApplicationSpecific)ASN1Primitive.fromBytes(sampleData);
-
-        if (1 != appSpec.getApplicationTag())
-        {
-            fail("wrong tag detected");
-        }
-
-        final ASN1Integer value = new ASN1Integer(9);
-
-        final DERApplicationSpecific tagged = new DERApplicationSpecific(false, 3, value);
-
-        assertThat("implicit encoding failed", tagged.getEncoded(), is(impData));
-
-        final ASN1Integer recVal = (ASN1Integer)tagged.getObject(BERTags.INTEGER);
-
-        assertThat("implicit read back failed", recVal, is(value));
-
-        final DERApplicationSpecific certObj = (DERApplicationSpecific)
-        ASN1Primitive.fromBytes(certData);
-
-        assertThat("parsing of certificate data failed", certObj.isConstructed(), is(false));
-        assertThat("parsing of certificate data failed", certObj.getApplicationTag(), is(33));
-
-        final Bytes encoded = certObj.getEncoded(ASN1Encoding.DER);
-
-        assertThat("re-encoding of certificate data failed", encoded, is(certData));
-    }
-
-}
-=======
 package com.github.gv2011.asn1;
 
 import static com.github.gv2011.testutil.Matchers.is;
@@ -248,5 +108,4 @@
         assertThat("re-encoding of certificate data failed", encoded, is(certData));
     }
 
-}
->>>>>>> 7d1a5a59
+}