<<<<<<< HEAD
package com.github.gv2011.asn1;

/*-
 * %---license-start---
 * Vinz ASN.1
 * %
 * Copyright (C) 2016 - 2017 Vinz (https://github.com/gv2011)
 * %
 * Please note this should be read in the same way as the MIT license. (https://www.bouncycastle.org/licence.html)
 * 
 * Copyright (c) 2000-2015 The Legion of the Bouncy Castle Inc. (http://www.bouncycastle.org)
 * 
 * Permission is hereby granted, free of charge, to any person obtaining a copy of this software 
 * and associated documentation files (the "Software"), to deal in the Software without restriction, 
 * including without limitation the rights to use, copy, modify, merge, publish, distribute, sublicense, 
 * and/or sell copies of the Software, and to permit persons to whom the Software is furnished to do so,
 * subject to the following conditions:
 * 
 * The above copyright notice and this permission notice shall be included in all copies or substantial
 * portions of the Software.
 * 
 * THE SOFTWARE IS PROVIDED "AS IS", WITHOUT WARRANTY OF ANY KIND, EXPRESS OR IMPLIED,
 * INCLUDING BUT NOT LIMITED TO THE WARRANTIES OF MERCHANTABILITY, FITNESS FOR A PARTICULAR
 * PURPOSE AND NONINFRINGEMENT. IN NO EVENT SHALL THE AUTHORS OR COPYRIGHT HOLDERS BE
 * LIABLE FOR ANY CLAIM, DAMAGES OR OTHER LIABILITY, WHETHER IN AN ACTION OF CONTRACT, TORT OR
 * OTHERWISE, ARISING FROM, OUT OF OR IN CONNECTION WITH THE SOFTWARE OR THE USE OR OTHER
 * DEALINGS IN THE SOFTWARE.
 * %---license-end---
 */

import java.util.Enumeration;
import java.util.Iterator;
import java.util.Vector;

import com.github.gv2011.asn1.util.Arrays;
import com.github.gv2011.util.bytes.Bytes;

/**
 * ASN.1 <code>SET</code> and <code>SET OF</code> constructs.
 * <p>
 * Note: This does not know which syntax the set is!
 * (The difference: ordering of SET elements or not ordering.)
 * <p>
 * DER form is always definite form length fields, while
 * BER support uses indefinite form.
 * <p>
 * The CER form support does not exist.
 * <p>
 * <hr>
 * <h2>X.690</h2>
 * <h3>8: Basic encoding rules</h3>
 * <h4>8.11 Encoding of a set value </h4>
 * <b>8.11.1</b> The encoding of a set value shall be constructed
 * <p>
 * <b>8.11.2</b> The contents octets shall consist of the complete
 * encoding of a data value from each of the types listed in the
 * ASN.1 definition of the set type, in an order chosen by the sender,
 * unless the type was referenced with the keyword
 * <b>OPTIONAL</b> or the keyword <b>DEFAULT</b>.
 * <p>
 * <b>8.11.3</b> The encoding of a data value may, but need not,
 * be present for a type which was referenced with the keyword
 * <b>OPTIONAL</b> or the keyword <b>DEFAULT</b>.
 * <blockquote>
 * NOTE &mdash; The order of data values in a set value is not significant,
 * and places no constraints on the order during transfer
 * </blockquote>
 * <h4>8.12 Encoding of a set-of value</h4>
 * <b>8.12.1</b> The encoding of a set-of value shall be constructed.
 * <p>
 * <b>8.12.2</b> The text of 8.10.2 applies:
 * <i>The contents octets shall consist of zero,
 * one or more complete encodings of data values from the type listed in
 * the ASN.1 definition.</i>
 * <p>
 * <b>8.12.3</b> The order of data values need not be preserved by
 * the encoding and subsequent decoding.
 *
 * <h3>9: Canonical encoding rules</h3>
 * <h4>9.1 Length forms</h4>
 * If the encoding is constructed, it shall employ the indefinite-length form.
 * If the encoding is primitive, it shall include the fewest length octets necessary.
 * [Contrast with 8.1.3.2 b).]
 * <h4>9.3 Set components</h4>
 * The encodings of the component values of a set value shall
 * appear in an order determined by their tags as specified
 * in 8.6 of ITU-T Rec. X.680 | ISO/IEC 8824-1.
 * Additionally, for the purposes of determining the order in which
 * components are encoded when one or more component is an untagged
 * choice type, each untagged choice type is ordered as though it
 * has a tag equal to that of the smallest tag in that choice type
 * or any untagged choice types nested within.
 *
 * <h3>10: Distinguished encoding rules</h3>
 * <h4>10.1 Length forms</h4>
 * The definite form of length encoding shall be used,
 * encoded in the minimum number of octets.
 * [Contrast with 8.1.3.2 b).]
 * <h4>10.3 Set components</h4>
 * The encodings of the component values of a set value shall appear
 * in an order determined by their tags as specified
 * in 8.6 of ITU-T Rec. X.680 | ISO/IEC 8824-1.
 * <blockquote>
 * NOTE &mdash; Where a component of the set is an untagged choice type,
 * the location of that component in the ordering will depend on
 * the tag of the choice component being encoded.
 * </blockquote>
 *
 * <h3>11: Restrictions on BER employed by both CER and DER</h3>
 * <h4>11.5 Set and sequence components with default value </h4>
 * The encoding of a set value or sequence value shall not include
 * an encoding for any component value which is equal to
 * its default value.
 * <h4>11.6 Set-of components </h4>
 * <p>
 * The encodings of the component values of a set-of value
 * shall appear in ascending order, the encodings being compared
 * as octet strings with the shorter components being padded at
 * their trailing end with 0-octets.
 * <blockquote>
 * NOTE &mdash; The padding octets are for comparison purposes only
 * and do not appear in the encodings.
 * </blockquote>
 */
public abstract class ASN1Set
    extends ASN1Primitive
    implements Iterable<ASN1Encodable>
{
    private Vector<Object> set = new Vector<>();
    private boolean isSorted = false;

    /**
     * return an ASN1Set from the given object.
     *
     * @param obj the object we want converted.
     * @exception IllegalArgumentException if the object cannot be converted.
     * @return an ASN1Set instance, or null.
     */
    public static ASN1Set getInstance(
        final Object  obj)
    {
        if (obj == null || obj instanceof ASN1Set)
        {
            return (ASN1Set)obj;
        }
        else if (obj instanceof ASN1SetParser)
        {
            return ASN1Set.getInstance(((ASN1SetParser)obj).toASN1Primitive());
        }
        else if (obj instanceof Bytes)
        {
            return ASN1Set.getInstance(ASN1Primitive.fromBytes((Bytes)obj));
        }
        else if (obj instanceof ASN1Encodable)
        {
            final ASN1Primitive primitive = ((ASN1Encodable)obj).toASN1Primitive();

            if (primitive instanceof ASN1Set)
            {
                return (ASN1Set)primitive;
            }
        }

        throw new IllegalArgumentException("unknown object in getInstance: " + obj.getClass().getName());
    }

    /**
     * Return an ASN1 set from a tagged object. There is a special
     * case here, if an object appears to have been explicitly tagged on
     * reading but we were expecting it to be implicitly tagged in the
     * normal course of events it indicates that we lost the surrounding
     * set - so we need to add it back (this will happen if the tagged
     * object is a sequence that contains other sequences). If you are
     * dealing with implicitly tagged sets you really <b>should</b>
     * be using this method.
     *
     * @param obj the tagged object.
     * @param explicit true if the object is meant to be explicitly tagged
     *          false otherwise.
     * @exception IllegalArgumentException if the tagged object cannot
     *          be converted.
     * @return an ASN1Set instance.
     */
    public static ASN1Set getInstance(
        final ASN1TaggedObject    obj,
        final boolean             explicit)
    {
        if (explicit)
        {
            if (!obj.isExplicit())
            {
                throw new IllegalArgumentException("object implicit - explicit expected.");
            }

            return (ASN1Set)obj.getObject();
        }
        else
        {
            //
            // constructed object which appears to be explicitly tagged
            // and it's really implicit means we have to add the
            // surrounding set.
            //
            if (obj.isExplicit())
            {
                if (obj instanceof BERTaggedObject)
                {
                    return new BERSet(obj.getObject());
                }
                else
                {
                    return new DLSet(obj.getObject());
                }
            }
            else
            {
                if (obj.getObject() instanceof ASN1Set)
                {
                    return (ASN1Set)obj.getObject();
                }

                //
                // in this case the parser returns a sequence, convert it
                // into a set.
                //
                if (obj.getObject() instanceof ASN1Sequence)
                {
                    final ASN1Sequence s = (ASN1Sequence)obj.getObject();

                    if (obj instanceof BERTaggedObject)
                    {
                        return new BERSet(s.toArray());
                    }
                    else
                    {
                        return new DLSet(s.toArray());
                    }
                }
            }
        }

        throw new IllegalArgumentException("unknown object in getInstance: " + obj.getClass().getName());
    }

    protected ASN1Set()
    {
    }

    /**
     * create a sequence containing one object
     * @param obj object to be added to the SET.
     */
    protected ASN1Set(
        final ASN1Encodable obj)
    {
        set.addElement(obj);
    }

    /**
     * create a sequence containing a vector of objects.
     * @param v a vector of objects to make up the SET.
     * @param doSort true if should be sorted DER style, false otherwise.
     */
    protected ASN1Set(
        final ASN1EncodableVector v,
        final boolean                  doSort)
    {
        for (int i = 0; i != v.size(); i++)
        {
            set.addElement(v.get(i));
        }

        if (doSort)
        {
            sort();
        }
    }

    /*
     * create a sequence containing a vector of objects.
     */
    protected ASN1Set(
        final ASN1Encodable[]   array,
        final boolean doSort)
    {
        for (int i = 0; i != array.length; i++)
        {
            set.addElement(array[i]);
        }

        if (doSort)
        {
            sort();
        }
    }

    public Enumeration<Object> getObjects()
    {
        return set.elements();
    }

    /**
     * return the object at the set position indicated by index.
     *
     * @param index the set number (starting at zero) of the object
     * @return the object at the set position indicated by index.
     */
    public ASN1Encodable getObjectAt(
        final int index)
    {
        return (ASN1Encodable)set.elementAt(index);
    }

    /**
     * return the number of objects in this set.
     *
     * @return the number of objects in this set.
     */
    public int size()
    {
        return set.size();
    }

    public ASN1Encodable[] toArray()
    {
        final ASN1Encodable[] values = new ASN1Encodable[size()];

        for (int i = 0; i != size(); i++)
        {
            values[i] = getObjectAt(i);
        }

        return values;
    }

    public ASN1SetParser parser()
    {
        final ASN1Set outer = this;

        return new ASN1SetParser()
        {
            private final int max = size();

            private int index;

            @Override
            public ASN1Encodable readObject()
            {
                if (index == max)
                {
                    return null;
                }

                final ASN1Encodable obj = getObjectAt(index++);
                if (obj instanceof ASN1Sequence)
                {
                    return ((ASN1Sequence)obj).parser();
                }
                if (obj instanceof ASN1Set)
                {
                    return ((ASN1Set)obj).parser();
                }

                return obj;
            }

            @Override
            public ASN1Primitive getLoadedObject()
            {
                return outer;
            }

            @Override
            public ASN1Primitive toASN1Primitive()
            {
                return outer;
            }
        };
    }

    @Override
    public int hashCode()
    {
        final Enumeration<Object>             e = getObjects();
        int                     hashCode = size();

        while (e.hasMoreElements())
        {
            final Object o = getNext(e);
            hashCode *= 17;

            hashCode ^= o.hashCode();
        }

        return hashCode;
    }

    /**
     * Change current SET object to be encoded as {@link DERSet}.
     * This is part of Distinguished Encoding Rules form serialization.
     */
    @Override
    ASN1Primitive toDERObject()
    {
        if (isSorted)
        {
            final ASN1Set derSet = new DERSet();

            derSet.set = set;

            return derSet;
        }
        else
        {
            final Vector<Object> v = new Vector<>();

            for (int i = 0; i != set.size(); i++)
            {
                v.addElement(set.elementAt(i));
            }

            final ASN1Set derSet = new DERSet();

            derSet.set = v;

            derSet.sort();

            return derSet;
        }
    }

    /**
     * Change current SET object to be encoded as {@link DLSet}.
     * This is part of Direct Length form serialization.
     */
    @Override
    ASN1Primitive toDLObject()
    {
        final ASN1Set derSet = new DLSet();

        derSet.set = set;

        return derSet;
    }

    @Override
    boolean asn1Equals(
        final ASN1Primitive o)
    {
        if (!(o instanceof ASN1Set))
        {
            return false;
        }

        final ASN1Set   other = (ASN1Set)o;

        if (size() != other.size())
        {
            return false;
        }

        final Enumeration<Object> s1 = getObjects();
        final Enumeration<Object> s2 = other.getObjects();

        while (s1.hasMoreElements())
        {
            final ASN1Encodable obj1 = getNext(s1);
            final ASN1Encodable obj2 = getNext(s2);

            final ASN1Primitive o1 = obj1.toASN1Primitive();
            final ASN1Primitive o2 = obj2.toASN1Primitive();

            if (o1 == o2 || o1.equals(o2))
            {
                continue;
            }

            return false;
        }

        return true;
    }

    private ASN1Encodable getNext(final Enumeration<Object> e)
    {
        final ASN1Encodable encObj = (ASN1Encodable)e.nextElement();

        // unfortunately null was allowed as a substitute for DER null
        if (encObj == null)
        {
            return DERNull.INSTANCE;
        }

        return encObj;
    }

    /**
     * return true if a <= b (arrays are assumed padded with zeros).
     */
    private boolean lessThanOrEqual(
         final Bytes a,
         final Bytes b)
    {
        final int len = Math.min(a.size(), b.size());
        for (int i = 0; i != len; ++i)
        {
            if (a.getByte(i) != b.getByte(i))
            {
                return (a.getByte(i) & 0xff) < (b.getByte(i) & 0xff);
            }
        }
        return len == a.size();
    }

    private Bytes getDEREncoded(
        final ASN1Encodable obj)
    {
            return obj.toASN1Primitive().getEncoded(ASN1Encoding.DER);
    }

    protected void sort()
    {
        if (!isSorted)
        {
            isSorted = true;
            if (set.size() > 1)
            {
                boolean    swapped = true;
                int        lastSwap = set.size() - 1;

                while (swapped)
                {
                    int    index = 0;
                    int    swapIndex = 0;
                    Bytes a = getDEREncoded((ASN1Encodable)set.elementAt(0));

                    swapped = false;

                    while (index != lastSwap)
                    {
                        final Bytes b = getDEREncoded((ASN1Encodable)set.elementAt(index + 1));

                        if (lessThanOrEqual(a, b))
                        {
                            a = b;
                        }
                        else
                        {
                            final Object  o = set.elementAt(index);

                            set.setElementAt(set.elementAt(index + 1), index);
                            set.setElementAt(o, index + 1);

                            swapped = true;
                            swapIndex = index;
                        }

                        index++;
                    }

                    lastSwap = swapIndex;
                }
            }
        }
    }

    @Override
    boolean isConstructed()
    {
        return true;
    }

    @Override
    abstract void encode(ASN1OutputStream out);

    @Override
    public String toString()
    {
        return set.toString();
    }

    @Override
    public Iterator<ASN1Encodable> iterator()
    {
        return new Arrays.Iterator<>(toArray());
    }
}
=======
package com.github.gv2011.asn1;


import java.util.Enumeration;
import java.util.Iterator;
import java.util.Vector;

import com.github.gv2011.asn1.util.Arrays;
import com.github.gv2011.util.bytes.Bytes;

/**
 * ASN.1 <code>SET</code> and <code>SET OF</code> constructs.
 * <p>
 * Note: This does not know which syntax the set is!
 * (The difference: ordering of SET elements or not ordering.)
 * <p>
 * DER form is always definite form length fields, while
 * BER support uses indefinite form.
 * <p>
 * The CER form support does not exist.
 * <p>
 * <hr>
 * <h2>X.690</h2>
 * <h3>8: Basic encoding rules</h3>
 * <h4>8.11 Encoding of a set value </h4>
 * <b>8.11.1</b> The encoding of a set value shall be constructed
 * <p>
 * <b>8.11.2</b> The contents octets shall consist of the complete
 * encoding of a data value from each of the types listed in the
 * ASN.1 definition of the set type, in an order chosen by the sender,
 * unless the type was referenced with the keyword
 * <b>OPTIONAL</b> or the keyword <b>DEFAULT</b>.
 * <p>
 * <b>8.11.3</b> The encoding of a data value may, but need not,
 * be present for a type which was referenced with the keyword
 * <b>OPTIONAL</b> or the keyword <b>DEFAULT</b>.
 * <blockquote>
 * NOTE &mdash; The order of data values in a set value is not significant,
 * and places no constraints on the order during transfer
 * </blockquote>
 * <h4>8.12 Encoding of a set-of value</h4>
 * <b>8.12.1</b> The encoding of a set-of value shall be constructed.
 * <p>
 * <b>8.12.2</b> The text of 8.10.2 applies:
 * <i>The contents octets shall consist of zero,
 * one or more complete encodings of data values from the type listed in
 * the ASN.1 definition.</i>
 * <p>
 * <b>8.12.3</b> The order of data values need not be preserved by
 * the encoding and subsequent decoding.
 *
 * <h3>9: Canonical encoding rules</h3>
 * <h4>9.1 Length forms</h4>
 * If the encoding is constructed, it shall employ the indefinite-length form.
 * If the encoding is primitive, it shall include the fewest length octets necessary.
 * [Contrast with 8.1.3.2 b).]
 * <h4>9.3 Set components</h4>
 * The encodings of the component values of a set value shall
 * appear in an order determined by their tags as specified
 * in 8.6 of ITU-T Rec. X.680 | ISO/IEC 8824-1.
 * Additionally, for the purposes of determining the order in which
 * components are encoded when one or more component is an untagged
 * choice type, each untagged choice type is ordered as though it
 * has a tag equal to that of the smallest tag in that choice type
 * or any untagged choice types nested within.
 *
 * <h3>10: Distinguished encoding rules</h3>
 * <h4>10.1 Length forms</h4>
 * The definite form of length encoding shall be used,
 * encoded in the minimum number of octets.
 * [Contrast with 8.1.3.2 b).]
 * <h4>10.3 Set components</h4>
 * The encodings of the component values of a set value shall appear
 * in an order determined by their tags as specified
 * in 8.6 of ITU-T Rec. X.680 | ISO/IEC 8824-1.
 * <blockquote>
 * NOTE &mdash; Where a component of the set is an untagged choice type,
 * the location of that component in the ordering will depend on
 * the tag of the choice component being encoded.
 * </blockquote>
 *
 * <h3>11: Restrictions on BER employed by both CER and DER</h3>
 * <h4>11.5 Set and sequence components with default value </h4>
 * The encoding of a set value or sequence value shall not include
 * an encoding for any component value which is equal to
 * its default value.
 * <h4>11.6 Set-of components </h4>
 * <p>
 * The encodings of the component values of a set-of value
 * shall appear in ascending order, the encodings being compared
 * as octet strings with the shorter components being padded at
 * their trailing end with 0-octets.
 * <blockquote>
 * NOTE &mdash; The padding octets are for comparison purposes only
 * and do not appear in the encodings.
 * </blockquote>
 */
public abstract class ASN1Set
    extends ASN1Primitive
    implements Iterable<ASN1Encodable>
{
    private Vector<Object> set = new Vector<>();
    private boolean isSorted = false;

    /**
     * return an ASN1Set from the given object.
     *
     * @param obj the object we want converted.
     * @exception IllegalArgumentException if the object cannot be converted.
     * @return an ASN1Set instance, or null.
     */
    public static ASN1Set getInstance(
        final Object  obj)
    {
        if (obj == null || obj instanceof ASN1Set)
        {
            return (ASN1Set)obj;
        }
        else if (obj instanceof ASN1SetParser)
        {
            return ASN1Set.getInstance(((ASN1SetParser)obj).toASN1Primitive());
        }
        else if (obj instanceof Bytes)
        {
            return ASN1Set.getInstance(ASN1Primitive.fromBytes((Bytes)obj));
        }
        else if (obj instanceof ASN1Encodable)
        {
            final ASN1Primitive primitive = ((ASN1Encodable)obj).toASN1Primitive();

            if (primitive instanceof ASN1Set)
            {
                return (ASN1Set)primitive;
            }
        }

        throw new IllegalArgumentException("unknown object in getInstance: " + obj.getClass().getName());
    }

    /**
     * Return an ASN1 set from a tagged object. There is a special
     * case here, if an object appears to have been explicitly tagged on
     * reading but we were expecting it to be implicitly tagged in the
     * normal course of events it indicates that we lost the surrounding
     * set - so we need to add it back (this will happen if the tagged
     * object is a sequence that contains other sequences). If you are
     * dealing with implicitly tagged sets you really <b>should</b>
     * be using this method.
     *
     * @param obj the tagged object.
     * @param explicit true if the object is meant to be explicitly tagged
     *          false otherwise.
     * @exception IllegalArgumentException if the tagged object cannot
     *          be converted.
     * @return an ASN1Set instance.
     */
    public static ASN1Set getInstance(
        final ASN1TaggedObject    obj,
        final boolean             explicit)
    {
        if (explicit)
        {
            if (!obj.isExplicit())
            {
                throw new IllegalArgumentException("object implicit - explicit expected.");
            }

            return (ASN1Set)obj.getObject();
        }
        else
        {
            //
            // constructed object which appears to be explicitly tagged
            // and it's really implicit means we have to add the
            // surrounding set.
            //
            if (obj.isExplicit())
            {
                if (obj instanceof BERTaggedObject)
                {
                    return new BERSet(obj.getObject());
                }
                else
                {
                    return new DLSet(obj.getObject());
                }
            }
            else
            {
                if (obj.getObject() instanceof ASN1Set)
                {
                    return (ASN1Set)obj.getObject();
                }

                //
                // in this case the parser returns a sequence, convert it
                // into a set.
                //
                if (obj.getObject() instanceof ASN1Sequence)
                {
                    final ASN1Sequence s = (ASN1Sequence)obj.getObject();

                    if (obj instanceof BERTaggedObject)
                    {
                        return new BERSet(s.toArray());
                    }
                    else
                    {
                        return new DLSet(s.toArray());
                    }
                }
            }
        }

        throw new IllegalArgumentException("unknown object in getInstance: " + obj.getClass().getName());
    }

    protected ASN1Set()
    {
    }

    /**
     * create a sequence containing one object
     * @param obj object to be added to the SET.
     */
    protected ASN1Set(
        final ASN1Encodable obj)
    {
        set.addElement(obj);
    }

    /**
     * create a sequence containing a vector of objects.
     * @param v a vector of objects to make up the SET.
     * @param doSort true if should be sorted DER style, false otherwise.
     */
    protected ASN1Set(
        final ASN1EncodableVector v,
        final boolean                  doSort)
    {
        for (int i = 0; i != v.size(); i++)
        {
            set.addElement(v.get(i));
        }

        if (doSort)
        {
            sort();
        }
    }

    /*
     * create a sequence containing a vector of objects.
     */
    protected ASN1Set(
        final ASN1Encodable[]   array,
        final boolean doSort)
    {
        for (int i = 0; i != array.length; i++)
        {
            set.addElement(array[i]);
        }

        if (doSort)
        {
            sort();
        }
    }

    public Enumeration<Object> getObjects()
    {
        return set.elements();
    }

    /**
     * return the object at the set position indicated by index.
     *
     * @param index the set number (starting at zero) of the object
     * @return the object at the set position indicated by index.
     */
    public ASN1Encodable getObjectAt(
        final int index)
    {
        return (ASN1Encodable)set.elementAt(index);
    }

    /**
     * return the number of objects in this set.
     *
     * @return the number of objects in this set.
     */
    public int size()
    {
        return set.size();
    }

    public ASN1Encodable[] toArray()
    {
        final ASN1Encodable[] values = new ASN1Encodable[size()];

        for (int i = 0; i != size(); i++)
        {
            values[i] = getObjectAt(i);
        }

        return values;
    }

    public ASN1SetParser parser()
    {
        final ASN1Set outer = this;

        return new ASN1SetParser()
        {
            private final int max = size();

            private int index;

            @Override
            public ASN1Encodable readObject()
            {
                if (index == max)
                {
                    return null;
                }

                final ASN1Encodable obj = getObjectAt(index++);
                if (obj instanceof ASN1Sequence)
                {
                    return ((ASN1Sequence)obj).parser();
                }
                if (obj instanceof ASN1Set)
                {
                    return ((ASN1Set)obj).parser();
                }

                return obj;
            }

            @Override
            public ASN1Primitive getLoadedObject()
            {
                return outer;
            }

            @Override
            public ASN1Primitive toASN1Primitive()
            {
                return outer;
            }
        };
    }

    @Override
    public int hashCode()
    {
        final Enumeration<Object>             e = getObjects();
        int                     hashCode = size();

        while (e.hasMoreElements())
        {
            final Object o = getNext(e);
            hashCode *= 17;

            hashCode ^= o.hashCode();
        }

        return hashCode;
    }

    /**
     * Change current SET object to be encoded as {@link DERSet}.
     * This is part of Distinguished Encoding Rules form serialization.
     */
    @Override
    ASN1Primitive toDERObject()
    {
        if (isSorted)
        {
            final ASN1Set derSet = new DERSet();

            derSet.set = set;

            return derSet;
        }
        else
        {
            final Vector<Object> v = new Vector<>();

            for (int i = 0; i != set.size(); i++)
            {
                v.addElement(set.elementAt(i));
            }

            final ASN1Set derSet = new DERSet();

            derSet.set = v;

            derSet.sort();

            return derSet;
        }
    }

    /**
     * Change current SET object to be encoded as {@link DLSet}.
     * This is part of Direct Length form serialization.
     */
    @Override
    ASN1Primitive toDLObject()
    {
        final ASN1Set derSet = new DLSet();

        derSet.set = set;

        return derSet;
    }

    @Override
    boolean asn1Equals(
        final ASN1Primitive o)
    {
        if (!(o instanceof ASN1Set))
        {
            return false;
        }

        final ASN1Set   other = (ASN1Set)o;

        if (size() != other.size())
        {
            return false;
        }

        final Enumeration<Object> s1 = getObjects();
        final Enumeration<Object> s2 = other.getObjects();

        while (s1.hasMoreElements())
        {
            final ASN1Encodable obj1 = getNext(s1);
            final ASN1Encodable obj2 = getNext(s2);

            final ASN1Primitive o1 = obj1.toASN1Primitive();
            final ASN1Primitive o2 = obj2.toASN1Primitive();

            if (o1 == o2 || o1.equals(o2))
            {
                continue;
            }

            return false;
        }

        return true;
    }

    private ASN1Encodable getNext(final Enumeration<Object> e)
    {
        final ASN1Encodable encObj = (ASN1Encodable)e.nextElement();

        // unfortunately null was allowed as a substitute for DER null
        if (encObj == null)
        {
            return DERNull.INSTANCE;
        }

        return encObj;
    }

    /**
     * return true if a <= b (arrays are assumed padded with zeros).
     */
    private boolean lessThanOrEqual(
         final Bytes a,
         final Bytes b)
    {
        final int len = Math.min(a.size(), b.size());
        for (int i = 0; i != len; ++i)
        {
            if (a.getByte(i) != b.getByte(i))
            {
                return (a.getByte(i) & 0xff) < (b.getByte(i) & 0xff);
            }
        }
        return len == a.size();
    }

    private Bytes getDEREncoded(
        final ASN1Encodable obj)
    {
            return obj.toASN1Primitive().getEncoded(ASN1Encoding.DER);
    }

    protected void sort()
    {
        if (!isSorted)
        {
            isSorted = true;
            if (set.size() > 1)
            {
                boolean    swapped = true;
                int        lastSwap = set.size() - 1;

                while (swapped)
                {
                    int    index = 0;
                    int    swapIndex = 0;
                    Bytes a = getDEREncoded((ASN1Encodable)set.elementAt(0));

                    swapped = false;

                    while (index != lastSwap)
                    {
                        final Bytes b = getDEREncoded((ASN1Encodable)set.elementAt(index + 1));

                        if (lessThanOrEqual(a, b))
                        {
                            a = b;
                        }
                        else
                        {
                            final Object  o = set.elementAt(index);

                            set.setElementAt(set.elementAt(index + 1), index);
                            set.setElementAt(o, index + 1);

                            swapped = true;
                            swapIndex = index;
                        }

                        index++;
                    }

                    lastSwap = swapIndex;
                }
            }
        }
    }

    @Override
    boolean isConstructed()
    {
        return true;
    }

    @Override
    abstract void encode(ASN1OutputStream out);

    @Override
    public String toString()
    {
        return set.toString();
    }

    @Override
    public Iterator<ASN1Encodable> iterator()
    {
        return new Arrays.Iterator<>(toArray());
    }
}
>>>>>>> 7d1a5a59
<|MERGE_RESOLUTION|>--- conflicted
+++ resolved
@@ -1,33 +1,5 @@
-<<<<<<< HEAD
 package com.github.gv2011.asn1;
 
-/*-
- * %---license-start---
- * Vinz ASN.1
- * %
- * Copyright (C) 2016 - 2017 Vinz (https://github.com/gv2011)
- * %
- * Please note this should be read in the same way as the MIT license. (https://www.bouncycastle.org/licence.html)
- * 
- * Copyright (c) 2000-2015 The Legion of the Bouncy Castle Inc. (http://www.bouncycastle.org)
- * 
- * Permission is hereby granted, free of charge, to any person obtaining a copy of this software 
- * and associated documentation files (the "Software"), to deal in the Software without restriction, 
- * including without limitation the rights to use, copy, modify, merge, publish, distribute, sublicense, 
- * and/or sell copies of the Software, and to permit persons to whom the Software is furnished to do so,
- * subject to the following conditions:
- * 
- * The above copyright notice and this permission notice shall be included in all copies or substantial
- * portions of the Software.
- * 
- * THE SOFTWARE IS PROVIDED "AS IS", WITHOUT WARRANTY OF ANY KIND, EXPRESS OR IMPLIED,
- * INCLUDING BUT NOT LIMITED TO THE WARRANTIES OF MERCHANTABILITY, FITNESS FOR A PARTICULAR
- * PURPOSE AND NONINFRINGEMENT. IN NO EVENT SHALL THE AUTHORS OR COPYRIGHT HOLDERS BE
- * LIABLE FOR ANY CLAIM, DAMAGES OR OTHER LIABILITY, WHETHER IN AN ACTION OF CONTRACT, TORT OR
- * OTHERWISE, ARISING FROM, OUT OF OR IN CONNECTION WITH THE SOFTWARE OR THE USE OR OTHER
- * DEALINGS IN THE SOFTWARE.
- * %---license-end---
- */
 
 import java.util.Enumeration;
 import java.util.Iterator;
@@ -585,566 +557,4 @@
     {
         return new Arrays.Iterator<>(toArray());
     }
-}
-=======
-package com.github.gv2011.asn1;
-
-
-import java.util.Enumeration;
-import java.util.Iterator;
-import java.util.Vector;
-
-import com.github.gv2011.asn1.util.Arrays;
-import com.github.gv2011.util.bytes.Bytes;
-
-/**
- * ASN.1 <code>SET</code> and <code>SET OF</code> constructs.
- * <p>
- * Note: This does not know which syntax the set is!
- * (The difference: ordering of SET elements or not ordering.)
- * <p>
- * DER form is always definite form length fields, while
- * BER support uses indefinite form.
- * <p>
- * The CER form support does not exist.
- * <p>
- * <hr>
- * <h2>X.690</h2>
- * <h3>8: Basic encoding rules</h3>
- * <h4>8.11 Encoding of a set value </h4>
- * <b>8.11.1</b> The encoding of a set value shall be constructed
- * <p>
- * <b>8.11.2</b> The contents octets shall consist of the complete
- * encoding of a data value from each of the types listed in the
- * ASN.1 definition of the set type, in an order chosen by the sender,
- * unless the type was referenced with the keyword
- * <b>OPTIONAL</b> or the keyword <b>DEFAULT</b>.
- * <p>
- * <b>8.11.3</b> The encoding of a data value may, but need not,
- * be present for a type which was referenced with the keyword
- * <b>OPTIONAL</b> or the keyword <b>DEFAULT</b>.
- * <blockquote>
- * NOTE &mdash; The order of data values in a set value is not significant,
- * and places no constraints on the order during transfer
- * </blockquote>
- * <h4>8.12 Encoding of a set-of value</h4>
- * <b>8.12.1</b> The encoding of a set-of value shall be constructed.
- * <p>
- * <b>8.12.2</b> The text of 8.10.2 applies:
- * <i>The contents octets shall consist of zero,
- * one or more complete encodings of data values from the type listed in
- * the ASN.1 definition.</i>
- * <p>
- * <b>8.12.3</b> The order of data values need not be preserved by
- * the encoding and subsequent decoding.
- *
- * <h3>9: Canonical encoding rules</h3>
- * <h4>9.1 Length forms</h4>
- * If the encoding is constructed, it shall employ the indefinite-length form.
- * If the encoding is primitive, it shall include the fewest length octets necessary.
- * [Contrast with 8.1.3.2 b).]
- * <h4>9.3 Set components</h4>
- * The encodings of the component values of a set value shall
- * appear in an order determined by their tags as specified
- * in 8.6 of ITU-T Rec. X.680 | ISO/IEC 8824-1.
- * Additionally, for the purposes of determining the order in which
- * components are encoded when one or more component is an untagged
- * choice type, each untagged choice type is ordered as though it
- * has a tag equal to that of the smallest tag in that choice type
- * or any untagged choice types nested within.
- *
- * <h3>10: Distinguished encoding rules</h3>
- * <h4>10.1 Length forms</h4>
- * The definite form of length encoding shall be used,
- * encoded in the minimum number of octets.
- * [Contrast with 8.1.3.2 b).]
- * <h4>10.3 Set components</h4>
- * The encodings of the component values of a set value shall appear
- * in an order determined by their tags as specified
- * in 8.6 of ITU-T Rec. X.680 | ISO/IEC 8824-1.
- * <blockquote>
- * NOTE &mdash; Where a component of the set is an untagged choice type,
- * the location of that component in the ordering will depend on
- * the tag of the choice component being encoded.
- * </blockquote>
- *
- * <h3>11: Restrictions on BER employed by both CER and DER</h3>
- * <h4>11.5 Set and sequence components with default value </h4>
- * The encoding of a set value or sequence value shall not include
- * an encoding for any component value which is equal to
- * its default value.
- * <h4>11.6 Set-of components </h4>
- * <p>
- * The encodings of the component values of a set-of value
- * shall appear in ascending order, the encodings being compared
- * as octet strings with the shorter components being padded at
- * their trailing end with 0-octets.
- * <blockquote>
- * NOTE &mdash; The padding octets are for comparison purposes only
- * and do not appear in the encodings.
- * </blockquote>
- */
-public abstract class ASN1Set
-    extends ASN1Primitive
-    implements Iterable<ASN1Encodable>
-{
-    private Vector<Object> set = new Vector<>();
-    private boolean isSorted = false;
-
-    /**
-     * return an ASN1Set from the given object.
-     *
-     * @param obj the object we want converted.
-     * @exception IllegalArgumentException if the object cannot be converted.
-     * @return an ASN1Set instance, or null.
-     */
-    public static ASN1Set getInstance(
-        final Object  obj)
-    {
-        if (obj == null || obj instanceof ASN1Set)
-        {
-            return (ASN1Set)obj;
-        }
-        else if (obj instanceof ASN1SetParser)
-        {
-            return ASN1Set.getInstance(((ASN1SetParser)obj).toASN1Primitive());
-        }
-        else if (obj instanceof Bytes)
-        {
-            return ASN1Set.getInstance(ASN1Primitive.fromBytes((Bytes)obj));
-        }
-        else if (obj instanceof ASN1Encodable)
-        {
-            final ASN1Primitive primitive = ((ASN1Encodable)obj).toASN1Primitive();
-
-            if (primitive instanceof ASN1Set)
-            {
-                return (ASN1Set)primitive;
-            }
-        }
-
-        throw new IllegalArgumentException("unknown object in getInstance: " + obj.getClass().getName());
-    }
-
-    /**
-     * Return an ASN1 set from a tagged object. There is a special
-     * case here, if an object appears to have been explicitly tagged on
-     * reading but we were expecting it to be implicitly tagged in the
-     * normal course of events it indicates that we lost the surrounding
-     * set - so we need to add it back (this will happen if the tagged
-     * object is a sequence that contains other sequences). If you are
-     * dealing with implicitly tagged sets you really <b>should</b>
-     * be using this method.
-     *
-     * @param obj the tagged object.
-     * @param explicit true if the object is meant to be explicitly tagged
-     *          false otherwise.
-     * @exception IllegalArgumentException if the tagged object cannot
-     *          be converted.
-     * @return an ASN1Set instance.
-     */
-    public static ASN1Set getInstance(
-        final ASN1TaggedObject    obj,
-        final boolean             explicit)
-    {
-        if (explicit)
-        {
-            if (!obj.isExplicit())
-            {
-                throw new IllegalArgumentException("object implicit - explicit expected.");
-            }
-
-            return (ASN1Set)obj.getObject();
-        }
-        else
-        {
-            //
-            // constructed object which appears to be explicitly tagged
-            // and it's really implicit means we have to add the
-            // surrounding set.
-            //
-            if (obj.isExplicit())
-            {
-                if (obj instanceof BERTaggedObject)
-                {
-                    return new BERSet(obj.getObject());
-                }
-                else
-                {
-                    return new DLSet(obj.getObject());
-                }
-            }
-            else
-            {
-                if (obj.getObject() instanceof ASN1Set)
-                {
-                    return (ASN1Set)obj.getObject();
-                }
-
-                //
-                // in this case the parser returns a sequence, convert it
-                // into a set.
-                //
-                if (obj.getObject() instanceof ASN1Sequence)
-                {
-                    final ASN1Sequence s = (ASN1Sequence)obj.getObject();
-
-                    if (obj instanceof BERTaggedObject)
-                    {
-                        return new BERSet(s.toArray());
-                    }
-                    else
-                    {
-                        return new DLSet(s.toArray());
-                    }
-                }
-            }
-        }
-
-        throw new IllegalArgumentException("unknown object in getInstance: " + obj.getClass().getName());
-    }
-
-    protected ASN1Set()
-    {
-    }
-
-    /**
-     * create a sequence containing one object
-     * @param obj object to be added to the SET.
-     */
-    protected ASN1Set(
-        final ASN1Encodable obj)
-    {
-        set.addElement(obj);
-    }
-
-    /**
-     * create a sequence containing a vector of objects.
-     * @param v a vector of objects to make up the SET.
-     * @param doSort true if should be sorted DER style, false otherwise.
-     */
-    protected ASN1Set(
-        final ASN1EncodableVector v,
-        final boolean                  doSort)
-    {
-        for (int i = 0; i != v.size(); i++)
-        {
-            set.addElement(v.get(i));
-        }
-
-        if (doSort)
-        {
-            sort();
-        }
-    }
-
-    /*
-     * create a sequence containing a vector of objects.
-     */
-    protected ASN1Set(
-        final ASN1Encodable[]   array,
-        final boolean doSort)
-    {
-        for (int i = 0; i != array.length; i++)
-        {
-            set.addElement(array[i]);
-        }
-
-        if (doSort)
-        {
-            sort();
-        }
-    }
-
-    public Enumeration<Object> getObjects()
-    {
-        return set.elements();
-    }
-
-    /**
-     * return the object at the set position indicated by index.
-     *
-     * @param index the set number (starting at zero) of the object
-     * @return the object at the set position indicated by index.
-     */
-    public ASN1Encodable getObjectAt(
-        final int index)
-    {
-        return (ASN1Encodable)set.elementAt(index);
-    }
-
-    /**
-     * return the number of objects in this set.
-     *
-     * @return the number of objects in this set.
-     */
-    public int size()
-    {
-        return set.size();
-    }
-
-    public ASN1Encodable[] toArray()
-    {
-        final ASN1Encodable[] values = new ASN1Encodable[size()];
-
-        for (int i = 0; i != size(); i++)
-        {
-            values[i] = getObjectAt(i);
-        }
-
-        return values;
-    }
-
-    public ASN1SetParser parser()
-    {
-        final ASN1Set outer = this;
-
-        return new ASN1SetParser()
-        {
-            private final int max = size();
-
-            private int index;
-
-            @Override
-            public ASN1Encodable readObject()
-            {
-                if (index == max)
-                {
-                    return null;
-                }
-
-                final ASN1Encodable obj = getObjectAt(index++);
-                if (obj instanceof ASN1Sequence)
-                {
-                    return ((ASN1Sequence)obj).parser();
-                }
-                if (obj instanceof ASN1Set)
-                {
-                    return ((ASN1Set)obj).parser();
-                }
-
-                return obj;
-            }
-
-            @Override
-            public ASN1Primitive getLoadedObject()
-            {
-                return outer;
-            }
-
-            @Override
-            public ASN1Primitive toASN1Primitive()
-            {
-                return outer;
-            }
-        };
-    }
-
-    @Override
-    public int hashCode()
-    {
-        final Enumeration<Object>             e = getObjects();
-        int                     hashCode = size();
-
-        while (e.hasMoreElements())
-        {
-            final Object o = getNext(e);
-            hashCode *= 17;
-
-            hashCode ^= o.hashCode();
-        }
-
-        return hashCode;
-    }
-
-    /**
-     * Change current SET object to be encoded as {@link DERSet}.
-     * This is part of Distinguished Encoding Rules form serialization.
-     */
-    @Override
-    ASN1Primitive toDERObject()
-    {
-        if (isSorted)
-        {
-            final ASN1Set derSet = new DERSet();
-
-            derSet.set = set;
-
-            return derSet;
-        }
-        else
-        {
-            final Vector<Object> v = new Vector<>();
-
-            for (int i = 0; i != set.size(); i++)
-            {
-                v.addElement(set.elementAt(i));
-            }
-
-            final ASN1Set derSet = new DERSet();
-
-            derSet.set = v;
-
-            derSet.sort();
-
-            return derSet;
-        }
-    }
-
-    /**
-     * Change current SET object to be encoded as {@link DLSet}.
-     * This is part of Direct Length form serialization.
-     */
-    @Override
-    ASN1Primitive toDLObject()
-    {
-        final ASN1Set derSet = new DLSet();
-
-        derSet.set = set;
-
-        return derSet;
-    }
-
-    @Override
-    boolean asn1Equals(
-        final ASN1Primitive o)
-    {
-        if (!(o instanceof ASN1Set))
-        {
-            return false;
-        }
-
-        final ASN1Set   other = (ASN1Set)o;
-
-        if (size() != other.size())
-        {
-            return false;
-        }
-
-        final Enumeration<Object> s1 = getObjects();
-        final Enumeration<Object> s2 = other.getObjects();
-
-        while (s1.hasMoreElements())
-        {
-            final ASN1Encodable obj1 = getNext(s1);
-            final ASN1Encodable obj2 = getNext(s2);
-
-            final ASN1Primitive o1 = obj1.toASN1Primitive();
-            final ASN1Primitive o2 = obj2.toASN1Primitive();
-
-            if (o1 == o2 || o1.equals(o2))
-            {
-                continue;
-            }
-
-            return false;
-        }
-
-        return true;
-    }
-
-    private ASN1Encodable getNext(final Enumeration<Object> e)
-    {
-        final ASN1Encodable encObj = (ASN1Encodable)e.nextElement();
-
-        // unfortunately null was allowed as a substitute for DER null
-        if (encObj == null)
-        {
-            return DERNull.INSTANCE;
-        }
-
-        return encObj;
-    }
-
-    /**
-     * return true if a <= b (arrays are assumed padded with zeros).
-     */
-    private boolean lessThanOrEqual(
-         final Bytes a,
-         final Bytes b)
-    {
-        final int len = Math.min(a.size(), b.size());
-        for (int i = 0; i != len; ++i)
-        {
-            if (a.getByte(i) != b.getByte(i))
-            {
-                return (a.getByte(i) & 0xff) < (b.getByte(i) & 0xff);
-            }
-        }
-        return len == a.size();
-    }
-
-    private Bytes getDEREncoded(
-        final ASN1Encodable obj)
-    {
-            return obj.toASN1Primitive().getEncoded(ASN1Encoding.DER);
-    }
-
-    protected void sort()
-    {
-        if (!isSorted)
-        {
-            isSorted = true;
-            if (set.size() > 1)
-            {
-                boolean    swapped = true;
-                int        lastSwap = set.size() - 1;
-
-                while (swapped)
-                {
-                    int    index = 0;
-                    int    swapIndex = 0;
-                    Bytes a = getDEREncoded((ASN1Encodable)set.elementAt(0));
-
-                    swapped = false;
-
-                    while (index != lastSwap)
-                    {
-                        final Bytes b = getDEREncoded((ASN1Encodable)set.elementAt(index + 1));
-
-                        if (lessThanOrEqual(a, b))
-                        {
-                            a = b;
-                        }
-                        else
-                        {
-                            final Object  o = set.elementAt(index);
-
-                            set.setElementAt(set.elementAt(index + 1), index);
-                            set.setElementAt(o, index + 1);
-
-                            swapped = true;
-                            swapIndex = index;
-                        }
-
-                        index++;
-                    }
-
-                    lastSwap = swapIndex;
-                }
-            }
-        }
-    }
-
-    @Override
-    boolean isConstructed()
-    {
-        return true;
-    }
-
-    @Override
-    abstract void encode(ASN1OutputStream out);
-
-    @Override
-    public String toString()
-    {
-        return set.toString();
-    }
-
-    @Override
-    public Iterator<ASN1Encodable> iterator()
-    {
-        return new Arrays.Iterator<>(toArray());
-    }
-}
->>>>>>> 7d1a5a59
+}