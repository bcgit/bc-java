<<<<<<< HEAD
package com.github.gv2011.asn1;

/*-
 * %---license-start---
 * Vinz ASN.1
 * %
 * Copyright (C) 2016 - 2017 Vinz (https://github.com/gv2011)
 * %
 * Please note this should be read in the same way as the MIT license. (https://www.bouncycastle.org/licence.html)
 * 
 * Copyright (c) 2000-2015 The Legion of the Bouncy Castle Inc. (http://www.bouncycastle.org)
 * 
 * Permission is hereby granted, free of charge, to any person obtaining a copy of this software 
 * and associated documentation files (the "Software"), to deal in the Software without restriction, 
 * including without limitation the rights to use, copy, modify, merge, publish, distribute, sublicense, 
 * and/or sell copies of the Software, and to permit persons to whom the Software is furnished to do so,
 * subject to the following conditions:
 * 
 * The above copyright notice and this permission notice shall be included in all copies or substantial
 * portions of the Software.
 * 
 * THE SOFTWARE IS PROVIDED "AS IS", WITHOUT WARRANTY OF ANY KIND, EXPRESS OR IMPLIED,
 * INCLUDING BUT NOT LIMITED TO THE WARRANTIES OF MERCHANTABILITY, FITNESS FOR A PARTICULAR
 * PURPOSE AND NONINFRINGEMENT. IN NO EVENT SHALL THE AUTHORS OR COPYRIGHT HOLDERS BE
 * LIABLE FOR ANY CLAIM, DAMAGES OR OTHER LIABILITY, WHETHER IN AN ACTION OF CONTRACT, TORT OR
 * OTHERWISE, ARISING FROM, OUT OF OR IN CONNECTION WITH THE SOFTWARE OR THE USE OR OTHER
 * DEALINGS IN THE SOFTWARE.
 * %---license-end---
 */
import com.github.gv2011.asn1.util.Arrays;
import com.github.gv2011.util.bytes.Bytes;

/**
 * Carrier class for DER encoding BMPString object.
 */
public class DERBMPString
    extends ASN1Primitive
    implements ASN1String
{
    private final char[] string;

    /**
     * return a BMP String from the given object.
     *
     * @param obj the object we want converted.
     * @exception IllegalArgumentException if the object cannot be converted.
     * @return a DERBMPString instance, or null.
     */
    public static DERBMPString getInstance(
        final Object  obj)
    {
        if (obj == null || obj instanceof DERBMPString)
        {
            return (DERBMPString)obj;
        }

        if (obj instanceof Bytes)
        {
            try
            {
                return (DERBMPString)fromBytes((Bytes)obj);
            }
            catch (final Exception e)
            {
                throw new IllegalArgumentException("encoding error in getInstance: " + e.toString());
            }
        }

        throw new IllegalArgumentException("illegal object in getInstance: " + obj.getClass().getName());
    }

    /**
     * return a BMP String from a tagged object.
     *
     * @param obj the tagged object holding the object we want
     * @param explicit true if the object is meant to be explicitly
     *              tagged false otherwise.
     * @exception IllegalArgumentException if the tagged object cannot
     *              be converted.
     * @return a DERBMPString instance.
     */
    public static DERBMPString getInstance(
        final ASN1TaggedObject obj,
        final boolean          explicit)
    {
        final ASN1Primitive o = obj.getObject();

        if (explicit || o instanceof DERBMPString)
        {
            return getInstance(o);
        }
        else
        {
            return new DERBMPString(ASN1OctetString.getInstance(o).getOctets());
        }
    }

    /**
     * basic constructor - byte encoded string.
     * @param string the encoded BMP STRING to wrap.
     */
    DERBMPString(
        final Bytes string)
    {
        final char[]  cs = new char[string.size() / 2];

        for (int i = 0; i != cs.length; i++)
        {
            cs[i] = (char)((string.getByte(2 * i) << 8) | (string.getByte(2 * i + 1) & 0xff));
        }

        this.string = cs;
    }

    DERBMPString(final char[] string)
    {
        this.string = string;
    }

    /**
     * basic constructor
     * @param string a String to wrap as a BMP STRING.
     */
    public DERBMPString(
        final String   string)
    {
        this.string = string.toCharArray();
    }

    @Override
    public String getString()
    {
        return new String(string);
    }

    @Override
    public String toString()
    {
        return getString();
    }

    @Override
    public int hashCode()
    {
        return Arrays.hashCode(string);
    }

    @Override
    protected boolean asn1Equals(
        final ASN1Primitive o)
    {
        if (!(o instanceof DERBMPString))
        {
            return false;
        }

        final DERBMPString  s = (DERBMPString)o;

        return Arrays.areEqual(string, s.string);
    }

    @Override
    boolean isConstructed()
    {
        return false;
    }

    @Override
    int encodedLength()
    {
        return 1 + StreamUtil.calculateBodyLength(string.length * 2) + (string.length * 2);
    }

    @Override
    void encode(
        final ASN1OutputStream out)
    {
        out.write(BERTags.BMP_STRING);
        out.writeLength(string.length * 2);

        for (int i = 0; i != string.length; i++)
        {
            final char c = string[i];

            out.write((byte)(c >> 8));
            out.write((byte)c);
        }
    }
}
=======
package com.github.gv2011.asn1;

import com.github.gv2011.asn1.util.Arrays;
import com.github.gv2011.util.bytes.Bytes;

/**
 * Carrier class for DER encoding BMPString object.
 */
public class DERBMPString
    extends ASN1Primitive
    implements ASN1String
{
    private final char[] string;

    /**
     * return a BMP String from the given object.
     *
     * @param obj the object we want converted.
     * @exception IllegalArgumentException if the object cannot be converted.
     * @return a DERBMPString instance, or null.
     */
    public static DERBMPString getInstance(
        final Object  obj)
    {
        if (obj == null || obj instanceof DERBMPString)
        {
            return (DERBMPString)obj;
        }

        if (obj instanceof Bytes)
        {
            try
            {
                return (DERBMPString)fromBytes((Bytes)obj);
            }
            catch (final Exception e)
            {
                throw new IllegalArgumentException("encoding error in getInstance: " + e.toString());
            }
        }

        throw new IllegalArgumentException("illegal object in getInstance: " + obj.getClass().getName());
    }

    /**
     * return a BMP String from a tagged object.
     *
     * @param obj the tagged object holding the object we want
     * @param explicit true if the object is meant to be explicitly
     *              tagged false otherwise.
     * @exception IllegalArgumentException if the tagged object cannot
     *              be converted.
     * @return a DERBMPString instance.
     */
    public static DERBMPString getInstance(
        final ASN1TaggedObject obj,
        final boolean          explicit)
    {
        final ASN1Primitive o = obj.getObject();

        if (explicit || o instanceof DERBMPString)
        {
            return getInstance(o);
        }
        else
        {
            return new DERBMPString(ASN1OctetString.getInstance(o).getOctets());
        }
    }

    /**
     * basic constructor - byte encoded string.
     * @param string the encoded BMP STRING to wrap.
     */
    DERBMPString(
        final Bytes string)
    {
        final char[]  cs = new char[string.size() / 2];

        for (int i = 0; i != cs.length; i++)
        {
            cs[i] = (char)((string.getByte(2 * i) << 8) | (string.getByte(2 * i + 1) & 0xff));
        }

        this.string = cs;
    }

    DERBMPString(final char[] string)
    {
        this.string = string;
    }

    /**
     * basic constructor
     * @param string a String to wrap as a BMP STRING.
     */
    public DERBMPString(
        final String   string)
    {
        this.string = string.toCharArray();
    }

    @Override
    public String getString()
    {
        return new String(string);
    }

    @Override
    public String toString()
    {
        return getString();
    }

    @Override
    public int hashCode()
    {
        return Arrays.hashCode(string);
    }

    @Override
    protected boolean asn1Equals(
        final ASN1Primitive o)
    {
        if (!(o instanceof DERBMPString))
        {
            return false;
        }

        final DERBMPString  s = (DERBMPString)o;

        return Arrays.areEqual(string, s.string);
    }

    @Override
    boolean isConstructed()
    {
        return false;
    }

    @Override
    int encodedLength()
    {
        return 1 + StreamUtil.calculateBodyLength(string.length * 2) + (string.length * 2);
    }

    @Override
    void encode(
        final ASN1OutputStream out)
    {
        out.write(BERTags.BMP_STRING);
        out.writeLength(string.length * 2);

        for (int i = 0; i != string.length; i++)
        {
            final char c = string[i];

            out.write((byte)(c >> 8));
            out.write((byte)c);
        }
    }
}
>>>>>>> 7d1a5a59
<|MERGE_RESOLUTION|>--- conflicted
+++ resolved
@@ -1,194 +1,3 @@
-<<<<<<< HEAD
-package com.github.gv2011.asn1;
-
-/*-
- * %---license-start---
- * Vinz ASN.1
- * %
- * Copyright (C) 2016 - 2017 Vinz (https://github.com/gv2011)
- * %
- * Please note this should be read in the same way as the MIT license. (https://www.bouncycastle.org/licence.html)
- * 
- * Copyright (c) 2000-2015 The Legion of the Bouncy Castle Inc. (http://www.bouncycastle.org)
- * 
- * Permission is hereby granted, free of charge, to any person obtaining a copy of this software 
- * and associated documentation files (the "Software"), to deal in the Software without restriction, 
- * including without limitation the rights to use, copy, modify, merge, publish, distribute, sublicense, 
- * and/or sell copies of the Software, and to permit persons to whom the Software is furnished to do so,
- * subject to the following conditions:
- * 
- * The above copyright notice and this permission notice shall be included in all copies or substantial
- * portions of the Software.
- * 
- * THE SOFTWARE IS PROVIDED "AS IS", WITHOUT WARRANTY OF ANY KIND, EXPRESS OR IMPLIED,
- * INCLUDING BUT NOT LIMITED TO THE WARRANTIES OF MERCHANTABILITY, FITNESS FOR A PARTICULAR
- * PURPOSE AND NONINFRINGEMENT. IN NO EVENT SHALL THE AUTHORS OR COPYRIGHT HOLDERS BE
- * LIABLE FOR ANY CLAIM, DAMAGES OR OTHER LIABILITY, WHETHER IN AN ACTION OF CONTRACT, TORT OR
- * OTHERWISE, ARISING FROM, OUT OF OR IN CONNECTION WITH THE SOFTWARE OR THE USE OR OTHER
- * DEALINGS IN THE SOFTWARE.
- * %---license-end---
- */
-import com.github.gv2011.asn1.util.Arrays;
-import com.github.gv2011.util.bytes.Bytes;
-
-/**
- * Carrier class for DER encoding BMPString object.
- */
-public class DERBMPString
-    extends ASN1Primitive
-    implements ASN1String
-{
-    private final char[] string;
-
-    /**
-     * return a BMP String from the given object.
-     *
-     * @param obj the object we want converted.
-     * @exception IllegalArgumentException if the object cannot be converted.
-     * @return a DERBMPString instance, or null.
-     */
-    public static DERBMPString getInstance(
-        final Object  obj)
-    {
-        if (obj == null || obj instanceof DERBMPString)
-        {
-            return (DERBMPString)obj;
-        }
-
-        if (obj instanceof Bytes)
-        {
-            try
-            {
-                return (DERBMPString)fromBytes((Bytes)obj);
-            }
-            catch (final Exception e)
-            {
-                throw new IllegalArgumentException("encoding error in getInstance: " + e.toString());
-            }
-        }
-
-        throw new IllegalArgumentException("illegal object in getInstance: " + obj.getClass().getName());
-    }
-
-    /**
-     * return a BMP String from a tagged object.
-     *
-     * @param obj the tagged object holding the object we want
-     * @param explicit true if the object is meant to be explicitly
-     *              tagged false otherwise.
-     * @exception IllegalArgumentException if the tagged object cannot
-     *              be converted.
-     * @return a DERBMPString instance.
-     */
-    public static DERBMPString getInstance(
-        final ASN1TaggedObject obj,
-        final boolean          explicit)
-    {
-        final ASN1Primitive o = obj.getObject();
-
-        if (explicit || o instanceof DERBMPString)
-        {
-            return getInstance(o);
-        }
-        else
-        {
-            return new DERBMPString(ASN1OctetString.getInstance(o).getOctets());
-        }
-    }
-
-    /**
-     * basic constructor - byte encoded string.
-     * @param string the encoded BMP STRING to wrap.
-     */
-    DERBMPString(
-        final Bytes string)
-    {
-        final char[]  cs = new char[string.size() / 2];
-
-        for (int i = 0; i != cs.length; i++)
-        {
-            cs[i] = (char)((string.getByte(2 * i) << 8) | (string.getByte(2 * i + 1) & 0xff));
-        }
-
-        this.string = cs;
-    }
-
-    DERBMPString(final char[] string)
-    {
-        this.string = string;
-    }
-
-    /**
-     * basic constructor
-     * @param string a String to wrap as a BMP STRING.
-     */
-    public DERBMPString(
-        final String   string)
-    {
-        this.string = string.toCharArray();
-    }
-
-    @Override
-    public String getString()
-    {
-        return new String(string);
-    }
-
-    @Override
-    public String toString()
-    {
-        return getString();
-    }
-
-    @Override
-    public int hashCode()
-    {
-        return Arrays.hashCode(string);
-    }
-
-    @Override
-    protected boolean asn1Equals(
-        final ASN1Primitive o)
-    {
-        if (!(o instanceof DERBMPString))
-        {
-            return false;
-        }
-
-        final DERBMPString  s = (DERBMPString)o;
-
-        return Arrays.areEqual(string, s.string);
-    }
-
-    @Override
-    boolean isConstructed()
-    {
-        return false;
-    }
-
-    @Override
-    int encodedLength()
-    {
-        return 1 + StreamUtil.calculateBodyLength(string.length * 2) + (string.length * 2);
-    }
-
-    @Override
-    void encode(
-        final ASN1OutputStream out)
-    {
-        out.write(BERTags.BMP_STRING);
-        out.writeLength(string.length * 2);
-
-        for (int i = 0; i != string.length; i++)
-        {
-            final char c = string[i];
-
-            out.write((byte)(c >> 8));
-            out.write((byte)c);
-        }
-    }
-}
-=======
 package com.github.gv2011.asn1;
 
 import com.github.gv2011.asn1.util.Arrays;
@@ -350,5 +159,4 @@
             out.write((byte)c);
         }
     }
-}
->>>>>>> 7d1a5a59
+}