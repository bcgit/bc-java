--- conflicted
+++ resolved
@@ -1,193 +1,3 @@
-<<<<<<< HEAD
-package com.github.gv2011.asn1;
-
-/*-
- * %---license-start---
- * Vinz ASN.1
- * %
- * Copyright (C) 2016 - 2017 Vinz (https://github.com/gv2011)
- * %
- * Please note this should be read in the same way as the MIT license. (https://www.bouncycastle.org/licence.html)
- * 
- * Copyright (c) 2000-2015 The Legion of the Bouncy Castle Inc. (http://www.bouncycastle.org)
- * 
- * Permission is hereby granted, free of charge, to any person obtaining a copy of this software 
- * and associated documentation files (the "Software"), to deal in the Software without restriction, 
- * including without limitation the rights to use, copy, modify, merge, publish, distribute, sublicense, 
- * and/or sell copies of the Software, and to permit persons to whom the Software is furnished to do so,
- * subject to the following conditions:
- * 
- * The above copyright notice and this permission notice shall be included in all copies or substantial
- * portions of the Software.
- * 
- * THE SOFTWARE IS PROVIDED "AS IS", WITHOUT WARRANTY OF ANY KIND, EXPRESS OR IMPLIED,
- * INCLUDING BUT NOT LIMITED TO THE WARRANTIES OF MERCHANTABILITY, FITNESS FOR A PARTICULAR
- * PURPOSE AND NONINFRINGEMENT. IN NO EVENT SHALL THE AUTHORS OR COPYRIGHT HOLDERS BE
- * LIABLE FOR ANY CLAIM, DAMAGES OR OTHER LIABILITY, WHETHER IN AN ACTION OF CONTRACT, TORT OR
- * OTHERWISE, ARISING FROM, OUT OF OR IN CONNECTION WITH THE SOFTWARE OR THE USE OR OTHER
- * DEALINGS IN THE SOFTWARE.
- * %---license-end---
- */
-import static com.github.gv2011.util.bytes.ByteUtils.fromBigInteger;
-
-import java.math.BigInteger;
-
-import com.github.gv2011.util.bytes.Bytes;
-
-/**
- * Class representing the ASN.1 ENUMERATED type.
- */
-public class ASN1Enumerated
-    extends ASN1Primitive
-{
-    private final Bytes bytes;
-
-    /**
-     * return an enumerated from the passed in object
-     *
-     * @param obj an ASN1Enumerated or an object that can be converted into one.
-     * @exception IllegalArgumentException if the object cannot be converted.
-     * @return an ASN1Enumerated instance, or null.
-     */
-    public static ASN1Enumerated getInstance(
-        final Object  obj)
-    {
-        if (obj == null || obj instanceof ASN1Enumerated)
-        {
-            return (ASN1Enumerated)obj;
-        }
-
-        if (obj instanceof Bytes)
-        {
-            try
-            {
-                return (ASN1Enumerated)fromBytes((Bytes)obj);
-            }
-            catch (final Exception e)
-            {
-                throw new IllegalArgumentException("encoding error in getInstance: " + e.toString());
-            }
-        }
-
-        throw new IllegalArgumentException("illegal object in getInstance: " + obj.getClass().getName());
-    }
-
-    /**
-     * return an Enumerated from a tagged object.
-     *
-     * @param obj the tagged object holding the object we want
-     * @param explicit true if the object is meant to be explicitly
-     *              tagged false otherwise.
-     * @exception IllegalArgumentException if the tagged object cannot
-     *               be converted.
-     * @return an ASN1Enumerated instance, or null.
-     */
-    public static ASN1Enumerated getInstance(
-        final ASN1TaggedObject obj,
-        final boolean          explicit)
-    {
-        final ASN1Primitive o = obj.getObject();
-
-        if (explicit || o instanceof ASN1Enumerated)
-        {
-            return getInstance(o);
-        }
-        else
-        {
-            return fromOctetString(((ASN1OctetString)o).getOctets());
-        }
-    }
-
-    public ASN1Enumerated(final int value){
-      this(BigInteger.valueOf(value));
-    }
-
-    public ASN1Enumerated(final BigInteger value){
-      bytes = fromBigInteger(value);
-    }
-
-    /**
-     * Constructor from encoded BigInteger.
-     *
-     * @param bytes the value of this enumerated as an encoded BigInteger (signed).
-     */
-    public ASN1Enumerated(final Bytes bytes){
-      this.bytes = bytes;
-    }
-
-    public BigInteger getValue(){
-      return new BigInteger(bytes.toByteArray());
-    }
-
-    @Override
-    boolean isConstructed()
-    {
-        return false;
-    }
-
-    @Override
-    int encodedLength()
-    {
-        return 1 + StreamUtil.calculateBodyLength(bytes.size()) + bytes.size();
-    }
-
-    @Override
-    void encode(
-        final ASN1OutputStream out)
-    {
-        out.writeEncoded(BERTags.ENUMERATED, bytes);
-    }
-
-    @Override
-    boolean asn1Equals(
-        final ASN1Primitive  o)
-    {
-        if (!(o instanceof ASN1Enumerated))
-        {
-            return false;
-        }
-
-        final ASN1Enumerated other = (ASN1Enumerated)o;
-
-        return bytes.equals(other.bytes);
-    }
-
-    @Override
-    public int hashCode(){
-      return bytes.hashCode();
-    }
-
-    private static ASN1Enumerated[] cache = new ASN1Enumerated[12];
-
-    static ASN1Enumerated fromOctetString(final Bytes enc)
-    {
-        if (enc.size() > 1)
-        {
-            return new ASN1Enumerated(enc);
-        }
-
-        if (enc.size() == 0)
-        {
-            throw new IllegalArgumentException("ENUMERATED has zero length");
-        }
-        final int value = enc.getByte(0) & 0xff;
-
-        if (value >= cache.length)
-        {
-            return new ASN1Enumerated(enc);
-        }
-
-        ASN1Enumerated possibleMatch = cache[value];
-
-        if (possibleMatch == null)
-        {
-            possibleMatch = cache[value] = new ASN1Enumerated(enc);
-        }
-
-        return possibleMatch;
-    }
-}
-=======
 package com.github.gv2011.asn1;
 
 import static com.github.gv2011.util.bytes.ByteUtils.fromBigInteger;
@@ -348,5 +158,4 @@
 
         return possibleMatch;
     }
-}
->>>>>>> 7d1a5a59
+}