--- conflicted
+++ resolved
@@ -1,33 +1,5 @@
-<<<<<<< HEAD
 package com.github.gv2011.asn1;
 
-/*-
- * %---license-start---
- * Vinz ASN.1
- * %
- * Copyright (C) 2016 - 2017 Vinz (https://github.com/gv2011)
- * %
- * Please note this should be read in the same way as the MIT license. (https://www.bouncycastle.org/licence.html)
- * 
- * Copyright (c) 2000-2015 The Legion of the Bouncy Castle Inc. (http://www.bouncycastle.org)
- * 
- * Permission is hereby granted, free of charge, to any person obtaining a copy of this software 
- * and associated documentation files (the "Software"), to deal in the Software without restriction, 
- * including without limitation the rights to use, copy, modify, merge, publish, distribute, sublicense, 
- * and/or sell copies of the Software, and to permit persons to whom the Software is furnished to do so,
- * subject to the following conditions:
- * 
- * The above copyright notice and this permission notice shall be included in all copies or substantial
- * portions of the Software.
- * 
- * THE SOFTWARE IS PROVIDED "AS IS", WITHOUT WARRANTY OF ANY KIND, EXPRESS OR IMPLIED,
- * INCLUDING BUT NOT LIMITED TO THE WARRANTIES OF MERCHANTABILITY, FITNESS FOR A PARTICULAR
- * PURPOSE AND NONINFRINGEMENT. IN NO EVENT SHALL THE AUTHORS OR COPYRIGHT HOLDERS BE
- * LIABLE FOR ANY CLAIM, DAMAGES OR OTHER LIABILITY, WHETHER IN AN ACTION OF CONTRACT, TORT OR
- * OTHERWISE, ARISING FROM, OUT OF OR IN CONNECTION WITH THE SOFTWARE OR THE USE OR OTHER
- * DEALINGS IN THE SOFTWARE.
- * %---license-end---
- */
 import java.io.InputStream;
 
 import com.github.gv2011.asn1.util.encoders.Hex;
@@ -241,222 +213,4 @@
     {
       return "#"+Hex.encode(string).utf8ToString();
     }
-}
-=======
-package com.github.gv2011.asn1;
-
-import java.io.InputStream;
-
-import com.github.gv2011.asn1.util.encoders.Hex;
-import com.github.gv2011.util.bytes.Bytes;
-
-/**
- * Abstract base for the ASN.1 OCTET STRING data type
- * <p>
- * This supports BER, and DER forms of the data.
- * </p><p>
- * DER form is always primitive single OCTET STRING, while
- * BER support includes the constructed forms.
- * </p>
- * <hr>
- * <p><b>X.690</b></p>
- * <p><b>8: Basic encoding rules</b></p>
- * <p><b>8.7 Encoding of an octetstring value</b></p>
- * <p>
- * <b>8.7.1</b> The encoding of an octetstring value shall be
- * either primitive or constructed at the option of the sender.
- * <blockquote>
- * NOTE &mdash; Where it is necessary to transfer part of an octet string
- * before the entire OCTET STRING is available, the constructed encoding
- * is used.
- * </blockquote>
- * <p>
- * <b>8.7.2</b> The primitive encoding contains zero,
- * one or more contents octets equal in value to the octets
- * in the data value, in the order they appear in the data value,
- * and with the most significant bit of an octet of the data value
- * aligned with the most significant bit of an octet of the contents octets.
- * </p>
- * <p>
- * <b>8.7.3</b> The contents octets for the constructed encoding shall consist
- * of zero, one, or more encodings.
- * <blockquote>
- * NOTE &mdash; Each such encoding includes identifier, length, and contents octets,
- * and may include end-of-contents octets if it is constructed.
- * </blockquote>
- * </p>
- * <p>
- * <b>8.7.3.1</b> To encode an octetstring value in this way,
- * it is segmented. Each segment shall consist of a series of
- * consecutive octets of the value. There shall be no significance
- * placed on the segment boundaries.
- * <blockquote>
- * NOTE &mdash; A segment may be of size zero, i.e. contain no octets.
- * </blockquote>
- * </p>
- * <p>
- * <b>8.7.3.2</b> Each encoding in the contents octets shall represent
- * a segment of the overall octetstring, the encoding arising from
- * a recursive application of this subclause.
- * In this recursive application, each segment is treated as if it were
- * a octetstring value. The encodings of the segments shall appear in the contents
- * octets in the order in which their octets appear in the overall value.
- * <blockquote>
- * NOTE 1 &mdash; As a consequence of this recursion,
- * each encoding in the contents octets may itself
- * be primitive or constructed.
- * However, such encodings will usually be primitive.
- * <br />
- * NOTE 2 &mdash; In particular, the tags in the contents octets are always universal class, number 4.
- * </blockquote>
- * </p>
- * <p><b>9: Canonical encoding rules</b></p>
- * <p><b>9.1 Length forms</b></p>
- * <p>
- * If the encoding is constructed, it shall employ the indefinite-length form.
- * If the encoding is primitive, it shall include the fewest length octets necessary.
- * [Contrast with 8.1.3.2 b).]
- * </p>
- * <p><b>9.2 String encoding forms</b></p>
- * <p>
- * BIT STRING, OCTET STRING,and restricted character string
- * values shall be encoded with a primitive encoding if they would
- * require no more than 1000 contents octets, and as a constructed
- * encoding otherwise. The string fragments contained in
- * the constructed encoding shall be encoded with a primitive encoding.
- * The encoding of each fragment, except possibly
- * the last, shall have 1000 contents octets. (Contrast with 8.21.6.)
- * </p><p>
- * <b>10: Distinguished encoding rules</b>
- * </p><p>
- * <b>10.1 Length forms</b>
- * The definite form of length encoding shall be used,
- * encoded in the minimum number of octets.
- * [Contrast with 8.1.3.2 b).]
- * </p><p>
- * <b>10.2 String encoding forms</b>
- * For BIT STRING, OCTET STRING and restricted character string types,
- * the constructed form of encoding shall not be used.
- * (Contrast with 8.21.6.)
- * </p>
- */
-public abstract class ASN1OctetString extends ASN1PrimitiveBytes implements ASN1OctetStringParser {
-
-    /**
-     * return an Octet String from a tagged object.
-     *
-     * @param obj the tagged object holding the object we want.
-     * @param explicit true if the object is meant to be explicitly
-     *              tagged false otherwise.
-     * @exception IllegalArgumentException if the tagged object cannot
-     *              be converted.
-     */
-    public static ASN1OctetString getInstance(
-        final ASN1TaggedObject    obj,
-        final boolean             explicit)
-    {
-        final ASN1Primitive o = obj.getObject();
-
-        if (explicit || o instanceof ASN1OctetString)
-        {
-            return getInstance(o);
-        }
-        else
-        {
-            return BEROctetString.fromSequence(ASN1Sequence.getInstance(o));
-        }
-    }
-
-    /**
-     * return an Octet String from the given object.
-     *
-     * @param obj the object we want converted.
-     * @exception IllegalArgumentException if the object cannot be converted.
-     */
-    public static ASN1OctetString getInstance(
-        final Object  obj)
-    {
-        if (obj == null || obj instanceof ASN1OctetString)
-        {
-            return (ASN1OctetString)obj;
-        }
-        else if (obj instanceof Bytes)
-        {
-            return ASN1OctetString.getInstance(ASN1Primitive.fromBytes((Bytes)obj));
-        }
-        else if (obj instanceof ASN1Encodable)
-        {
-            final ASN1Primitive primitive = ((ASN1Encodable)obj).toASN1Primitive();
-
-            if (primitive instanceof ASN1OctetString)
-            {
-                return (ASN1OctetString)primitive;
-            }
-        }
-
-        throw new IllegalArgumentException("illegal object in getInstance: " + obj.getClass().getName());
-    }
-
-    /**
-     * Base constructor.
-     *
-     * @param string the octets making up the octet string.
-     */
-    public ASN1OctetString(final Bytes string){
-      super(string);
-    }
-
-    /**
-     * Return the content of the OCTET STRING as an InputStream.
-     *
-     * @return an InputStream representing the OCTET STRING's content.
-     */
-    @Override
-    public InputStream getOctetStream()
-    {
-        return string.openStream();
-    }
-
-    /**
-     * Return the parser associated with this object.
-     *
-     * @return a parser based on this OCTET STRING
-     */
-    public ASN1OctetStringParser parser()
-    {
-        return this;
-    }
-
-    @Override
-    protected final Class<ASN1OctetString> asn1EqualsClass() {
-      return ASN1OctetString.class;
-    }
-
-    @Override
-    public ASN1Primitive getLoadedObject()
-    {
-        return toASN1Primitive();
-    }
-
-    @Override
-    ASN1Primitive toDERObject()
-    {
-        return new DEROctetString(string);
-    }
-
-    @Override
-    ASN1Primitive toDLObject()
-    {
-        return new DEROctetString(string);
-    }
-
-    @Override
-    abstract void encode(ASN1OutputStream out);
-
-    @Override
-    public String toString()
-    {
-      return "#"+Hex.encode(string).utf8ToString();
-    }
-}
->>>>>>> 7d1a5a59
+}