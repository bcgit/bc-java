--- conflicted
+++ resolved
@@ -1,36 +1,9 @@
-<<<<<<< HEAD
 package com.github.gv2011.asn1;
 
-/*-
- * %---license-start---
- * Vinz ASN.1
- * %
- * Copyright (C) 2016 - 2017 Vinz (https://github.com/gv2011)
- * %
- * Please note this should be read in the same way as the MIT license. (https://www.bouncycastle.org/licence.html)
- * 
- * Copyright (c) 2000-2015 The Legion of the Bouncy Castle Inc. (http://www.bouncycastle.org)
- * 
- * Permission is hereby granted, free of charge, to any person obtaining a copy of this software 
- * and associated documentation files (the "Software"), to deal in the Software without restriction, 
- * including without limitation the rights to use, copy, modify, merge, publish, distribute, sublicense, 
- * and/or sell copies of the Software, and to permit persons to whom the Software is furnished to do so,
- * subject to the following conditions:
- * 
- * The above copyright notice and this permission notice shall be included in all copies or substantial
- * portions of the Software.
- * 
- * THE SOFTWARE IS PROVIDED "AS IS", WITHOUT WARRANTY OF ANY KIND, EXPRESS OR IMPLIED,
- * INCLUDING BUT NOT LIMITED TO THE WARRANTIES OF MERCHANTABILITY, FITNESS FOR A PARTICULAR
- * PURPOSE AND NONINFRINGEMENT. IN NO EVENT SHALL THE AUTHORS OR COPYRIGHT HOLDERS BE
- * LIABLE FOR ANY CLAIM, DAMAGES OR OTHER LIABILITY, WHETHER IN AN ACTION OF CONTRACT, TORT OR
- * OTHERWISE, ARISING FROM, OUT OF OR IN CONNECTION WITH THE SOFTWARE OR THE USE OR OTHER
- * DEALINGS IN THE SOFTWARE.
- * %---license-end---
- */
 import static com.github.gv2011.util.bytes.ByteUtils.emptyBytes;
 import static com.github.gv2011.util.bytes.ByteUtils.newBytes;
 
+import java.io.EOFException;
 import java.io.IOException;
 import java.io.InputStream;
 
@@ -84,7 +57,7 @@
 
         if (b < 0)
         {
-            throw new ASN1ParsingException("DEF length " + _originalLength + " object truncated by " + _remaining);
+            throw new EOFException("DEF length " + _originalLength + " object truncated by " + _remaining);
         }
 
         if (--_remaining == 0)
@@ -109,7 +82,7 @@
 
         if (numRead < 0)
         {
-            throw new ASN1ParsingException("DEF length " + _originalLength + " object truncated by " + _remaining);
+            throw new EOFException("DEF length " + _originalLength + " object truncated by " + _remaining);
         }
 
         if ((_remaining -= numRead) == 0)
@@ -134,115 +107,4 @@
         setParentEofDetect(true);
         return newBytes(bytes);
     }
-}
-=======
-package com.github.gv2011.asn1;
-
-import static com.github.gv2011.util.bytes.ByteUtils.emptyBytes;
-import static com.github.gv2011.util.bytes.ByteUtils.newBytes;
-
-import java.io.IOException;
-import java.io.InputStream;
-
-import com.github.gv2011.asn1.util.io.Streams;
-import com.github.gv2011.util.bytes.Bytes;
-
-class DefiniteLengthInputStream
-        extends LimitedInputStream
-{
-    private static final Bytes EMPTY_BYTES = emptyBytes();
-
-    private final int _originalLength;
-    private int _remaining;
-
-    DefiniteLengthInputStream(
-        final InputStream in,
-        final int         length)
-    {
-        super(in, length);
-
-        if (length < 0)
-        {
-            throw new IllegalArgumentException("negative lengths not allowed");
-        }
-
-        _originalLength = length;
-        _remaining = length;
-
-        if (length == 0)
-        {
-            setParentEofDetect(true);
-        }
-    }
-
-    @Override
-    int getRemaining()
-    {
-        return _remaining;
-    }
-
-    @Override
-    public int read()
-        throws IOException
-    {
-        if (_remaining == 0)
-        {
-            return -1;
-        }
-
-        final int b = _in.read();
-
-        if (b < 0)
-        {
-            throw new ASN1ParsingException("DEF length " + _originalLength + " object truncated by " + _remaining);
-        }
-
-        if (--_remaining == 0)
-        {
-            setParentEofDetect(true);
-        }
-
-        return b;
-    }
-
-    @Override
-    public int read(final byte[] buf, final int off, final int len)
-        throws IOException
-    {
-        if (_remaining == 0)
-        {
-            return -1;
-        }
-
-        final int toRead = Math.min(len, _remaining);
-        final int numRead = _in.read(buf, off, toRead);
-
-        if (numRead < 0)
-        {
-            throw new ASN1ParsingException("DEF length " + _originalLength + " object truncated by " + _remaining);
-        }
-
-        if ((_remaining -= numRead) == 0)
-        {
-            setParentEofDetect(true);
-        }
-
-        return numRead;
-    }
-
-    Bytes toByteArray(){
-        if (_remaining == 0)
-        {
-            return EMPTY_BYTES;
-        }
-
-        final byte[] bytes = new byte[_remaining];
-        if ((_remaining -= Streams.readFully(_in, bytes)) != 0)
-        {
-            throw new ASN1ParsingException("DEF length " + _originalLength + " object truncated by " + _remaining);
-        }
-        setParentEofDetect(true);
-        return newBytes(bytes);
-    }
-}
->>>>>>> 7d1a5a59
+}