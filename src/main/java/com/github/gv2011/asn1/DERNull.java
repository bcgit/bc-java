<<<<<<< HEAD
package com.github.gv2011.asn1;

/*-
 * %---license-start---
 * Vinz ASN.1
 * %
 * Copyright (C) 2016 - 2017 Vinz (https://github.com/gv2011)
 * %
 * Please note this should be read in the same way as the MIT license. (https://www.bouncycastle.org/licence.html)
 * 
 * Copyright (c) 2000-2015 The Legion of the Bouncy Castle Inc. (http://www.bouncycastle.org)
 * 
 * Permission is hereby granted, free of charge, to any person obtaining a copy of this software 
 * and associated documentation files (the "Software"), to deal in the Software without restriction, 
 * including without limitation the rights to use, copy, modify, merge, publish, distribute, sublicense, 
 * and/or sell copies of the Software, and to permit persons to whom the Software is furnished to do so,
 * subject to the following conditions:
 * 
 * The above copyright notice and this permission notice shall be included in all copies or substantial
 * portions of the Software.
 * 
 * THE SOFTWARE IS PROVIDED "AS IS", WITHOUT WARRANTY OF ANY KIND, EXPRESS OR IMPLIED,
 * INCLUDING BUT NOT LIMITED TO THE WARRANTIES OF MERCHANTABILITY, FITNESS FOR A PARTICULAR
 * PURPOSE AND NONINFRINGEMENT. IN NO EVENT SHALL THE AUTHORS OR COPYRIGHT HOLDERS BE
 * LIABLE FOR ANY CLAIM, DAMAGES OR OTHER LIABILITY, WHETHER IN AN ACTION OF CONTRACT, TORT OR
 * OTHERWISE, ARISING FROM, OUT OF OR IN CONNECTION WITH THE SOFTWARE OR THE USE OR OTHER
 * DEALINGS IN THE SOFTWARE.
 * %---license-end---
 */
import static com.github.gv2011.util.bytes.ByteUtils.emptyBytes;

import com.github.gv2011.util.bytes.Bytes;

/**
 * A NULL object.
 */
public class DERNull
    extends ASN1Null
{
    public static final DERNull INSTANCE = new DERNull();

    private static final Bytes  zeroBytes = emptyBytes();

    private DERNull(){}

    @Override
    boolean isConstructed()
    {
        return false;
    }

    @Override
    int encodedLength()
    {
        return 2;
    }

    @Override
    void encode(
        final ASN1OutputStream out)
    {
        out.writeEncoded(BERTags.NULL, zeroBytes);
    }
}
=======
package com.github.gv2011.asn1;

import static com.github.gv2011.util.bytes.ByteUtils.emptyBytes;

import com.github.gv2011.util.bytes.Bytes;

/**
 * A NULL object.
 */
public class DERNull
    extends ASN1Null
{
    public static final DERNull INSTANCE = new DERNull();

    private static final Bytes  zeroBytes = emptyBytes();

    private DERNull(){}

    @Override
    boolean isConstructed()
    {
        return false;
    }

    @Override
    int encodedLength()
    {
        return 2;
    }

    @Override
    void encode(
        final ASN1OutputStream out)
    {
        out.writeEncoded(BERTags.NULL, zeroBytes);
    }
}
>>>>>>> 7d1a5a59
<|MERGE_RESOLUTION|>--- conflicted
+++ resolved
@@ -1,33 +1,5 @@
-<<<<<<< HEAD
 package com.github.gv2011.asn1;
 
-/*-
- * %---license-start---
- * Vinz ASN.1
- * %
- * Copyright (C) 2016 - 2017 Vinz (https://github.com/gv2011)
- * %
- * Please note this should be read in the same way as the MIT license. (https://www.bouncycastle.org/licence.html)
- * 
- * Copyright (c) 2000-2015 The Legion of the Bouncy Castle Inc. (http://www.bouncycastle.org)
- * 
- * Permission is hereby granted, free of charge, to any person obtaining a copy of this software 
- * and associated documentation files (the "Software"), to deal in the Software without restriction, 
- * including without limitation the rights to use, copy, modify, merge, publish, distribute, sublicense, 
- * and/or sell copies of the Software, and to permit persons to whom the Software is furnished to do so,
- * subject to the following conditions:
- * 
- * The above copyright notice and this permission notice shall be included in all copies or substantial
- * portions of the Software.
- * 
- * THE SOFTWARE IS PROVIDED "AS IS", WITHOUT WARRANTY OF ANY KIND, EXPRESS OR IMPLIED,
- * INCLUDING BUT NOT LIMITED TO THE WARRANTIES OF MERCHANTABILITY, FITNESS FOR A PARTICULAR
- * PURPOSE AND NONINFRINGEMENT. IN NO EVENT SHALL THE AUTHORS OR COPYRIGHT HOLDERS BE
- * LIABLE FOR ANY CLAIM, DAMAGES OR OTHER LIABILITY, WHETHER IN AN ACTION OF CONTRACT, TORT OR
- * OTHERWISE, ARISING FROM, OUT OF OR IN CONNECTION WITH THE SOFTWARE OR THE USE OR OTHER
- * DEALINGS IN THE SOFTWARE.
- * %---license-end---
- */
 import static com.github.gv2011.util.bytes.ByteUtils.emptyBytes;
 
 import com.github.gv2011.util.bytes.Bytes;
@@ -42,6 +14,7 @@
 
     private static final Bytes  zeroBytes = emptyBytes();
 
+    @Deprecated
     private DERNull(){}
 
     @Override
@@ -62,43 +35,4 @@
     {
         out.writeEncoded(BERTags.NULL, zeroBytes);
     }
-}
-=======
-package com.github.gv2011.asn1;
-
-import static com.github.gv2011.util.bytes.ByteUtils.emptyBytes;
-
-import com.github.gv2011.util.bytes.Bytes;
-
-/**
- * A NULL object.
- */
-public class DERNull
-    extends ASN1Null
-{
-    public static final DERNull INSTANCE = new DERNull();
-
-    private static final Bytes  zeroBytes = emptyBytes();
-
-    private DERNull(){}
-
-    @Override
-    boolean isConstructed()
-    {
-        return false;
-    }
-
-    @Override
-    int encodedLength()
-    {
-        return 2;
-    }
-
-    @Override
-    void encode(
-        final ASN1OutputStream out)
-    {
-        out.writeEncoded(BERTags.NULL, zeroBytes);
-    }
-}
->>>>>>> 7d1a5a59
+}