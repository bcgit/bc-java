--- conflicted
+++ resolved
@@ -1,33 +1,5 @@
-<<<<<<< HEAD
 package com.github.gv2011.asn1;
 
-/*-
- * %---license-start---
- * Vinz ASN.1
- * %
- * Copyright (C) 2016 - 2017 Vinz (https://github.com/gv2011)
- * %
- * Please note this should be read in the same way as the MIT license. (https://www.bouncycastle.org/licence.html)
- * 
- * Copyright (c) 2000-2015 The Legion of the Bouncy Castle Inc. (http://www.bouncycastle.org)
- * 
- * Permission is hereby granted, free of charge, to any person obtaining a copy of this software 
- * and associated documentation files (the "Software"), to deal in the Software without restriction, 
- * including without limitation the rights to use, copy, modify, merge, publish, distribute, sublicense, 
- * and/or sell copies of the Software, and to permit persons to whom the Software is furnished to do so,
- * subject to the following conditions:
- * 
- * The above copyright notice and this permission notice shall be included in all copies or substantial
- * portions of the Software.
- * 
- * THE SOFTWARE IS PROVIDED "AS IS", WITHOUT WARRANTY OF ANY KIND, EXPRESS OR IMPLIED,
- * INCLUDING BUT NOT LIMITED TO THE WARRANTIES OF MERCHANTABILITY, FITNESS FOR A PARTICULAR
- * PURPOSE AND NONINFRINGEMENT. IN NO EVENT SHALL THE AUTHORS OR COPYRIGHT HOLDERS BE
- * LIABLE FOR ANY CLAIM, DAMAGES OR OTHER LIABILITY, WHETHER IN AN ACTION OF CONTRACT, TORT OR
- * OTHERWISE, ARISING FROM, OUT OF OR IN CONNECTION WITH THE SOFTWARE OR THE USE OR OTHER
- * DEALINGS IN THE SOFTWARE.
- * %---license-end---
- */
 import java.text.ParseException;
 import java.text.SimpleDateFormat;
 import java.util.Date;
@@ -403,384 +375,4 @@
     {
         return time.hashCode();
     }
-}
-=======
-package com.github.gv2011.asn1;
-
-import java.text.ParseException;
-import java.text.SimpleDateFormat;
-import java.util.Date;
-import java.util.Locale;
-import java.util.SimpleTimeZone;
-import java.util.TimeZone;
-
-import com.github.gv2011.asn1.util.Strings;
-import com.github.gv2011.util.bytes.Bytes;
-
-/**
- * Base class representing the ASN.1 GeneralizedTime type.
- * <p>
- * The main difference between these and UTC time is a 4 digit year.
- * </p>
- */
-public class ASN1GeneralizedTime
-    extends ASN1Primitive
-{
-    private final Bytes time;
-
-    /**
-     * return a generalized time from the passed in object
-     *
-     * @param obj an ASN1GeneralizedTime or an object that can be converted into one.
-     * @return an ASN1GeneralizedTime instance, or null.
-     * @throws IllegalArgumentException if the object cannot be converted.
-     */
-    public static ASN1GeneralizedTime getInstance(
-        final Object obj)
-    {
-        if (obj == null || obj instanceof ASN1GeneralizedTime)
-        {
-            return (ASN1GeneralizedTime)obj;
-        }
-
-        if (obj instanceof Bytes)
-        {
-            try
-            {
-                return (ASN1GeneralizedTime)fromBytes((Bytes)obj);
-            }
-            catch (final Exception e)
-            {
-                throw new IllegalArgumentException("encoding error in getInstance: " + e.toString());
-            }
-        }
-
-        throw new IllegalArgumentException("illegal object in getInstance: " + obj.getClass().getName());
-    }
-
-    /**
-     * return a Generalized Time object from a tagged object.
-     *
-     * @param obj      the tagged object holding the object we want
-     * @param explicit true if the object is meant to be explicitly
-     *                 tagged false otherwise.
-     * @return an ASN1GeneralizedTime instance.
-     * @throws IllegalArgumentException if the tagged object cannot
-     * be converted.
-     */
-    public static ASN1GeneralizedTime getInstance(
-        final ASN1TaggedObject obj,
-        final boolean explicit)
-    {
-        final ASN1Primitive o = obj.getObject();
-
-        if (explicit || o instanceof ASN1GeneralizedTime)
-        {
-            return getInstance(o);
-        }
-        else
-        {
-            return new ASN1GeneralizedTime(((ASN1OctetString)o).getOctets());
-        }
-    }
-
-    /**
-     * The correct format for this is YYYYMMDDHHMMSS[.f]Z, or without the Z
-     * for local time, or Z+-HHMM on the end, for difference between local
-     * time and UTC time. The fractional second amount f must consist of at
-     * least one number with trailing zeroes removed.
-     *
-     * @param time the time string.
-     * @throws IllegalArgumentException if String is an illegal format.
-     */
-    public ASN1GeneralizedTime(
-        final String time)
-    {
-        this.time = Strings.toByteArray(time);
-        try
-        {
-            getDate();
-        }
-        catch (final ParseException e)
-        {
-            throw new IllegalArgumentException("invalid date string: " + e.getMessage());
-        }
-    }
-
-    /**
-     * Base constructor from a java.util.date object
-     *
-     * @param time a date object representing the time of interest.
-     */
-    public ASN1GeneralizedTime(
-        final Date time)
-    {
-        final SimpleDateFormat dateF = new SimpleDateFormat("yyyyMMddHHmmss'Z'");
-
-        dateF.setTimeZone(new SimpleTimeZone(0, "Z"));
-
-        this.time = Strings.toByteArray(dateF.format(time));
-    }
-
-    /**
-     * Base constructor from a java.util.date and Locale - you may need to use this if the default locale
-     * doesn't use a Gregorian calender so that the GeneralizedTime produced is compatible with other ASN.1 implementations.
-     *
-     * @param time a date object representing the time of interest.
-     * @param locale an appropriate Locale for producing an ASN.1 GeneralizedTime value.
-     */
-    public ASN1GeneralizedTime(
-        final Date time,
-        final Locale locale)
-    {
-        final SimpleDateFormat dateF = new SimpleDateFormat("yyyyMMddHHmmss'Z'", locale);
-
-        dateF.setTimeZone(new SimpleTimeZone(0, "Z"));
-
-        this.time = Strings.toByteArray(dateF.format(time));
-    }
-
-    ASN1GeneralizedTime(
-        final Bytes bytes)
-    {
-        time = bytes;
-    }
-
-    /**
-     * Return the time.
-     *
-     * @return The time string as it appeared in the encoded object.
-     */
-    public String getTimeString()
-    {
-        return Strings.fromByteArray(time);
-    }
-
-    /**
-     * return the time - always in the form of
-     * YYYYMMDDhhmmssGMT(+hh:mm|-hh:mm).
-     * <p>
-     * Normally in a certificate we would expect "Z" rather than "GMT",
-     * however adding the "GMT" means we can just use:
-     * <pre>
-     *     dateF = new SimpleDateFormat("yyyyMMddHHmmssz");
-     * </pre>
-     * To read in the time and get a date which is compatible with our local
-     * time zone.
-     * </p>
-     * @return a String representation of the time.
-     */
-    public String getTime()
-    {
-        final String stime = Strings.fromByteArray(time);
-
-        //
-        // standardise the format.
-        //
-        if (stime.charAt(stime.length() - 1) == 'Z')
-        {
-            return stime.substring(0, stime.length() - 1) + "GMT+00:00";
-        }
-        else
-        {
-            int signPos = stime.length() - 5;
-            char sign = stime.charAt(signPos);
-            if (sign == '-' || sign == '+')
-            {
-                return stime.substring(0, signPos)
-                    + "GMT"
-                    + stime.substring(signPos, signPos + 3)
-                    + ":"
-                    + stime.substring(signPos + 3);
-            }
-            else
-            {
-                signPos = stime.length() - 3;
-                sign = stime.charAt(signPos);
-                if (sign == '-' || sign == '+')
-                {
-                    return stime.substring(0, signPos)
-                        + "GMT"
-                        + stime.substring(signPos)
-                        + ":00";
-                }
-            }
-        }
-        return stime + calculateGMTOffset();
-    }
-
-    private String calculateGMTOffset()
-    {
-        String sign = "+";
-        final TimeZone timeZone = TimeZone.getDefault();
-        int offset = timeZone.getRawOffset();
-        if (offset < 0)
-        {
-            sign = "-";
-            offset = -offset;
-        }
-        int hours = offset / (60 * 60 * 1000);
-        final int minutes = (offset - (hours * 60 * 60 * 1000)) / (60 * 1000);
-
-        try
-        {
-            if (timeZone.useDaylightTime() && timeZone.inDaylightTime(getDate()))
-            {
-                hours += sign.equals("+") ? 1 : -1;
-            }
-        }
-        catch (final ParseException e)
-        {
-            // we'll do our best and ignore daylight savings
-        }
-
-        return "GMT" + sign + convert(hours) + ":" + convert(minutes);
-    }
-
-    private String convert(final int time)
-    {
-        if (time < 10)
-        {
-            return "0" + time;
-        }
-
-        return Integer.toString(time);
-    }
-
-    public Date getDate()
-        throws ParseException
-    {
-        SimpleDateFormat dateF;
-        final String stime = Strings.fromByteArray(time);
-        String d = stime;
-
-        if (stime.endsWith("Z"))
-        {
-            if (hasFractionalSeconds())
-            {
-                dateF = new SimpleDateFormat("yyyyMMddHHmmss.SSS'Z'");
-            }
-            else
-            {
-                dateF = new SimpleDateFormat("yyyyMMddHHmmss'Z'");
-            }
-
-            dateF.setTimeZone(new SimpleTimeZone(0, "Z"));
-        }
-        else if (stime.indexOf('-') > 0 || stime.indexOf('+') > 0)
-        {
-            d = getTime();
-            if (hasFractionalSeconds())
-            {
-                dateF = new SimpleDateFormat("yyyyMMddHHmmss.SSSz");
-            }
-            else
-            {
-                dateF = new SimpleDateFormat("yyyyMMddHHmmssz");
-            }
-
-            dateF.setTimeZone(new SimpleTimeZone(0, "Z"));
-        }
-        else
-        {
-            if (hasFractionalSeconds())
-            {
-                dateF = new SimpleDateFormat("yyyyMMddHHmmss.SSS");
-            }
-            else
-            {
-                dateF = new SimpleDateFormat("yyyyMMddHHmmss");
-            }
-
-            dateF.setTimeZone(new SimpleTimeZone(0, TimeZone.getDefault().getID()));
-        }
-
-        if (hasFractionalSeconds())
-        {
-            // java misinterprets extra digits as being milliseconds...
-            String frac = d.substring(14);
-            int index;
-            for (index = 1; index < frac.length(); index++)
-            {
-                final char ch = frac.charAt(index);
-                if (!('0' <= ch && ch <= '9'))
-                {
-                    break;
-                }
-            }
-
-            if (index - 1 > 3)
-            {
-                frac = frac.substring(0, 4) + frac.substring(index);
-                d = d.substring(0, 14) + frac;
-            }
-            else if (index - 1 == 1)
-            {
-                frac = frac.substring(0, index) + "00" + frac.substring(index);
-                d = d.substring(0, 14) + frac;
-            }
-            else if (index - 1 == 2)
-            {
-                frac = frac.substring(0, index) + "0" + frac.substring(index);
-                d = d.substring(0, 14) + frac;
-            }
-        }
-
-        return dateF.parse(d);
-    }
-
-    private boolean hasFractionalSeconds()
-    {
-        for (int i = 0; i != time.size(); i++)
-        {
-            if (time.getByte(i) == '.')
-            {
-                if (i == 14)
-                {
-                    return true;
-                }
-            }
-        }
-        return false;
-    }
-
-    @Override
-    boolean isConstructed()
-    {
-        return false;
-    }
-
-    @Override
-    int encodedLength()
-    {
-        final int length = time.size();
-
-        return 1 + StreamUtil.calculateBodyLength(length) + length;
-    }
-
-    @Override
-    void encode(
-        final ASN1OutputStream out)
-    {
-        out.writeEncoded(BERTags.GENERALIZED_TIME, time);
-    }
-
-    @Override
-    boolean asn1Equals(
-        final ASN1Primitive o)
-    {
-        if (!(o instanceof ASN1GeneralizedTime))
-        {
-            return false;
-        }
-
-        return time.equals(((ASN1GeneralizedTime)o).time);
-    }
-
-    @Override
-    public int hashCode()
-    {
-        return time.hashCode();
-    }
-}
->>>>>>> 7d1a5a59
+}