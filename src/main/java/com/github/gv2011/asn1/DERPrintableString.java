--- conflicted
+++ resolved
@@ -1,33 +1,5 @@
-<<<<<<< HEAD
 package com.github.gv2011.asn1;
 
-/*-
- * %---license-start---
- * Vinz ASN.1
- * %
- * Copyright (C) 2016 - 2017 Vinz (https://github.com/gv2011)
- * %
- * Please note this should be read in the same way as the MIT license. (https://www.bouncycastle.org/licence.html)
- * 
- * Copyright (c) 2000-2015 The Legion of the Bouncy Castle Inc. (http://www.bouncycastle.org)
- * 
- * Permission is hereby granted, free of charge, to any person obtaining a copy of this software 
- * and associated documentation files (the "Software"), to deal in the Software without restriction, 
- * including without limitation the rights to use, copy, modify, merge, publish, distribute, sublicense, 
- * and/or sell copies of the Software, and to permit persons to whom the Software is furnished to do so,
- * subject to the following conditions:
- * 
- * The above copyright notice and this permission notice shall be included in all copies or substantial
- * portions of the Software.
- * 
- * THE SOFTWARE IS PROVIDED "AS IS", WITHOUT WARRANTY OF ANY KIND, EXPRESS OR IMPLIED,
- * INCLUDING BUT NOT LIMITED TO THE WARRANTIES OF MERCHANTABILITY, FITNESS FOR A PARTICULAR
- * PURPOSE AND NONINFRINGEMENT. IN NO EVENT SHALL THE AUTHORS OR COPYRIGHT HOLDERS BE
- * LIABLE FOR ANY CLAIM, DAMAGES OR OTHER LIABILITY, WHETHER IN AN ACTION OF CONTRACT, TORT OR
- * OTHERWISE, ARISING FROM, OUT OF OR IN CONNECTION WITH THE SOFTWARE OR THE USE OR OTHER
- * DEALINGS IN THE SOFTWARE.
- * %---license-end---
- */
 import com.github.gv2011.asn1.util.Strings;
 import com.github.gv2011.util.bytes.Bytes;
 
@@ -245,226 +217,4 @@
 
         return true;
     }
-}
-=======
-package com.github.gv2011.asn1;
-
-import com.github.gv2011.asn1.util.Strings;
-import com.github.gv2011.util.bytes.Bytes;
-
-/**
- * DER PrintableString object.
- */
-public class DERPrintableString
-    extends ASN1Primitive
-    implements ASN1String
-{
-    private final Bytes string;
-
-    /**
-     * return a printable string from the passed in object.
-     *
-     * @param obj a DERPrintableString or an object that can be converted into one.
-     * @exception IllegalArgumentException if the object cannot be converted.
-     * @return a DERPrintableString instance, or null.
-     */
-    public static DERPrintableString getInstance(
-        final Object  obj)
-    {
-        if (obj == null || obj instanceof DERPrintableString)
-        {
-            return (DERPrintableString)obj;
-        }
-
-        if (obj instanceof Bytes)
-        {
-            try
-            {
-                return (DERPrintableString)fromBytes((Bytes)obj);
-            }
-            catch (final Exception e)
-            {
-                throw new IllegalArgumentException("encoding error in getInstance: " + e.toString());
-            }
-        }
-
-        throw new IllegalArgumentException("illegal object in getInstance: " + obj.getClass().getName());
-    }
-
-    /**
-     * return a Printable String from a tagged object.
-     *
-     * @param obj the tagged object holding the object we want
-     * @param explicit true if the object is meant to be explicitly
-     *              tagged false otherwise.
-     * @exception IllegalArgumentException if the tagged object cannot
-     *               be converted.
-     * @return a DERPrintableString instance, or null.
-     */
-    public static DERPrintableString getInstance(
-        final ASN1TaggedObject obj,
-        final boolean          explicit)
-    {
-        final ASN1Primitive o = obj.getObject();
-
-        if (explicit || o instanceof DERPrintableString)
-        {
-            return getInstance(o);
-        }
-        else
-        {
-            return new DERPrintableString(ASN1OctetString.getInstance(o).getOctets());
-        }
-    }
-
-    /**
-     * basic constructor - byte encoded string.
-     */
-    DERPrintableString(
-        final Bytes   string)
-    {
-        this.string = string;
-    }
-
-    /**
-     * basic constructor - this does not validate the string
-     */
-    public DERPrintableString(
-        final String   string)
-    {
-        this(string, false);
-    }
-
-    /**
-     * Constructor with optional validation.
-     *
-     * @param string the base string to wrap.
-     * @param validate whether or not to check the string.
-     * @throws IllegalArgumentException if validate is true and the string
-     * contains characters that should not be in a PrintableString.
-     */
-    public DERPrintableString(
-        final String   string,
-        final boolean  validate)
-    {
-        if (validate && !isPrintableString(string))
-        {
-            throw new IllegalArgumentException("string contains illegal characters");
-        }
-
-        this.string = Strings.toByteArray(string);
-    }
-
-    @Override
-    public String getString()
-    {
-        return Strings.fromByteArray(string);
-    }
-
-    public Bytes getOctets()
-    {
-        return string;
-    }
-
-    @Override
-    boolean isConstructed()
-    {
-        return false;
-    }
-
-    @Override
-    int encodedLength()
-    {
-        return 1 + StreamUtil.calculateBodyLength(string.size()) + string.size();
-    }
-
-    @Override
-    void encode(
-        final ASN1OutputStream out)
-    {
-        out.writeEncoded(BERTags.PRINTABLE_STRING, string);
-    }
-
-    @Override
-    public int hashCode()
-    {
-        return string.hashCode();
-    }
-
-    @Override
-    boolean asn1Equals(
-        final ASN1Primitive o)
-    {
-        if (!(o instanceof DERPrintableString))
-        {
-            return false;
-        }
-
-        final DERPrintableString  s = (DERPrintableString)o;
-
-        return string.equals(s.string);
-    }
-
-    @Override
-    public String toString()
-    {
-        return getString();
-    }
-
-    /**
-     * return true if the passed in String can be represented without
-     * loss as a PrintableString, false otherwise.
-     *
-     * @return true if in printable set, false otherwise.
-     */
-    public static boolean isPrintableString(
-        final String  str)
-    {
-        for (int i = str.length() - 1; i >= 0; i--)
-        {
-            final char    ch = str.charAt(i);
-
-            if (ch > 0x007f)
-            {
-                return false;
-            }
-
-            if ('a' <= ch && ch <= 'z')
-            {
-                continue;
-            }
-
-            if ('A' <= ch && ch <= 'Z')
-            {
-                continue;
-            }
-
-            if ('0' <= ch && ch <= '9')
-            {
-                continue;
-            }
-
-            switch (ch)
-            {
-            case ' ':
-            case '\'':
-            case '(':
-            case ')':
-            case '+':
-            case '-':
-            case '.':
-            case ':':
-            case '=':
-            case '?':
-            case '/':
-            case ',':
-                continue;
-            }
-
-            return false;
-        }
-
-        return true;
-    }
-}
->>>>>>> 7d1a5a59
+}