--- conflicted
+++ resolved
@@ -1,197 +1,3 @@
-<<<<<<< HEAD
-package com.github.gv2011.asn1;
-
-/*-
- * %---license-start---
- * Vinz ASN.1
- * %
- * Copyright (C) 2016 - 2017 Vinz (https://github.com/gv2011)
- * %
- * Please note this should be read in the same way as the MIT license. (https://www.bouncycastle.org/licence.html)
- * 
- * Copyright (c) 2000-2015 The Legion of the Bouncy Castle Inc. (http://www.bouncycastle.org)
- * 
- * Permission is hereby granted, free of charge, to any person obtaining a copy of this software 
- * and associated documentation files (the "Software"), to deal in the Software without restriction, 
- * including without limitation the rights to use, copy, modify, merge, publish, distribute, sublicense, 
- * and/or sell copies of the Software, and to permit persons to whom the Software is furnished to do so,
- * subject to the following conditions:
- * 
- * The above copyright notice and this permission notice shall be included in all copies or substantial
- * portions of the Software.
- * 
- * THE SOFTWARE IS PROVIDED "AS IS", WITHOUT WARRANTY OF ANY KIND, EXPRESS OR IMPLIED,
- * INCLUDING BUT NOT LIMITED TO THE WARRANTIES OF MERCHANTABILITY, FITNESS FOR A PARTICULAR
- * PURPOSE AND NONINFRINGEMENT. IN NO EVENT SHALL THE AUTHORS OR COPYRIGHT HOLDERS BE
- * LIABLE FOR ANY CLAIM, DAMAGES OR OTHER LIABILITY, WHETHER IN AN ACTION OF CONTRACT, TORT OR
- * OTHERWISE, ARISING FROM, OUT OF OR IN CONNECTION WITH THE SOFTWARE OR THE USE OR OTHER
- * DEALINGS IN THE SOFTWARE.
- * %---license-end---
- */
-import static com.github.gv2011.util.bytes.ByteUtils.newBytes;
-import static com.github.gv2011.util.bytes.ByteUtils.newBytesBuilder;
-
-import java.util.Enumeration;
-import java.util.Vector;
-
-import com.github.gv2011.util.bytes.Bytes;
-import com.github.gv2011.util.bytes.BytesBuilder;
-
-public class BEROctetString extends ASN1OctetString {
-
-    private static final int MAX_LENGTH = 1000;
-
-    private ASN1OctetString[] octs;
-
-    /**
-     * convert a vector of octet strings into a single byte string
-     */
-    static private Bytes toBytes(
-        final ASN1OctetString[]  octs)
-    {
-      final BytesBuilder bOut = newBytesBuilder();
-
-        for (int i = 0; i != octs.length; i++)
-        {
-            try
-            {
-                final DEROctetString o = (DEROctetString)octs[i];
-
-                o.getOctets().write(bOut);
-            }
-            catch (final ClassCastException e)
-            {
-                throw new IllegalArgumentException(octs[i].getClass().getName() + " found in input should only contain DEROctetString");
-            }
-        }
-
-        return bOut.build();
-    }
-
-    /**
-     * @param string the octets making up the octet string.
-     */
-    public BEROctetString(
-        final Bytes string)
-    {
-        super(string);
-    }
-
-    public BEROctetString(
-        final ASN1OctetString[] octs)
-    {
-        super(toBytes(octs));
-
-        this.octs = octs;
-    }
-
-    /**
-     * return the DER octets that make up this string.
-     */
-    public Enumeration<ASN1OctetString> getObjects()
-    {
-        if (octs == null)
-        {
-            return generateOcts().elements();
-        }
-
-        return new Enumeration<ASN1OctetString>()
-        {
-            int counter = 0;
-
-            @Override
-            public boolean hasMoreElements()
-            {
-                return counter < octs.length;
-            }
-
-            @Override
-            public ASN1OctetString nextElement()
-            {
-                return octs[counter++];
-            }
-        };
-    }
-
-    private Vector<ASN1OctetString> generateOcts()
-    {
-        final Vector<ASN1OctetString> vec = new Vector<>();
-        for (int i = 0; i < string.size(); i += MAX_LENGTH)
-        {
-            int end;
-
-            if (i + MAX_LENGTH > string.size())
-            {
-                end = string.size();
-            }
-            else
-            {
-                end = i + MAX_LENGTH;
-            }
-
-            final byte[] nStr = new byte[end - i];
-
-            System.arraycopy(string, i, nStr, 0, nStr.length);
-
-            vec.addElement(new DEROctetString(newBytes(nStr)));
-         }
-
-         return vec;
-    }
-
-    @Override
-    boolean isConstructed()
-    {
-        return true;
-    }
-
-    @Override
-    int encodedLength()
-    {
-        int length = 0;
-        for (final Enumeration<ASN1OctetString> e = getObjects(); e.hasMoreElements();)
-        {
-            length += ((ASN1Encodable)e.nextElement()).toASN1Primitive().encodedLength();
-        }
-
-        return 2 + length + 2;
-    }
-
-    @Override
-    public void encode(
-        final ASN1OutputStream out)
-    {
-        out.write(BERTags.CONSTRUCTED | BERTags.OCTET_STRING);
-
-        out.write(0x80);
-
-        //
-        // write out the octet array
-        //
-        for (final Enumeration<ASN1OctetString> e = getObjects(); e.hasMoreElements();)
-        {
-            out.writeObject(e.nextElement());
-        }
-
-        out.write(0x00);
-        out.write(0x00);
-    }
-
-    static BEROctetString fromSequence(final ASN1Sequence seq)
-    {
-        final ASN1OctetString[]     v = new ASN1OctetString[seq.size()];
-        final Enumeration<ASN1Encodable> e = seq.getObjects();
-        int                   index = 0;
-
-        while (e.hasMoreElements())
-        {
-            v[index++] = (ASN1OctetString)e.nextElement();
-        }
-
-        return new BEROctetString(v);
-    }
-}
-=======
 package com.github.gv2011.asn1;
 
 import static com.github.gv2011.util.bytes.ByteUtils.newBytes;
@@ -336,7 +142,7 @@
         //
         for (final Enumeration<ASN1OctetString> e = getObjects(); e.hasMoreElements();)
         {
-            out.writeObject(e.nextElement());
+            out.writeObject((ASN1Encodable)e.nextElement());
         }
 
         out.write(0x00);
@@ -356,5 +162,4 @@
 
         return new BEROctetString(v);
     }
-}
->>>>>>> 7d1a5a59
+}