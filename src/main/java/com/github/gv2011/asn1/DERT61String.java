<<<<<<< HEAD
package com.github.gv2011.asn1;

/*-
 * %---license-start---
 * Vinz ASN.1
 * %
 * Copyright (C) 2016 - 2017 Vinz (https://github.com/gv2011)
 * %
 * Please note this should be read in the same way as the MIT license. (https://www.bouncycastle.org/licence.html)
 * 
 * Copyright (c) 2000-2015 The Legion of the Bouncy Castle Inc. (http://www.bouncycastle.org)
 * 
 * Permission is hereby granted, free of charge, to any person obtaining a copy of this software 
 * and associated documentation files (the "Software"), to deal in the Software without restriction, 
 * including without limitation the rights to use, copy, modify, merge, publish, distribute, sublicense, 
 * and/or sell copies of the Software, and to permit persons to whom the Software is furnished to do so,
 * subject to the following conditions:
 * 
 * The above copyright notice and this permission notice shall be included in all copies or substantial
 * portions of the Software.
 * 
 * THE SOFTWARE IS PROVIDED "AS IS", WITHOUT WARRANTY OF ANY KIND, EXPRESS OR IMPLIED,
 * INCLUDING BUT NOT LIMITED TO THE WARRANTIES OF MERCHANTABILITY, FITNESS FOR A PARTICULAR
 * PURPOSE AND NONINFRINGEMENT. IN NO EVENT SHALL THE AUTHORS OR COPYRIGHT HOLDERS BE
 * LIABLE FOR ANY CLAIM, DAMAGES OR OTHER LIABILITY, WHETHER IN AN ACTION OF CONTRACT, TORT OR
 * OTHERWISE, ARISING FROM, OUT OF OR IN CONNECTION WITH THE SOFTWARE OR THE USE OR OTHER
 * DEALINGS IN THE SOFTWARE.
 * %---license-end---
 */
import com.github.gv2011.asn1.util.Strings;
import com.github.gv2011.util.bytes.Bytes;

/**
 * DER T61String (also the teletex string), try not to use this if you don't need to. The standard support the encoding for
 * this has been withdrawn.
 */
public final class DERT61String
    extends ASN1PrimitiveBytes
    implements ASN1String
{

    /**
     * return a T61 string from the passed in object.
     *
     * @param obj a DERT61String or an object that can be converted into one.
     * @exception IllegalArgumentException if the object cannot be converted.
     * @return a DERT61String instance, or null
     */
    public static DERT61String getInstance(
        final Object  obj)
    {
        if (obj == null || obj instanceof DERT61String)
        {
            return (DERT61String)obj;
        }

        if (obj instanceof Bytes)
        {
            try
            {
                return (DERT61String)fromBytes((Bytes)obj);
            }
            catch (final Exception e)
            {
                throw new IllegalArgumentException("encoding error in getInstance: " + e.toString());
            }
        }

        throw new IllegalArgumentException("illegal object in getInstance: " + obj.getClass().getName());
    }

    /**
     * return an T61 String from a tagged object.
     *
     * @param obj the tagged object holding the object we want
     * @param explicit true if the object is meant to be explicitly
     *              tagged false otherwise.
     * @exception IllegalArgumentException if the tagged object cannot
     *               be converted.
     * @return a DERT61String instance, or null
     */
    public static DERT61String getInstance(
        final ASN1TaggedObject obj,
        final boolean          explicit)
    {
        final ASN1Primitive o = obj.getObject();

        if (explicit || o instanceof DERT61String)
        {
            return getInstance(o);
        }
        else
        {
            return new DERT61String(ASN1OctetString.getInstance(o).getOctets());
        }
    }

    /**
     * basic constructor - string encoded as a sequence of bytes.
     *
     * @param string the byte encoding of the string to be wrapped.
     */
    public DERT61String(
        final Bytes   string)
    {
        super(string);
    }

    /**
     * basic constructor - with string 8 bit assumed.
     *
     * @param string the string to be wrapped.
     */
    public DERT61String(
        final String   string)
    {
        this(Strings.toByteArray(string));
    }

    /**
     * Decode the encoded string and return it, 8 bit encoding assumed.
     * @return the decoded String
     */
    @Override
    public String getString()
    {
        return Strings.fromByteArray(string);
    }

    @Override
    public String toString()
    {
        return getString();
    }

    @Override
    boolean isConstructed()
    {
        return false;
    }

    @Override
    void encode(
        final ASN1OutputStream out)
    {
        out.writeEncoded(BERTags.T61_STRING, string);
    }

}
=======
package com.github.gv2011.asn1;

import com.github.gv2011.asn1.util.Strings;
import com.github.gv2011.util.bytes.Bytes;

/**
 * DER T61String (also the teletex string), try not to use this if you don't need to. The standard support the encoding for
 * this has been withdrawn.
 */
public final class DERT61String
    extends ASN1PrimitiveBytes
    implements ASN1String
{

    /**
     * return a T61 string from the passed in object.
     *
     * @param obj a DERT61String or an object that can be converted into one.
     * @exception IllegalArgumentException if the object cannot be converted.
     * @return a DERT61String instance, or null
     */
    public static DERT61String getInstance(
        final Object  obj)
    {
        if (obj == null || obj instanceof DERT61String)
        {
            return (DERT61String)obj;
        }

        if (obj instanceof Bytes)
        {
            try
            {
                return (DERT61String)fromBytes((Bytes)obj);
            }
            catch (final Exception e)
            {
                throw new IllegalArgumentException("encoding error in getInstance: " + e.toString());
            }
        }

        throw new IllegalArgumentException("illegal object in getInstance: " + obj.getClass().getName());
    }

    /**
     * return an T61 String from a tagged object.
     *
     * @param obj the tagged object holding the object we want
     * @param explicit true if the object is meant to be explicitly
     *              tagged false otherwise.
     * @exception IllegalArgumentException if the tagged object cannot
     *               be converted.
     * @return a DERT61String instance, or null
     */
    public static DERT61String getInstance(
        final ASN1TaggedObject obj,
        final boolean          explicit)
    {
        final ASN1Primitive o = obj.getObject();

        if (explicit || o instanceof DERT61String)
        {
            return getInstance(o);
        }
        else
        {
            return new DERT61String(ASN1OctetString.getInstance(o).getOctets());
        }
    }

    /**
     * basic constructor - string encoded as a sequence of bytes.
     *
     * @param string the byte encoding of the string to be wrapped.
     */
    public DERT61String(
        final Bytes   string)
    {
        super(string);
    }

    /**
     * basic constructor - with string 8 bit assumed.
     *
     * @param string the string to be wrapped.
     */
    public DERT61String(
        final String   string)
    {
        this(Strings.toByteArray(string));
    }

    /**
     * Decode the encoded string and return it, 8 bit encoding assumed.
     * @return the decoded String
     */
    @Override
    public String getString()
    {
        return Strings.fromByteArray(string);
    }

    @Override
    public String toString()
    {
        return getString();
    }

    @Override
    boolean isConstructed()
    {
        return false;
    }

    @Override
    void encode(
        final ASN1OutputStream out)
    {
        out.writeEncoded(BERTags.T61_STRING, string);
    }

}
>>>>>>> 7d1a5a59
<|MERGE_RESOLUTION|>--- conflicted
+++ resolved
@@ -1,154 +1,3 @@
-<<<<<<< HEAD
-package com.github.gv2011.asn1;
-
-/*-
- * %---license-start---
- * Vinz ASN.1
- * %
- * Copyright (C) 2016 - 2017 Vinz (https://github.com/gv2011)
- * %
- * Please note this should be read in the same way as the MIT license. (https://www.bouncycastle.org/licence.html)
- * 
- * Copyright (c) 2000-2015 The Legion of the Bouncy Castle Inc. (http://www.bouncycastle.org)
- * 
- * Permission is hereby granted, free of charge, to any person obtaining a copy of this software 
- * and associated documentation files (the "Software"), to deal in the Software without restriction, 
- * including without limitation the rights to use, copy, modify, merge, publish, distribute, sublicense, 
- * and/or sell copies of the Software, and to permit persons to whom the Software is furnished to do so,
- * subject to the following conditions:
- * 
- * The above copyright notice and this permission notice shall be included in all copies or substantial
- * portions of the Software.
- * 
- * THE SOFTWARE IS PROVIDED "AS IS", WITHOUT WARRANTY OF ANY KIND, EXPRESS OR IMPLIED,
- * INCLUDING BUT NOT LIMITED TO THE WARRANTIES OF MERCHANTABILITY, FITNESS FOR A PARTICULAR
- * PURPOSE AND NONINFRINGEMENT. IN NO EVENT SHALL THE AUTHORS OR COPYRIGHT HOLDERS BE
- * LIABLE FOR ANY CLAIM, DAMAGES OR OTHER LIABILITY, WHETHER IN AN ACTION OF CONTRACT, TORT OR
- * OTHERWISE, ARISING FROM, OUT OF OR IN CONNECTION WITH THE SOFTWARE OR THE USE OR OTHER
- * DEALINGS IN THE SOFTWARE.
- * %---license-end---
- */
-import com.github.gv2011.asn1.util.Strings;
-import com.github.gv2011.util.bytes.Bytes;
-
-/**
- * DER T61String (also the teletex string), try not to use this if you don't need to. The standard support the encoding for
- * this has been withdrawn.
- */
-public final class DERT61String
-    extends ASN1PrimitiveBytes
-    implements ASN1String
-{
-
-    /**
-     * return a T61 string from the passed in object.
-     *
-     * @param obj a DERT61String or an object that can be converted into one.
-     * @exception IllegalArgumentException if the object cannot be converted.
-     * @return a DERT61String instance, or null
-     */
-    public static DERT61String getInstance(
-        final Object  obj)
-    {
-        if (obj == null || obj instanceof DERT61String)
-        {
-            return (DERT61String)obj;
-        }
-
-        if (obj instanceof Bytes)
-        {
-            try
-            {
-                return (DERT61String)fromBytes((Bytes)obj);
-            }
-            catch (final Exception e)
-            {
-                throw new IllegalArgumentException("encoding error in getInstance: " + e.toString());
-            }
-        }
-
-        throw new IllegalArgumentException("illegal object in getInstance: " + obj.getClass().getName());
-    }
-
-    /**
-     * return an T61 String from a tagged object.
-     *
-     * @param obj the tagged object holding the object we want
-     * @param explicit true if the object is meant to be explicitly
-     *              tagged false otherwise.
-     * @exception IllegalArgumentException if the tagged object cannot
-     *               be converted.
-     * @return a DERT61String instance, or null
-     */
-    public static DERT61String getInstance(
-        final ASN1TaggedObject obj,
-        final boolean          explicit)
-    {
-        final ASN1Primitive o = obj.getObject();
-
-        if (explicit || o instanceof DERT61String)
-        {
-            return getInstance(o);
-        }
-        else
-        {
-            return new DERT61String(ASN1OctetString.getInstance(o).getOctets());
-        }
-    }
-
-    /**
-     * basic constructor - string encoded as a sequence of bytes.
-     *
-     * @param string the byte encoding of the string to be wrapped.
-     */
-    public DERT61String(
-        final Bytes   string)
-    {
-        super(string);
-    }
-
-    /**
-     * basic constructor - with string 8 bit assumed.
-     *
-     * @param string the string to be wrapped.
-     */
-    public DERT61String(
-        final String   string)
-    {
-        this(Strings.toByteArray(string));
-    }
-
-    /**
-     * Decode the encoded string and return it, 8 bit encoding assumed.
-     * @return the decoded String
-     */
-    @Override
-    public String getString()
-    {
-        return Strings.fromByteArray(string);
-    }
-
-    @Override
-    public String toString()
-    {
-        return getString();
-    }
-
-    @Override
-    boolean isConstructed()
-    {
-        return false;
-    }
-
-    @Override
-    void encode(
-        final ASN1OutputStream out)
-    {
-        out.writeEncoded(BERTags.T61_STRING, string);
-    }
-
-}
-=======
 package com.github.gv2011.asn1;
 
 import com.github.gv2011.asn1.util.Strings;
@@ -270,5 +119,4 @@
         out.writeEncoded(BERTags.T61_STRING, string);
     }
 
-}
->>>>>>> 7d1a5a59
+}